/*
 * Licensed to the Apache Software Foundation (ASF) under one
 * or more contributor license agreements.  See the NOTICE file
 * distributed with this work for additional information
 * regarding copyright ownership.  The ASF licenses this file
 * to you under the Apache License, Version 2.0 (the
 * "License"); you may not use this file except in compliance
 * with the License.  You may obtain a copy of the License at
 *
 *     http://www.apache.org/licenses/LICENSE-2.0
 *
 * Unless required by applicable law or agreed to in writing, software
 * distributed under the License is distributed on an "AS IS" BASIS,
 * WITHOUT WARRANTIES OR CONDITIONS OF ANY KIND, either express or implied.
 * See the License for the specific language governing permissions and
 * limitations under the License.
 */
package org.apache.cassandra.gms;

import java.net.UnknownHostException;
import java.util.List;
import java.util.Map;

public interface GossiperMBean
{
    public long getEndpointDowntime(String address) throws UnknownHostException;

    public int getCurrentGenerationNumber(String address) throws UnknownHostException;

    public void unsafeAssassinateEndpoint(String address) throws UnknownHostException;

    public void assassinateEndpoint(String address) throws UnknownHostException;

    public List<String> reloadSeeds();

    public List<String> getSeeds();

    /** Returns each node's database release version */
    public Map<String, List<String>> getReleaseVersionsWithPort();

<<<<<<< HEAD
    public boolean getLooseEmptyEnabled();

    public void setLooseEmptyEnabled(boolean enabled);
=======
    /** Returns a map of endpoints that don't have matching tokenMetadata to gossip tokens.
     * Values are lists of fixed size two (as Pair is not jmx safe),
     * the first is the gossip tokens, the second tokenMetadata).
     */
    public Map<String, List<String>> compareGossipAndTokenMetadata();
>>>>>>> e5c919f2
}<|MERGE_RESOLUTION|>--- conflicted
+++ resolved
@@ -38,15 +38,13 @@
     /** Returns each node's database release version */
     public Map<String, List<String>> getReleaseVersionsWithPort();
 
-<<<<<<< HEAD
     public boolean getLooseEmptyEnabled();
 
     public void setLooseEmptyEnabled(boolean enabled);
-=======
+
     /** Returns a map of endpoints that don't have matching tokenMetadata to gossip tokens.
      * Values are lists of fixed size two (as Pair is not jmx safe),
      * the first is the gossip tokens, the second tokenMetadata).
      */
     public Map<String, List<String>> compareGossipAndTokenMetadata();
->>>>>>> e5c919f2
 }