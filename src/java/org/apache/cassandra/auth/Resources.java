--- conflicted
+++ resolved
@@ -31,9 +31,6 @@
      */
     public static List<? extends IResource> chain(IResource resource)
     {
-<<<<<<< HEAD
-        List<IResource> chain = new ArrayList<>();
-=======
         return chain(resource, (r) -> true);
     }
 
@@ -49,7 +46,6 @@
     {
 
         List<IResource> chain = new ArrayList<>(4);
->>>>>>> d14d1692
         while (true)
         {
             if (filter.test(resource))
