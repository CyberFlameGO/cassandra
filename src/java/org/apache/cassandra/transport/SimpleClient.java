/*
 * Licensed to the Apache Software Foundation (ASF) under one
 * or more contributor license agreements.  See the NOTICE file
 * distributed with this work for additional information
 * regarding copyright ownership.  The ASF licenses this file
 * to you under the Apache License, Version 2.0 (the
 * "License"); you may not use this file except in compliance
 * with the License.  You may obtain a copy of the License at
 *
 *     http://www.apache.org/licenses/LICENSE-2.0
 *
 * Unless required by applicable law or agreed to in writing, software
 * distributed under the License is distributed on an "AS IS" BASIS,
 * WITHOUT WARRANTIES OR CONDITIONS OF ANY KIND, either express or implied.
 * See the License for the specific language governing permissions and
 * limitations under the License.
 */
package org.apache.cassandra.transport;

import java.io.Closeable;
import java.io.IOException;
import java.net.InetSocketAddress;
import java.nio.ByteBuffer;
import java.util.*;
import java.util.concurrent.*;
import java.util.concurrent.atomic.AtomicBoolean;

import com.google.common.annotations.VisibleForTesting;
import com.google.common.primitives.Ints;
import org.slf4j.Logger;
import org.slf4j.LoggerFactory;

import io.netty.bootstrap.Bootstrap;
<<<<<<< HEAD
import io.netty.channel.*;
import io.netty.channel.nio.NioEventLoopGroup;
import io.netty.handler.codec.MessageToMessageDecoder;
import io.netty.handler.codec.MessageToMessageEncoder;
import io.netty.handler.ssl.SslContext;
import io.netty.util.concurrent.Promise;
import io.netty.util.concurrent.PromiseCombiner;
=======
import io.netty.channel.Channel;
import io.netty.channel.ChannelFuture;
import io.netty.channel.ChannelHandler;
import io.netty.channel.ChannelHandlerContext;
import io.netty.channel.ChannelInitializer;
import io.netty.channel.ChannelOption;
import io.netty.channel.ChannelPipeline;
import io.netty.channel.SimpleChannelInboundHandler;
import io.netty.channel.nio.NioEventLoopGroup;
import io.netty.handler.ssl.SslHandler;
>>>>>>> 56b979be
import io.netty.util.internal.logging.InternalLoggerFactory;
import io.netty.util.internal.logging.Slf4JLoggerFactory;
import org.apache.cassandra.concurrent.NamedThreadFactory;
import org.apache.cassandra.config.EncryptionOptions;
import org.apache.cassandra.cql3.QueryOptions;
import org.apache.cassandra.db.ConsistencyLevel;
import org.apache.cassandra.net.*;
import org.apache.cassandra.security.SSLFactory;
import org.apache.cassandra.transport.messages.*;

import static org.apache.cassandra.transport.CQLMessageHandler.envelopeSize;
import static org.apache.cassandra.transport.Flusher.MAX_FRAMED_PAYLOAD_SIZE;

public class SimpleClient implements Closeable
{
    static
    {
        InternalLoggerFactory.setDefaultFactory(new Slf4JLoggerFactory());
    }

    private static final Logger logger = LoggerFactory.getLogger(SimpleClient.class);

    public final String host;
    public final int port;
    private final EncryptionOptions encryptionOptions;
    private final int largeMessageThreshold;

    protected final ResponseHandler responseHandler = new ResponseHandler();
    protected final Connection.Tracker tracker = new ConnectionTracker();
    protected final ProtocolVersion version;
    // We don't track connection really, so we don't need one Connection per channel
    protected Connection connection;
    protected Bootstrap bootstrap;
    protected Channel channel;
    protected ChannelFuture lastWriteFuture;

    protected String compression;

    public static class Builder
    {
        private final String host;
        private final int port;
        private EncryptionOptions encryptionOptions = new EncryptionOptions();
        private ProtocolVersion version = ProtocolVersion.CURRENT;
        private boolean useBeta = false;
        private int largeMessageThreshold = FrameEncoder.Payload.MAX_SIZE;

        private Builder(String host, int port)
        {
            this.host = host;
            this.port = port;
        }

        public Builder encryption(EncryptionOptions options)
        {
            this.encryptionOptions = options;
            return this;
        }

        public Builder useBeta()
        {
            this.useBeta = true;
            return this;
        }

        public Builder protocolVersion(ProtocolVersion version)
        {
            this.version = version;
            return this;
        }

        public Builder largeMessageThreshold(int bytes)
        {
            largeMessageThreshold = bytes;
            return this;
        }

        public SimpleClient build()
        {
            if (version.isBeta() && !useBeta)
                throw new IllegalArgumentException(String.format("Beta version of server used (%s), but USE_BETA flag is not set", version));
            return new SimpleClient(this);
        }
    }

    public static Builder builder(String host, int port)
    {
        return new Builder(host, port);
    }

    private SimpleClient(Builder builder)
    {
        this.host = builder.host;
        this.port = builder.port;
        this.version = builder.version;
        this.encryptionOptions = builder.encryptionOptions.applyConfig();
        this.largeMessageThreshold = builder.largeMessageThreshold;
    }

    public SimpleClient(String host, int port, ProtocolVersion version, EncryptionOptions encryptionOptions)
    {
        this(host, port, version, false, encryptionOptions);
    }

    public SimpleClient(String host, int port, EncryptionOptions encryptionOptions)
    {
        this(host, port, ProtocolVersion.CURRENT, encryptionOptions);
    }

    public SimpleClient(String host, int port, ProtocolVersion version)
    {
        this(host, port, version, new EncryptionOptions());
    }

    public SimpleClient(String host, int port, ProtocolVersion version, boolean useBeta, EncryptionOptions encryptionOptions)
    {
        this.host = host;
        this.port = port;
        if (version.isBeta() && !useBeta)
            throw new IllegalArgumentException(String.format("Beta version of server used (%s), but USE_BETA flag is not set", version));

        this.version = version;
        this.encryptionOptions = new EncryptionOptions(encryptionOptions).applyConfig();
        this.largeMessageThreshold = FrameEncoder.Payload.MAX_SIZE -
                                        Math.max(FrameEncoderCrc.HEADER_AND_TRAILER_LENGTH,
                                                 FrameEncoderLZ4.HEADER_AND_TRAILER_LENGTH);
    }

    public SimpleClient(String host, int port)
    {
        this(host, port, new EncryptionOptions());
    }

    public SimpleClient connect(boolean useCompression) throws IOException
    {
        return connect(useCompression, false);
    }

    public SimpleClient connect(boolean useCompression, boolean throwOnOverload) throws IOException
    {
        establishConnection();

        Map<String, String> options = new HashMap<>();
        options.put(StartupMessage.CQL_VERSION, "3.0.0");
        if (throwOnOverload)
            options.put(StartupMessage.THROW_ON_OVERLOAD, "1");
        connection.setThrowOnOverload(throwOnOverload);

        if (useCompression)
        {
            options.put(StartupMessage.COMPRESSION, "LZ4");
            connection.setCompressor(Compressor.LZ4Compressor.instance);
        }
        execute(new StartupMessage(options));

        return this;
    }

    public void setEventHandler(EventHandler eventHandler)
    {
        responseHandler.eventHandler = eventHandler;
    }

    @VisibleForTesting
    void establishConnection() throws IOException
    {
        // Configure the client.
        bootstrap = new Bootstrap()
                    .group(new NioEventLoopGroup(new NamedThreadFactory("SimpleClient-nioEventLoopGroup")))
                    .channel(io.netty.channel.socket.nio.NioSocketChannel.class)
                    .option(ChannelOption.TCP_NODELAY, true);

        // Configure the pipeline factory.
        if(encryptionOptions.isEnabled())
        {
            bootstrap.handler(new SecureInitializer(largeMessageThreshold));
        }
        else
        {
            bootstrap.handler(new Initializer(largeMessageThreshold));
        }
        ChannelFuture future = bootstrap.connect(new InetSocketAddress(host, port));

        // Wait until the connection attempt succeeds or fails.
        channel = future.awaitUninterruptibly().channel();
        if (!future.isSuccess())
        {
            bootstrap.group().shutdownGracefully();
            throw new IOException("Connection Error", future.cause());
        }
    }

    public ResultMessage execute(String query, ConsistencyLevel consistency)
    {
        return execute(query, Collections.<ByteBuffer>emptyList(), consistency);
    }

    public ResultMessage execute(String query, List<ByteBuffer> values, ConsistencyLevel consistencyLevel)
    {
        Message.Response msg = execute(new QueryMessage(query, QueryOptions.forInternalCalls(consistencyLevel, values)));
        assert msg instanceof ResultMessage;
        return (ResultMessage)msg;
    }

    public ResultMessage.Prepared prepare(String query)
    {
        Message.Response msg = execute(new PrepareMessage(query, null));
        assert msg instanceof ResultMessage.Prepared;
        return (ResultMessage.Prepared)msg;
    }

    public ResultMessage executePrepared(ResultMessage.Prepared prepared, List<ByteBuffer> values, ConsistencyLevel consistency)
    {
        Message.Response msg = execute(new ExecuteMessage(prepared.statementId, prepared.resultMetadataId, QueryOptions.forInternalCalls(consistency, values)));
        assert msg instanceof ResultMessage;
        return (ResultMessage)msg;
    }

    public void close()
    {
        // Wait until all messages are flushed before closing the channel.
        if (lastWriteFuture != null)
            lastWriteFuture.awaitUninterruptibly();

        // Close the connection.  Make sure the close operation ends because
        // all I/O operations are asynchronous in Netty.
        channel.close().awaitUninterruptibly();

        // Shut down all thread pools to exit.
        bootstrap.group().shutdownGracefully();
    }

    public Message.Response execute(Message.Request request)
    {
        try
        {
            request.attach(connection);
            lastWriteFuture = channel.writeAndFlush(Collections.singletonList(request));
            Message.Response msg = responseHandler.responses.poll(10, TimeUnit.SECONDS);
            if (msg == null)
                throw new RuntimeException("timeout");
            if (msg instanceof ErrorMessage)
                throw new RuntimeException((Throwable)((ErrorMessage)msg).error);
            return msg;
        }
        catch (InterruptedException e)
        {
            throw new RuntimeException(e);
        }
    }

    public Map<Message.Request, Message.Response> execute(List<Message.Request> requests)
    {
        try
        {
            Map<Message.Request, Message.Response> rrMap = new HashMap<>();

            if (version.isGreaterOrEqualTo(ProtocolVersion.V5))
            {
                for (int i = 0; i < requests.size(); i++)
                {
                    Message.Request message = requests.get(i);
                    message.setStreamId(i);
                    message.attach(connection);
                }
                lastWriteFuture = channel.writeAndFlush(requests);

                long deadline = System.currentTimeMillis() + TimeUnit.SECONDS.toMillis(10);
                for (int i = 0; i < requests.size(); i++)
                {
                    Message.Response msg = responseHandler.responses.poll(deadline - System.currentTimeMillis(), TimeUnit.MILLISECONDS);
                    if (msg == null)
                        throw new RuntimeException("timeout");
                    if (msg instanceof ErrorMessage)
                        throw new RuntimeException((Throwable) ((ErrorMessage) msg).error);
                    rrMap.put(requests.get(msg.getStreamId()), msg);
                }
            }
            else
            {
                // V4 doesn't support batching
                for (Message.Request request : requests)
                    rrMap.put(request, execute(request));
            }

            return rrMap;
        }
        catch (InterruptedException e)
        {
            throw new RuntimeException(e);
        }
    }

    public interface EventHandler
    {
        void onEvent(Event event);
    }

    public static class SimpleEventHandler implements EventHandler
    {
        public final LinkedBlockingQueue<Event> queue = new LinkedBlockingQueue<>();

        public void onEvent(Event event)
        {
            queue.add(event);
        }
    }

    private static class ConnectionTracker implements Connection.Tracker
    {
        public void addConnection(Channel ch, Connection connection) {}
    }

    private static class HandlerNames
    {
        private static final String ENVELOPE_DECODER        = "envelopeDecoder";
        private static final String ENVELOPE_ENCODER        = "envelopeEncoder";
        private static final String COMPRESSOR              = "compressor";
        private static final String DECOMPRESSOR            = "decompressor";
        private static final String MESSAGE_DECODER         = "messageDecoder";
        private static final String MESSAGE_ENCODER         = "messageEncoder";

        private static final String INITIAL_HANDLER         = "intitialHandler";
        private static final String RESPONSE_HANDLER        = "responseHandler";

        private static final String FRAME_DECODER           = "frameDecoder";
        private static final String FRAME_ENCODER           = "frameEncoder";
        private static final String PROCESSOR               = "processor";
    }

    private static class InitialHandler extends MessageToMessageDecoder<Envelope>
    {
        final ProtocolVersion version;
        final ResponseHandler responseHandler;
        final int largeMessageThreshold;
        InitialHandler(ProtocolVersion version, ResponseHandler responseHandler, int largeMessageThreshold)
        {
            this.version = version;
            this.responseHandler = responseHandler;
            this.largeMessageThreshold = largeMessageThreshold;
        }

        protected void decode(ChannelHandlerContext ctx, Envelope response, List<Object> results)
        {
            switch(response.header.type)
            {
                case READY:
                case AUTHENTICATE:
                    if (response.header.version.isGreaterOrEqualTo(ProtocolVersion.V5))
                    {
                        configureModernPipeline(ctx, response);
                        // consuming the message is done when setting up the pipeline
                    }
                    else
                    {
                        configureLegacyPipeline(ctx);
                        // really just removes self from the pipeline, so pass this message on
                        ctx.pipeline().context(Envelope.Decoder.class).fireChannelRead(response);
                    }
                    break;
                case SUPPORTED:
                    // just pass through
                    results.add(response);
                    break;
                default:
                    throw new ProtocolException(String.format("Unexpected %s response expecting " +
                                                              "READY, AUTHENTICATE or SUPPORTED",
                                                              response.header.type));
            }
        }

        private void configureModernPipeline(ChannelHandlerContext ctx, Envelope response)
        {
            logger.info("Configuring modern pipeline");
            ChannelPipeline pipeline = ctx.pipeline();
            pipeline.remove(HandlerNames.ENVELOPE_DECODER);
            pipeline.remove(HandlerNames.MESSAGE_DECODER);
            pipeline.remove(HandlerNames.MESSAGE_ENCODER);
            pipeline.remove(HandlerNames.RESPONSE_HANDLER);

            BufferPoolAllocator allocator = GlobalBufferPoolAllocator.instance;
            Channel channel = ctx.channel();
            channel.config().setOption(ChannelOption.ALLOCATOR, allocator);
            int queueCapacity = 1 << 20;  // 1MiB

            Envelope.Decoder envelopeDecoder = new Envelope.Decoder();
            Message.Decoder<Message.Response> messageDecoder = Message.responseDecoder();
            FrameDecoder frameDecoder = frameDecoder(ctx, allocator);
            FrameEncoder frameEncoder = frameEncoder(ctx);
            FrameEncoder.PayloadAllocator payloadAllocator = frameEncoder.allocator();

            CQLMessageHandler.MessageConsumer<Message.Response> responseConsumer = (c, message, converter) -> {
                responseHandler.handleResponse(c, message);
            };

            CQLMessageHandler.ErrorHandler errorHandler = (error) -> {
                throw new RuntimeException("Unexpected error", error);
            };

            ClientResourceLimits.ResourceProvider resources = new ClientResourceLimits.ResourceProvider()
            {
                final ResourceLimits.Limit endpointReserve = new ResourceLimits.Basic(1024 * 1024 * 64);
                final AbstractMessageHandler.WaitQueue endpointQueue = AbstractMessageHandler.WaitQueue.endpoint(endpointReserve);

                final ResourceLimits.Limit globalReserve = new ResourceLimits.Basic(1024 * 1024 * 64);
                final AbstractMessageHandler.WaitQueue globalQueue = AbstractMessageHandler.WaitQueue.global(endpointReserve);

                public ResourceLimits.Limit globalLimit()
                {
                    return globalReserve;
                }

                public AbstractMessageHandler.WaitQueue globalWaitQueue()
                {
                    return globalQueue;
                }

                public ResourceLimits.Limit endpointLimit()
                {
                    return endpointReserve;
                }

                public AbstractMessageHandler.WaitQueue endpointWaitQueue()
                {
                    return endpointQueue;
                }

                public void release()
                {
                }
            };

            CQLMessageHandler<Message.Response> processor =
                new CQLMessageHandler<Message.Response>(ctx.channel(),
                                        version,
                                        frameDecoder,
                                        envelopeDecoder,
                                        messageDecoder,
                                        responseConsumer,
                                        payloadAllocator,
                                        queueCapacity,
                                        resources,
                                        handler -> {},
                                        errorHandler,
                                        ctx.channel().attr(Connection.attributeKey).get().isThrowOnOverload())
                {
                    protected void processRequest(Envelope request)
                    {
                        super.processRequest(request);
                        releaseCapacity(Ints.checkedCast(request.header.bodySizeInBytes));
                    }
                };

            pipeline.addLast(HandlerNames.FRAME_DECODER, frameDecoder);
            pipeline.addLast(HandlerNames.FRAME_ENCODER, frameEncoder);
            pipeline.addLast(HandlerNames.PROCESSOR, processor);
            pipeline.addLast(HandlerNames.MESSAGE_ENCODER, new ChannelOutboundHandlerAdapter() {

                public void write(ChannelHandlerContext ctx, Object msg, ChannelPromise promise) throws Exception
                {
                    Connection connection = ctx.channel().attr(Connection.attributeKey).get();
                    // The only case the connection can be null is when we send the initial STARTUP message (client side thus)
                    ProtocolVersion version = connection == null ? ProtocolVersion.CURRENT : connection.getVersion();
                    SimpleFlusher flusher = new SimpleFlusher(frameEncoder);
                    for (Message message : (List<Message>) msg)
                        flusher.enqueue(message.encode(version));

                    flusher.maybeWrite(ctx, promise);
                }
            });
            pipeline.remove(this);

            Message.Response message = messageDecoder.decode(ctx.channel(), response);
            responseConsumer.accept(channel, message, (ch, req, resp) -> null);
        }

        private FrameDecoder frameDecoder(ChannelHandlerContext ctx, BufferPoolAllocator allocator)
        {
            Connection conn = ctx.channel().attr(Connection.attributeKey).get();
            if (conn.getCompressor() == null)
                return FrameDecoderCrc.create(allocator);
            if (conn.getCompressor() instanceof Compressor.LZ4Compressor)
                return FrameDecoderLZ4.fast(allocator);
            throw new ProtocolException("Unsupported compressor: " + conn.getCompressor().getClass().getCanonicalName());
        }

        private FrameEncoder frameEncoder(ChannelHandlerContext ctx)
        {
            Connection conn = ctx.channel().attr(Connection.attributeKey).get();
            if (conn.getCompressor() == null)
                return FrameEncoderCrc.instance;
            if (conn.getCompressor() instanceof Compressor.LZ4Compressor)
                return FrameEncoderLZ4.fastInstance;
            throw new ProtocolException("Unsupported compressor: " + conn.getCompressor().getClass().getCanonicalName());
        }

        private void configureLegacyPipeline(ChannelHandlerContext ctx)
        {
            logger.info("Configuring legacy pipeline");
            ChannelPipeline pipeline = ctx.pipeline();
            pipeline.remove(this);
            pipeline.addAfter(HandlerNames.ENVELOPE_ENCODER, HandlerNames.DECOMPRESSOR, Envelope.Decompressor.instance);
            pipeline.addAfter(HandlerNames.DECOMPRESSOR, HandlerNames.COMPRESSOR, Envelope.Compressor.instance);
        }
    }

    @ChannelHandler.Sharable
     static class MessageBatchEncoder extends MessageToMessageEncoder<List<Message>>
    {
        public static final MessageBatchEncoder instance = new MessageBatchEncoder();
        private MessageBatchEncoder(){}

        public void encode(ChannelHandlerContext ctx, List<Message> messages, List<Object> results)
        {
            Connection connection = ctx.channel().attr(Connection.attributeKey).get();
            // The only case the connection can be null is when we send the initial STARTUP message (client side thus)
            ProtocolVersion version = connection == null ? ProtocolVersion.CURRENT : connection.getVersion();
            assert messages.size() == 1;
            results.add(messages.get(0).encode(version));
        }
    }

    private class Initializer extends ChannelInitializer<Channel>
    {
        private int largeMessageThreshold;
        Initializer(int largeMessageThreshold)
        {
            this.largeMessageThreshold = largeMessageThreshold;
        }

        protected void initChannel(Channel channel) throws Exception
        {
            connection = new Connection(channel, version, tracker);
            channel.attr(Connection.attributeKey).set(connection);

            ChannelPipeline pipeline = channel.pipeline();
//            pipeline.addLast("debug", new LoggingHandler(LogLevel.INFO));
            pipeline.addLast(HandlerNames.ENVELOPE_DECODER, new Envelope.Decoder());
            pipeline.addLast(HandlerNames.ENVELOPE_ENCODER, Envelope.Encoder.instance);
            pipeline.addLast(HandlerNames.INITIAL_HANDLER, new InitialHandler(version, responseHandler, largeMessageThreshold));
            pipeline.addLast(HandlerNames.MESSAGE_DECODER, PreV5Handlers.ProtocolDecoder.instance);
            pipeline.addLast(HandlerNames.MESSAGE_ENCODER, MessageBatchEncoder.instance);
            pipeline.addLast(HandlerNames.RESPONSE_HANDLER,  responseHandler);
        }
    }

    private class SecureInitializer extends Initializer
    {
        SecureInitializer(int largeMessageThreshold)
        {
            super(largeMessageThreshold);
        }

        protected void initChannel(Channel channel) throws Exception
        {
            super.initChannel(channel);
            SslContext sslContext = SSLFactory.getOrCreateSslContext(encryptionOptions, encryptionOptions.require_client_auth,
                                                                     SSLFactory.SocketType.CLIENT);
            channel.pipeline().addFirst("ssl", sslContext.newHandler(channel.alloc()));
        }
    }

    @ChannelHandler.Sharable
    static class ResponseHandler extends SimpleChannelInboundHandler<Message.Response>
    {
        public final BlockingQueue<Message.Response> responses = new SynchronousQueue<>(true);
        public EventHandler eventHandler;

        @Override
        public void channelRead0(ChannelHandlerContext ctx, Message.Response r)
        {
            handleResponse(ctx.channel(), r);
        }

        public void handleResponse(Channel channel, Message.Response r)
        {
            try
            {
                Envelope cloned = r.getSource().clone();
                r.getSource().release();
                r.setSource(cloned);

                if (r instanceof EventMessage)
                {
                    if (eventHandler != null)
                        eventHandler.onEvent(((EventMessage) r).event);
                }
                else
                    responses.put(r);
            }
            catch (InterruptedException ie)
            {
                throw new RuntimeException(ie);
            }
        }

        @Override
        public void exceptionCaught(ChannelHandlerContext ctx, Throwable cause) throws Exception
        {
            if (this == ctx.pipeline().last())
            {
                logger.error("Exception in response", cause);
            }
            else
            {
                ctx.fireExceptionCaught(cause);
            }
        }
    }

    // Simple stand-in for Flusher for use in test code. Writers push CQL messages onto a queue and
    // this collates them into frames and flushes them to the channel.
    // Can be either scheduled to run on an EventExecutor or fired manually. If calling maybeWrite manually,
    // as SimpleClient itself does, the call must be made on the event loop.
    public static class SimpleFlusher
    {
        private static final ChannelFuture[] EMPTY_FUTURES_ARRAY = new ChannelFuture[0];
        final Queue<Envelope> outbound = new ConcurrentLinkedQueue<>();
        final FrameEncoder frameEncoder;
        private final AtomicBoolean scheduled = new AtomicBoolean(false);

        SimpleFlusher(FrameEncoder frameEncoder)
        {
            this.frameEncoder = frameEncoder;
        }

        public void enqueue(Envelope message)
        {
            outbound.offer(message);
        }

        public void releaseAll()
        {
            Envelope e;
            while ((e = outbound.poll()) != null)
                e.release();
        }

        public void schedule(ChannelHandlerContext ctx)
        {
            if (scheduled.compareAndSet(false, true))
                ctx.executor().scheduleAtFixedRate(() -> maybeWrite(ctx, ctx.voidPromise()),
                                                   10, 10, TimeUnit.MILLISECONDS);
        }

        public void maybeWrite(ChannelHandlerContext ctx, Promise<Void> promise)
        {
            if (outbound.isEmpty())
            {
                promise.setSuccess(null);
                return;
            }

            PromiseCombiner combiner = new PromiseCombiner(ctx.executor());
            List<Envelope> buffer = new ArrayList<>();
            long bufferSize = 0L;
            boolean pending = false;
            Envelope f;
            while ((f = outbound.poll()) != null)
            {
                if (f.header.bodySizeInBytes > MAX_FRAMED_PAYLOAD_SIZE)
                {
                    combiner.addAll(writeLargeMessage(ctx, f));
                }
                else
                {
                    int messageSize = envelopeSize(f.header);
                    if (bufferSize + messageSize >= MAX_FRAMED_PAYLOAD_SIZE)
                    {
                        combiner.add(flushBuffer(ctx, buffer, bufferSize));
                        buffer.clear();
                        bufferSize = 0;
                    }
                    buffer.add(f);
                    bufferSize += messageSize;
                    pending = true;
                }
            }

            if (pending)
                combiner.add(flushBuffer(ctx, buffer, bufferSize));
            combiner.finish(promise);
        }

        private ChannelFuture flushBuffer(ChannelHandlerContext ctx, List<Envelope> messages, long bufferSize)
        {
            FrameEncoder.Payload payload = allocate(Ints.checkedCast(bufferSize), true);

            for (Envelope e : messages)
                e.encodeInto(payload.buffer);

            payload.finish();
            ChannelPromise release = AsyncChannelPromise.withListener(ctx, future -> {
                for (Envelope e : messages)
                    e.release();
            });
            return ctx.writeAndFlush(payload, release);
        }

        private FrameEncoder.Payload allocate(int size, boolean selfContained)
        {
            FrameEncoder.Payload payload = frameEncoder.allocator()
                                                       .allocate(selfContained, Math.min(size, MAX_FRAMED_PAYLOAD_SIZE));
            if (size >= MAX_FRAMED_PAYLOAD_SIZE)
                payload.buffer.limit(MAX_FRAMED_PAYLOAD_SIZE);

            return payload;
        }

        private ChannelFuture[] writeLargeMessage(ChannelHandlerContext ctx, Envelope f)
        {
            List<ChannelFuture> futures = new ArrayList<>();
            FrameEncoder.Payload payload;
            ByteBuffer buf;
            boolean firstFrame = true;
            while (f.body.readableBytes() > 0 || firstFrame)
            {
                int payloadSize = Math.min(f.body.readableBytes(), MAX_FRAMED_PAYLOAD_SIZE);
                payload = allocate(f.body.readableBytes(), false);

                buf = payload.buffer;
                // BufferPool may give us a buffer larger than we asked for.
                // FrameEncoder may object if buffer.remaining is >= MAX_SIZE.
                if (payloadSize >= MAX_FRAMED_PAYLOAD_SIZE)
                    buf.limit(MAX_FRAMED_PAYLOAD_SIZE);

                if (firstFrame)
                {
                    f.encodeHeaderInto(buf);
                    firstFrame = false;
                }

                int remaining = Math.min(buf.remaining(), f.body.readableBytes());
                if (remaining > 0)
                    buf.put(f.body.slice(f.body.readerIndex(), remaining).nioBuffer());

                f.body.readerIndex(f.body.readerIndex() + remaining);
                payload.finish();
                futures.add(ctx.writeAndFlush(payload, ctx.newPromise()));
            }
            f.release();
            return futures.toArray(EMPTY_FUTURES_ARRAY);
        }
    }
}<|MERGE_RESOLUTION|>--- conflicted
+++ resolved
@@ -31,7 +31,6 @@
 import org.slf4j.LoggerFactory;
 
 import io.netty.bootstrap.Bootstrap;
-<<<<<<< HEAD
 import io.netty.channel.*;
 import io.netty.channel.nio.NioEventLoopGroup;
 import io.netty.handler.codec.MessageToMessageDecoder;
@@ -39,18 +38,6 @@
 import io.netty.handler.ssl.SslContext;
 import io.netty.util.concurrent.Promise;
 import io.netty.util.concurrent.PromiseCombiner;
-=======
-import io.netty.channel.Channel;
-import io.netty.channel.ChannelFuture;
-import io.netty.channel.ChannelHandler;
-import io.netty.channel.ChannelHandlerContext;
-import io.netty.channel.ChannelInitializer;
-import io.netty.channel.ChannelOption;
-import io.netty.channel.ChannelPipeline;
-import io.netty.channel.SimpleChannelInboundHandler;
-import io.netty.channel.nio.NioEventLoopGroup;
-import io.netty.handler.ssl.SslHandler;
->>>>>>> 56b979be
 import io.netty.util.internal.logging.InternalLoggerFactory;
 import io.netty.util.internal.logging.Slf4JLoggerFactory;
 import org.apache.cassandra.concurrent.NamedThreadFactory;
@@ -285,6 +272,11 @@
 
     public Message.Response execute(Message.Request request)
     {
+        return execute(request, true);
+    }
+
+    public Message.Response execute(Message.Request request, boolean throwOnErrorResponse)
+    {
         try
         {
             request.attach(connection);
@@ -292,7 +284,7 @@
             Message.Response msg = responseHandler.responses.poll(10, TimeUnit.SECONDS);
             if (msg == null)
                 throw new RuntimeException("timeout");
-            if (msg instanceof ErrorMessage)
+            if (throwOnErrorResponse && msg instanceof ErrorMessage)
                 throw new RuntimeException((Throwable)((ErrorMessage)msg).error);
             return msg;
         }
@@ -497,10 +489,11 @@
                                         errorHandler,
                                         ctx.channel().attr(Connection.attributeKey).get().isThrowOnOverload())
                 {
-                    protected void processRequest(Envelope request)
+                    protected boolean processRequest(Envelope request)
                     {
-                        super.processRequest(request);
+                        boolean continueProcessing = super.processRequest(request);
                         releaseCapacity(Ints.checkedCast(request.header.bodySizeInBytes));
+                        return continueProcessing;
                     }
                 };
 
@@ -511,6 +504,11 @@
 
                 public void write(ChannelHandlerContext ctx, Object msg, ChannelPromise promise) throws Exception
                 {
+                    if (!(msg instanceof List))
+                    {
+                        ctx.write(msg, promise);
+                        return;
+                    }
                     Connection connection = ctx.channel().attr(Connection.attributeKey).get();
                     // The only case the connection can be null is when we send the initial STARTUP message (client side thus)
                     ProtocolVersion version = connection == null ? ProtocolVersion.CURRENT : connection.getVersion();
