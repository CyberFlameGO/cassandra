/*
 * Licensed to the Apache Software Foundation (ASF) under one
 * or more contributor license agreements.  See the NOTICE file
 * distributed with this work for additional information
 * regarding copyright ownership.  The ASF licenses this file
 * to you under the Apache License, Version 2.0 (the
 * "License"); you may not use this file except in compliance
 * with the License.  You may obtain a copy of the License at
 *
 *     http://www.apache.org/licenses/LICENSE-2.0
 *
 * Unless required by applicable law or agreed to in writing, software
 * distributed under the License is distributed on an "AS IS" BASIS,
 * WITHOUT WARRANTIES OR CONDITIONS OF ANY KIND, either express or implied.
 * See the License for the specific language governing permissions and
 * limitations under the License.
 */

package org.apache.cassandra.repair.consistent;

import java.util.HashMap;
import java.util.Map;
import java.util.Set;

import com.google.common.base.Preconditions;

import org.slf4j.Logger;
import org.slf4j.LoggerFactory;

import org.apache.cassandra.locator.InetAddressAndPort;
import org.apache.cassandra.repair.messages.FailSession;
import org.apache.cassandra.repair.messages.FinalizePromise;
import org.apache.cassandra.repair.messages.PrepareConsistentResponse;
import org.apache.cassandra.service.ActiveRepairService;
import org.apache.cassandra.repair.NoSuchRepairSessionException;
import org.apache.cassandra.utils.TimeUUID;

/**
 * Container for all consistent repair sessions a node is coordinating
 */
public class CoordinatorSessions
{
<<<<<<< HEAD
    private final Map<TimeUUID, CoordinatorSession> sessions = new HashMap<>();
=======
    private final Map<UUID, CoordinatorSession> sessions = new HashMap<>();
    private static final Logger logger = LoggerFactory.getLogger(CoordinatorSessions.class);
>>>>>>> fe1be800

    protected CoordinatorSession buildSession(CoordinatorSession.Builder builder)
    {
        return new CoordinatorSession(builder);
    }

    public synchronized CoordinatorSession registerSession(TimeUUID sessionId, Set<InetAddressAndPort> participants, boolean isForced) throws NoSuchRepairSessionException
    {
        ActiveRepairService.ParentRepairSession prs = ActiveRepairService.instance.getParentRepairSession(sessionId);

        Preconditions.checkArgument(!sessions.containsKey(sessionId),
                                    "A coordinator already exists for session %s", sessionId);
        Preconditions.checkArgument(!isForced || prs.repairedAt == ActiveRepairService.UNREPAIRED_SSTABLE,
                                    "cannot promote data for forced incremental repairs");

        CoordinatorSession.Builder builder = CoordinatorSession.builder();
        builder.withState(ConsistentSession.State.PREPARING);
        builder.withSessionID(sessionId);
        builder.withCoordinator(prs.coordinator);

        builder.withTableIds(prs.getTableIds());
        builder.withRepairedAt(prs.repairedAt);
        builder.withRanges(prs.getRanges());
        builder.withParticipants(participants);
        builder.withListener(this::onSessionStateUpdate);
        CoordinatorSession session = buildSession(builder);
        sessions.put(session.sessionID, session);
        return session;
    }

    public synchronized CoordinatorSession getSession(TimeUUID sessionId)
    {
        return sessions.get(sessionId);
    }

    public synchronized void onSessionStateUpdate(CoordinatorSession session)
    {
        if (session.isCompleted())
        {
            logger.info("Removing completed session {} with state {}", session.sessionID, session.getState());
            sessions.remove(session.sessionID);
        }
    }

    public void handlePrepareResponse(PrepareConsistentResponse msg)
    {
        CoordinatorSession session = getSession(msg.parentSession);
        if (session != null)
        {
            session.handlePrepareResponse(msg.participant, msg.success);
        }
    }

    public void handleFinalizePromiseMessage(FinalizePromise msg)
    {
        CoordinatorSession session = getSession(msg.sessionID);
        if (session != null)
        {
            session.handleFinalizePromise(msg.participant, msg.promised);
        }
    }

    public void handleFailSessionMessage(FailSession msg)
    {
        CoordinatorSession session = getSession(msg.sessionID);
        if (session != null)
        {
            session.fail();
        }
    }
}<|MERGE_RESOLUTION|>--- conflicted
+++ resolved
@@ -40,12 +40,8 @@
  */
 public class CoordinatorSessions
 {
-<<<<<<< HEAD
+    private static final Logger logger = LoggerFactory.getLogger(CoordinatorSessions.class);
     private final Map<TimeUUID, CoordinatorSession> sessions = new HashMap<>();
-=======
-    private final Map<UUID, CoordinatorSession> sessions = new HashMap<>();
-    private static final Logger logger = LoggerFactory.getLogger(CoordinatorSessions.class);
->>>>>>> fe1be800
 
     protected CoordinatorSession buildSession(CoordinatorSession.Builder builder)
     {
