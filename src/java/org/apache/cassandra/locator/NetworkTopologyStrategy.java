--- conflicted
+++ resolved
@@ -37,6 +37,7 @@
 
 import com.google.common.collect.ImmutableMultimap;
 import com.google.common.collect.Multimap;
+import com.google.common.collect.Multimaps;
 
 /**
  * <p>
@@ -320,13 +321,7 @@
     {
         if (!SchemaConstants.isSystemKeyspace(keyspaceName))
         {
-<<<<<<< HEAD
-            ImmutableMultimap<String, InetAddressAndPort> dcsNodes = StorageService.instance.getTokenMetadata()
-                                                                                            .getDC2AllEndpoints(snitch);
-=======
-            ImmutableMultimap<String, InetAddress> dcsNodes = Multimaps.index(StorageService.instance.getTokenMetadata().getAllMembers(), snitch::getDatacenter);
-
->>>>>>> e83d95d1
+            ImmutableMultimap<String, InetAddressAndPort> dcsNodes = Multimaps.index(StorageService.instance.getTokenMetadata().getAllMembers(), snitch::getDatacenter);
             for (Entry<String, String> e : this.configOptions.entrySet())
             {
 
