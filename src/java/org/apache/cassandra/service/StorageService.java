/*
 * Licensed to the Apache Software Foundation (ASF) under one
 * or more contributor license agreements.  See the NOTICE file
 * distributed with this work for additional information
 * regarding copyright ownership.  The ASF licenses this file
 * to you under the Apache License, Version 2.0 (the
 * "License"); you may not use this file except in compliance
 * with the License.  You may obtain a copy of the License at
 *
 *     http://www.apache.org/licenses/LICENSE-2.0
 *
 * Unless required by applicable law or agreed to in writing, software
 * distributed under the License is distributed on an "AS IS" BASIS,
 * WITHOUT WARRANTIES OR CONDITIONS OF ANY KIND, either express or implied.
 * See the License for the specific language governing permissions and
 * limitations under the License.
 */
package org.apache.cassandra.service;

import java.io.*;
import java.lang.management.ManagementFactory;
import java.net.InetAddress;
import java.net.UnknownHostException;
import java.nio.ByteBuffer;
import java.util.*;
import java.util.Map.Entry;
import java.util.concurrent.*;
import java.util.concurrent.atomic.AtomicBoolean;
import java.util.concurrent.atomic.AtomicInteger;
import java.util.regex.MatchResult;
import java.util.regex.Pattern;
import java.util.stream.Collectors;
import java.util.stream.StreamSupport;

import javax.annotation.Nullable;
import javax.management.*;
import javax.management.openmbean.CompositeData;
import javax.management.openmbean.OpenDataException;
import javax.management.openmbean.TabularData;
import javax.management.openmbean.TabularDataSupport;

import com.google.common.annotations.VisibleForTesting;
import com.google.common.base.Preconditions;
import com.google.common.base.Predicate;
import com.google.common.base.Predicates;
import com.google.common.collect.*;
import com.google.common.util.concurrent.*;

import org.apache.cassandra.dht.RangeStreamer.FetchReplica;
import org.apache.cassandra.locator.ReplicaCollection.Builder.Conflict;
import org.apache.commons.lang3.StringUtils;

import org.slf4j.Logger;
import org.slf4j.LoggerFactory;

import org.apache.cassandra.audit.AuditLogManager;
import org.apache.cassandra.audit.AuditLogOptions;
import org.apache.cassandra.auth.AuthKeyspace;
import org.apache.cassandra.auth.AuthSchemaChangeListener;
import org.apache.cassandra.batchlog.BatchRemoveVerbHandler;
import org.apache.cassandra.batchlog.BatchStoreVerbHandler;
import org.apache.cassandra.batchlog.BatchlogManager;
import org.apache.cassandra.concurrent.ExecutorLocals;
import org.apache.cassandra.concurrent.NamedThreadFactory;
import org.apache.cassandra.concurrent.ScheduledExecutors;
import org.apache.cassandra.concurrent.Stage;
import org.apache.cassandra.concurrent.StageManager;
import org.apache.cassandra.config.Config;
import org.apache.cassandra.config.DatabaseDescriptor;
import org.apache.cassandra.cql3.QueryProcessor;
import org.apache.cassandra.db.*;
import org.apache.cassandra.db.commitlog.CommitLog;
import org.apache.cassandra.db.compaction.CompactionManager;
import org.apache.cassandra.db.compaction.Verifier;
import org.apache.cassandra.db.lifecycle.LifecycleTransaction;
import org.apache.cassandra.db.virtual.VirtualKeyspaceRegistry;
import org.apache.cassandra.dht.*;
import org.apache.cassandra.dht.Range;
import org.apache.cassandra.dht.Token.TokenFactory;
import org.apache.cassandra.exceptions.*;
import org.apache.cassandra.gms.*;
import org.apache.cassandra.hints.HintVerbHandler;
import org.apache.cassandra.hints.HintsService;
import org.apache.cassandra.io.sstable.SSTableLoader;
import org.apache.cassandra.io.util.FileUtils;
import org.apache.cassandra.locator.*;
import org.apache.cassandra.metrics.StorageMetrics;
import org.apache.cassandra.net.*;
import org.apache.cassandra.repair.*;
import org.apache.cassandra.repair.messages.RepairOption;
import org.apache.cassandra.schema.CompactionParams.TombstoneOption;
import org.apache.cassandra.schema.KeyspaceMetadata;
import org.apache.cassandra.schema.MigrationManager;
import org.apache.cassandra.schema.ReplicationParams;
import org.apache.cassandra.schema.Schema;
import org.apache.cassandra.schema.SchemaConstants;
import org.apache.cassandra.schema.SchemaPullVerbHandler;
import org.apache.cassandra.schema.SchemaPushVerbHandler;
import org.apache.cassandra.schema.SchemaVersionVerbHandler;
import org.apache.cassandra.schema.TableMetadata;
import org.apache.cassandra.schema.TableMetadataRef;
import org.apache.cassandra.schema.ViewMetadata;
import org.apache.cassandra.repair.RepairMessageVerbHandler;
import org.apache.cassandra.service.paxos.CommitVerbHandler;
import org.apache.cassandra.service.paxos.PrepareVerbHandler;
import org.apache.cassandra.service.paxos.ProposeVerbHandler;
import org.apache.cassandra.streaming.*;
import org.apache.cassandra.tracing.TraceKeyspace;
import org.apache.cassandra.transport.ProtocolVersion;
import org.apache.cassandra.utils.*;
import org.apache.cassandra.utils.logging.LoggingSupportFactory;
import org.apache.cassandra.utils.progress.ProgressEvent;
import org.apache.cassandra.utils.progress.ProgressEventType;
import org.apache.cassandra.utils.progress.jmx.JMXBroadcastExecutor;
import org.apache.cassandra.utils.progress.jmx.JMXProgressSupport;

import static com.google.common.collect.Iterables.transform;
import static com.google.common.collect.Iterables.tryFind;
import static java.util.Arrays.asList;
import static java.util.stream.Collectors.toList;
import static org.apache.cassandra.index.SecondaryIndexManager.getIndexName;
import static org.apache.cassandra.index.SecondaryIndexManager.isIndexColumnFamily;

/**
 * This abstraction contains the token/identifier of this node
 * on the identifier space. This token gets gossiped around.
 * This class will also maintain histograms of the load information
 * of other nodes in the cluster.
 */
public class StorageService extends NotificationBroadcasterSupport implements IEndpointStateChangeSubscriber, StorageServiceMBean
{
    private static final Logger logger = LoggerFactory.getLogger(StorageService.class);

    public static final int RING_DELAY = getRingDelay(); // delay after which we assume ring has stablized

    private final JMXProgressSupport progressSupport = new JMXProgressSupport(this);

    private static int getRingDelay()
    {
        String newdelay = System.getProperty("cassandra.ring_delay_ms");
        if (newdelay != null)
        {
            logger.info("Overriding RING_DELAY to {}ms", newdelay);
            return Integer.parseInt(newdelay);
        }
        else
            return 30 * 1000;
    }

    /* This abstraction maintains the token/endpoint metadata information */
    private TokenMetadata tokenMetadata = new TokenMetadata();

    public volatile VersionedValue.VersionedValueFactory valueFactory = new VersionedValue.VersionedValueFactory(tokenMetadata.partitioner);

    private Thread drainOnShutdown = null;
    private volatile boolean isShutdown = false;
    private final List<Runnable> preShutdownHooks = new ArrayList<>();
    private final List<Runnable> postShutdownHooks = new ArrayList<>();

    public static final StorageService instance = new StorageService();

    @Deprecated
    public boolean isInShutdownHook()
    {
        return isShutdown();
    }

    public boolean isShutdown()
    {
        return isShutdown;
    }

    public RangesAtEndpoint getLocalReplicas(String keyspaceName)
    {
        return Keyspace.open(keyspaceName).getReplicationStrategy()
                .getAddressReplicas(FBUtilities.getBroadcastAddressAndPort());
    }

    public List<Range<Token>> getLocalAndPendingRanges(String ks)
    {
        InetAddressAndPort broadcastAddress = FBUtilities.getBroadcastAddressAndPort();
        Keyspace keyspace = Keyspace.open(ks);
        List<Range<Token>> ranges = new ArrayList<>();
        for (Replica r : keyspace.getReplicationStrategy().getAddressReplicas(broadcastAddress))
            ranges.add(r.range());
        for (Replica r : getTokenMetadata().getPendingRanges(ks, broadcastAddress))
            ranges.add(r.range());
        return ranges;
    }

    public Collection<Range<Token>> getPrimaryRanges(String keyspace)
    {
        return getPrimaryRangesForEndpoint(keyspace, FBUtilities.getBroadcastAddressAndPort());
    }

    public Collection<Range<Token>> getPrimaryRangesWithinDC(String keyspace)
    {
        return getPrimaryRangeForEndpointWithinDC(keyspace, FBUtilities.getBroadcastAddressAndPort());
    }

    private final Set<InetAddressAndPort> replicatingNodes = Sets.newConcurrentHashSet();
    private CassandraDaemon daemon;

    private InetAddressAndPort removingNode;

    /* Are we starting this node in bootstrap mode? */
    private volatile boolean isBootstrapMode;

    /* we bootstrap but do NOT join the ring unless told to do so */
    private boolean isSurveyMode = Boolean.parseBoolean(System.getProperty
            ("cassandra.write_survey", "false"));
    /* true if node is rebuilding and receiving data */
    private final AtomicBoolean isRebuilding = new AtomicBoolean();
    private final AtomicBoolean isDecommissioning = new AtomicBoolean();

    private volatile boolean initialized = false;
    private volatile boolean joined = false;
    private volatile boolean gossipActive = false;
    private final AtomicBoolean authSetupCalled = new AtomicBoolean(false);
    private volatile boolean authSetupComplete = false;

    /* the probability for tracing any particular request, 0 disables tracing and 1 enables for all */
    private double traceProbability = 0.0;

    private static enum Mode { STARTING, NORMAL, JOINING, LEAVING, DECOMMISSIONED, MOVING, DRAINING, DRAINED }
    private volatile Mode operationMode = Mode.STARTING;

    /* Used for tracking drain progress */
    private volatile int totalCFs, remainingCFs;

    private static final AtomicInteger nextRepairCommand = new AtomicInteger();

    private final List<IEndpointLifecycleSubscriber> lifecycleSubscribers = new CopyOnWriteArrayList<>();

    private final String jmxObjectName;

    private Collection<Token> bootstrapTokens = null;

    // true when keeping strict consistency while bootstrapping
    public static final boolean useStrictConsistency = Boolean.parseBoolean(System.getProperty("cassandra.consistent.rangemovement", "true"));
    private static final boolean allowSimultaneousMoves = Boolean.parseBoolean(System.getProperty("cassandra.consistent.simultaneousmoves.allow","false"));
    private static final boolean joinRing = Boolean.parseBoolean(System.getProperty("cassandra.join_ring", "true"));
    private boolean replacing;

    private final StreamStateStore streamStateStore = new StreamStateStore();

    public boolean isSurveyMode()
    {
        return isSurveyMode;
    }

    public boolean hasJoined()
    {
        return joined;
    }

    /** This method updates the local token on disk  */
    public void setTokens(Collection<Token> tokens)
    {
        assert tokens != null && !tokens.isEmpty() : "Node needs at least one token.";
        if (logger.isDebugEnabled())
            logger.debug("Setting tokens to {}", tokens);
        SystemKeyspace.updateTokens(tokens);
        Collection<Token> localTokens = getLocalTokens();
        setGossipTokens(localTokens);
        tokenMetadata.updateNormalTokens(tokens, FBUtilities.getBroadcastAddressAndPort());
        setMode(Mode.NORMAL, false);
    }

    public void setGossipTokens(Collection<Token> tokens)
    {
        List<Pair<ApplicationState, VersionedValue>> states = new ArrayList<Pair<ApplicationState, VersionedValue>>();
        states.add(Pair.create(ApplicationState.TOKENS, valueFactory.tokens(tokens)));
        states.add(Pair.create(ApplicationState.STATUS_WITH_PORT, valueFactory.normal(tokens)));
        states.add(Pair.create(ApplicationState.STATUS, valueFactory.normal(tokens)));
        Gossiper.instance.addLocalApplicationStates(states);
    }

    public StorageService()
    {
        // use dedicated executor for handling JMX notifications
        super(JMXBroadcastExecutor.executor);

        jmxObjectName = "org.apache.cassandra.db:type=StorageService";
        MBeanWrapper.instance.registerMBean(this, jmxObjectName);
        MBeanWrapper.instance.registerMBean(StreamManager.instance, StreamManager.OBJECT_NAME);

        ReadCommandVerbHandler readHandler = new ReadCommandVerbHandler();

        /* register the verb handlers */
        MessagingService.instance().registerVerbHandlers(MessagingService.Verb.MUTATION, new MutationVerbHandler());
        MessagingService.instance().registerVerbHandlers(MessagingService.Verb.READ_REPAIR, new ReadRepairVerbHandler());
        MessagingService.instance().registerVerbHandlers(MessagingService.Verb.READ, readHandler);
        MessagingService.instance().registerVerbHandlers(MessagingService.Verb.RANGE_SLICE, readHandler);
        MessagingService.instance().registerVerbHandlers(MessagingService.Verb.PAGED_RANGE, readHandler);
        MessagingService.instance().registerVerbHandlers(MessagingService.Verb.COUNTER_MUTATION, new CounterMutationVerbHandler());
        MessagingService.instance().registerVerbHandlers(MessagingService.Verb.TRUNCATE, new TruncateVerbHandler());
        MessagingService.instance().registerVerbHandlers(MessagingService.Verb.PAXOS_PREPARE, new PrepareVerbHandler());
        MessagingService.instance().registerVerbHandlers(MessagingService.Verb.PAXOS_PROPOSE, new ProposeVerbHandler());
        MessagingService.instance().registerVerbHandlers(MessagingService.Verb.PAXOS_COMMIT, new CommitVerbHandler());
        MessagingService.instance().registerVerbHandlers(MessagingService.Verb.HINT, new HintVerbHandler());

        // see BootStrapper for a summary of how the bootstrap verbs interact
        MessagingService.instance().registerVerbHandlers(MessagingService.Verb.REPLICATION_FINISHED, new ReplicationFinishedVerbHandler());
        MessagingService.instance().registerVerbHandlers(MessagingService.Verb.REQUEST_RESPONSE, new ResponseVerbHandler());
        MessagingService.instance().registerVerbHandlers(MessagingService.Verb.INTERNAL_RESPONSE, new ResponseVerbHandler());
        MessagingService.instance().registerVerbHandlers(MessagingService.Verb.REPAIR_MESSAGE, new RepairMessageVerbHandler());
        MessagingService.instance().registerVerbHandlers(MessagingService.Verb.GOSSIP_SHUTDOWN, new GossipShutdownVerbHandler());

        MessagingService.instance().registerVerbHandlers(MessagingService.Verb.GOSSIP_DIGEST_SYN, new GossipDigestSynVerbHandler());
        MessagingService.instance().registerVerbHandlers(MessagingService.Verb.GOSSIP_DIGEST_ACK, new GossipDigestAckVerbHandler());
        MessagingService.instance().registerVerbHandlers(MessagingService.Verb.GOSSIP_DIGEST_ACK2, new GossipDigestAck2VerbHandler());

        MessagingService.instance().registerVerbHandlers(MessagingService.Verb.DEFINITIONS_UPDATE, new SchemaPushVerbHandler());
        MessagingService.instance().registerVerbHandlers(MessagingService.Verb.SCHEMA_CHECK, new SchemaVersionVerbHandler());
        MessagingService.instance().registerVerbHandlers(MessagingService.Verb.MIGRATION_REQUEST, new SchemaPullVerbHandler());

        MessagingService.instance().registerVerbHandlers(MessagingService.Verb.SNAPSHOT, new SnapshotVerbHandler());
        MessagingService.instance().registerVerbHandlers(MessagingService.Verb.ECHO, new EchoVerbHandler());

        MessagingService.instance().registerVerbHandlers(MessagingService.Verb.BATCH_STORE, new BatchStoreVerbHandler());
        MessagingService.instance().registerVerbHandlers(MessagingService.Verb.BATCH_REMOVE, new BatchRemoveVerbHandler());

        MessagingService.instance().registerVerbHandlers(MessagingService.Verb.PING, new PingVerbHandler());
    }

    public void registerDaemon(CassandraDaemon daemon)
    {
        this.daemon = daemon;
    }

    public void register(IEndpointLifecycleSubscriber subscriber)
    {
        lifecycleSubscribers.add(subscriber);
    }

    public void unregister(IEndpointLifecycleSubscriber subscriber)
    {
        lifecycleSubscribers.remove(subscriber);
    }

    // should only be called via JMX
    public void stopGossiping()
    {
        if (gossipActive)
        {
            logger.warn("Stopping gossip by operator request");
            Gossiper.instance.stop();
            gossipActive = false;
        }
    }

    // should only be called via JMX
    public synchronized void startGossiping()
    {
        if (!gossipActive)
        {
            checkServiceAllowedToStart("gossip");

            logger.warn("Starting gossip by operator request");
            Collection<Token> tokens = SystemKeyspace.getSavedTokens();

            boolean validTokens = tokens != null && !tokens.isEmpty();

            // shouldn't be called before these are set if we intend to join the ring/are in the process of doing so
            if (joined || joinRing)
                assert validTokens : "Cannot start gossiping for a node intended to join without valid tokens";

            if (validTokens)
                setGossipTokens(tokens);

            Gossiper.instance.forceNewerGeneration();
            Gossiper.instance.start((int) (System.currentTimeMillis() / 1000));
            gossipActive = true;
        }
    }

    // should only be called via JMX
    public boolean isGossipRunning()
    {
        return Gossiper.instance.isEnabled();
    }

    public synchronized void startNativeTransport()
    {
        checkServiceAllowedToStart("native transport");

        if (daemon == null)
        {
            throw new IllegalStateException("No configured daemon");
        }

        try
        {
            daemon.startNativeTransport();
        }
        catch (Exception e)
        {
            throw new RuntimeException("Error starting native transport: " + e.getMessage());
        }
    }

    public void stopNativeTransport()
    {
        if (daemon == null)
        {
            throw new IllegalStateException("No configured daemon");
        }
        daemon.stopNativeTransport();
    }

    public boolean isNativeTransportRunning()
    {
        if (daemon == null)
        {
            return false;
        }
        return daemon.isNativeTransportRunning();
    }

    @Override
    public void enableNativeTransportOldProtocolVersions()
    {
        DatabaseDescriptor.setNativeTransportAllowOlderProtocols(true);
    }

    @Override
    public void disableNativeTransportOldProtocolVersions()
    {
        DatabaseDescriptor.setNativeTransportAllowOlderProtocols(false);
    }

    public void stopTransports()
    {
        if (isGossipActive())
        {
            logger.error("Stopping gossiper");
            stopGossiping();
        }
        if (isNativeTransportRunning())
        {
            logger.error("Stopping native transport");
            stopNativeTransport();
        }
    }

    /**
     * Set the Gossip flag RPC_READY to false and then
     * shutdown the client services (thrift and CQL).
     *
     * Note that other nodes will do this for us when
     * they get the Gossip shutdown message, so even if
     * we don't get time to broadcast this, it is not a problem.
     *
     * See {@link Gossiper#markAsShutdown(InetAddressAndPort)}
     */
    private void shutdownClientServers()
    {
        setRpcReady(false);
        stopNativeTransport();
    }

    public void stopClient()
    {
        Gossiper.instance.unregister(this);
        Gossiper.instance.stop();
        MessagingService.instance().shutdown();
        // give it a second so that task accepted before the MessagingService shutdown gets submitted to the stage (to avoid RejectedExecutionException)
        Uninterruptibles.sleepUninterruptibly(1, TimeUnit.SECONDS);
        StageManager.shutdownNow();
    }

    public boolean isInitialized()
    {
        return initialized;
    }

    public boolean isGossipActive()
    {
        return gossipActive;
    }

    public boolean isDaemonSetupCompleted()
    {
        return daemon == null
               ? false
               : daemon.setupCompleted();
    }

    public void stopDaemon()
    {
        if (daemon == null)
            throw new IllegalStateException("No configured daemon");
        daemon.deactivate();
    }

    private synchronized UUID prepareForReplacement() throws ConfigurationException
    {
        if (SystemKeyspace.bootstrapComplete())
            throw new RuntimeException("Cannot replace address with a node that is already bootstrapped");

        if (!joinRing)
            throw new ConfigurationException("Cannot set both join_ring=false and attempt to replace a node");

        if (!DatabaseDescriptor.isAutoBootstrap() && !Boolean.getBoolean("cassandra.allow_unsafe_replace"))
            throw new RuntimeException("Replacing a node without bootstrapping risks invalidating consistency " +
                                       "guarantees as the expected data may not be present until repair is run. " +
                                       "To perform this operation, please restart with " +
                                       "-Dcassandra.allow_unsafe_replace=true");

        InetAddressAndPort replaceAddress = DatabaseDescriptor.getReplaceAddress();
        logger.info("Gathering node replacement information for {}", replaceAddress);
        Map<InetAddressAndPort, EndpointState> epStates = Gossiper.instance.doShadowRound();
        // as we've completed the shadow round of gossip, we should be able to find the node we're replacing
        if (epStates.get(replaceAddress) == null)
            throw new RuntimeException(String.format("Cannot replace_address %s because it doesn't exist in gossip", replaceAddress));

        validateEndpointSnitch(epStates.values().iterator());

        try
        {
            VersionedValue tokensVersionedValue = epStates.get(replaceAddress).getApplicationState(ApplicationState.TOKENS);
            if (tokensVersionedValue == null)
                throw new RuntimeException(String.format("Could not find tokens for %s to replace", replaceAddress));

            bootstrapTokens = TokenSerializer.deserialize(tokenMetadata.partitioner, new DataInputStream(new ByteArrayInputStream(tokensVersionedValue.toBytes())));
        }
        catch (IOException e)
        {
            throw new RuntimeException(e);
        }

        UUID localHostId = SystemKeyspace.getLocalHostId();

        if (isReplacingSameAddress())
        {
            localHostId = Gossiper.instance.getHostId(replaceAddress, epStates);
            SystemKeyspace.setLocalHostId(localHostId); // use the replacee's host Id as our own so we receive hints, etc
        }

        return localHostId;
    }

    private synchronized void checkForEndpointCollision(UUID localHostId, Set<InetAddressAndPort> peers) throws ConfigurationException
    {
        if (Boolean.getBoolean("cassandra.allow_unsafe_join"))
        {
            logger.warn("Skipping endpoint collision check as cassandra.allow_unsafe_join=true");
            return;
        }

        logger.debug("Starting shadow gossip round to check for endpoint collision");
        Map<InetAddressAndPort, EndpointState> epStates = Gossiper.instance.doShadowRound(peers);

        if (epStates.isEmpty() && DatabaseDescriptor.getSeeds().contains(FBUtilities.getBroadcastAddressAndPort()))
            logger.info("Unable to gossip with any peers but continuing anyway since node is in its own seed list");

        // If bootstrapping, check whether any previously known status for the endpoint makes it unsafe to do so.
        // If not bootstrapping, compare the host id for this endpoint learned from gossip (if any) with the local
        // one, which was either read from system.local or generated at startup. If a learned id is present &
        // doesn't match the local, then the node needs replacing
        if (!Gossiper.instance.isSafeForStartup(FBUtilities.getBroadcastAddressAndPort(), localHostId, shouldBootstrap(), epStates))
        {
            throw new RuntimeException(String.format("A node with address %s already exists, cancelling join. " +
                                                     "Use cassandra.replace_address if you want to replace this node.",
                                                     FBUtilities.getBroadcastAddressAndPort()));
        }

        validateEndpointSnitch(epStates.values().iterator());

        if (shouldBootstrap() && useStrictConsistency && !allowSimultaneousMoves())
        {
            for (Map.Entry<InetAddressAndPort, EndpointState> entry : epStates.entrySet())
            {
                // ignore local node or empty status
                if (entry.getKey().equals(FBUtilities.getBroadcastAddressAndPort()) || (entry.getValue().getApplicationState(ApplicationState.STATUS_WITH_PORT) == null & entry.getValue().getApplicationState(ApplicationState.STATUS) == null))
                    continue;

                VersionedValue value = entry.getValue().getApplicationState(ApplicationState.STATUS_WITH_PORT);
                if (value == null)
                {
                    value = entry.getValue().getApplicationState(ApplicationState.STATUS);
                }

                String[] pieces = splitValue(value);
                assert (pieces.length > 0);
                String state = pieces[0];
                if (state.equals(VersionedValue.STATUS_BOOTSTRAPPING) || state.equals(VersionedValue.STATUS_LEAVING) || state.equals(VersionedValue.STATUS_MOVING))
                    throw new UnsupportedOperationException("Other bootstrapping/leaving/moving nodes detected, cannot bootstrap while cassandra.consistent.rangemovement is true");
            }
        }
    }

    private static void validateEndpointSnitch(Iterator<EndpointState> endpointStates)
    {
        Set<String> datacenters = new HashSet<>();
        Set<String> racks = new HashSet<>();
        while (endpointStates.hasNext())
        {
            EndpointState state = endpointStates.next();
            VersionedValue val = state.getApplicationState(ApplicationState.DC);
            if (val != null)
                datacenters.add(val.value);
            val = state.getApplicationState(ApplicationState.RACK);
            if (val != null)
                racks.add(val.value);
        }

        IEndpointSnitch snitch = DatabaseDescriptor.getEndpointSnitch();
        if (!snitch.validate(datacenters, racks))
        {
            throw new IllegalStateException();
        }
    }

    private boolean allowSimultaneousMoves()
    {
        return allowSimultaneousMoves && DatabaseDescriptor.getNumTokens() == 1;
    }

    // for testing only
    public void unsafeInitialize() throws ConfigurationException
    {
        initialized = true;
        gossipActive = true;
        Gossiper.instance.register(this);
        Gossiper.instance.start((int) (System.currentTimeMillis() / 1000)); // needed for node-ring gathering.
        Gossiper.instance.addLocalApplicationState(ApplicationState.NET_VERSION, valueFactory.networkVersion());
        if (!MessagingService.instance().isListening())
            MessagingService.instance().listen();
    }

    public void populateTokenMetadata()
    {
        if (Boolean.parseBoolean(System.getProperty("cassandra.load_ring_state", "true")))
        {
            logger.info("Populating token metadata from system tables");
            Multimap<InetAddressAndPort, Token> loadedTokens = SystemKeyspace.loadTokens();
            if (!shouldBootstrap()) // if we have not completed bootstrapping, we should not add ourselves as a normal token
                loadedTokens.putAll(FBUtilities.getBroadcastAddressAndPort(), SystemKeyspace.getSavedTokens());
            for (InetAddressAndPort ep : loadedTokens.keySet())
                tokenMetadata.updateNormalTokens(loadedTokens.get(ep), ep);

            logger.info("Token metadata: {}", tokenMetadata);
        }
    }

    public synchronized void initServer() throws ConfigurationException
    {
        initServer(RING_DELAY);
    }

    public synchronized void initServer(int delay) throws ConfigurationException
    {
        logger.info("Cassandra version: {}", FBUtilities.getReleaseVersionString());
        logger.info("CQL version: {}", QueryProcessor.CQL_VERSION);
        logger.info("Native protocol supported versions: {} (default: {})",
                    StringUtils.join(ProtocolVersion.supportedVersions(), ", "), ProtocolVersion.CURRENT);

        try
        {
            // Ensure StorageProxy is initialized on start-up; see CASSANDRA-3797.
            Class.forName("org.apache.cassandra.service.StorageProxy");
            // also IndexSummaryManager, which is otherwise unreferenced
            Class.forName("org.apache.cassandra.io.sstable.IndexSummaryManager");
        }
        catch (ClassNotFoundException e)
        {
            throw new AssertionError(e);
        }

        // daemon threads, like our executors', continue to run while shutdown hooks are invoked
        drainOnShutdown = NamedThreadFactory.createThread(new WrappedRunnable()
        {
            @Override
            public void runMayThrow() throws InterruptedException, ExecutionException, IOException
            {
                drain(true);

                if (FBUtilities.isWindows)
                    WindowsTimer.endTimerPeriod(DatabaseDescriptor.getWindowsTimerInterval());

                LoggingSupportFactory.getLoggingSupport().onShutdown();
            }
        }, "StorageServiceShutdownHook");
        Runtime.getRuntime().addShutdownHook(drainOnShutdown);

        replacing = isReplacing();

        if (!Boolean.parseBoolean(System.getProperty("cassandra.start_gossip", "true")))
        {
            logger.info("Not starting gossip as requested.");
            // load ring state in preparation for starting gossip later
            loadRingState();
            initialized = true;
            return;
        }

        prepareToJoin();

        // Has to be called after the host id has potentially changed in prepareToJoin().
        try
        {
            CacheService.instance.counterCache.loadSavedAsync().get();
        }
        catch (Throwable t)
        {
            JVMStabilityInspector.inspectThrowable(t);
            logger.warn("Error loading counter cache", t);
        }

        if (joinRing)
        {
            joinTokenRing(delay);
        }
        else
        {
            Collection<Token> tokens = SystemKeyspace.getSavedTokens();
            if (!tokens.isEmpty())
            {
                tokenMetadata.updateNormalTokens(tokens, FBUtilities.getBroadcastAddressAndPort());
                // order is important here, the gossiper can fire in between adding these two states.  It's ok to send TOKENS without STATUS, but *not* vice versa.
                List<Pair<ApplicationState, VersionedValue>> states = new ArrayList<Pair<ApplicationState, VersionedValue>>();
                states.add(Pair.create(ApplicationState.TOKENS, valueFactory.tokens(tokens)));
                states.add(Pair.create(ApplicationState.STATUS_WITH_PORT, valueFactory.hibernate(true)));
                states.add(Pair.create(ApplicationState.STATUS, valueFactory.hibernate(true)));
                Gossiper.instance.addLocalApplicationStates(states);
            }
            doAuthSetup();
            logger.info("Not joining ring as requested. Use JMX (StorageService->joinRing()) to initiate ring joining");
        }

        initialized = true;
    }

    private void loadRingState()
    {
        if (Boolean.parseBoolean(System.getProperty("cassandra.load_ring_state", "true")))
        {
            logger.info("Loading persisted ring state");
            Multimap<InetAddressAndPort, Token> loadedTokens = SystemKeyspace.loadTokens();
            Map<InetAddressAndPort, UUID> loadedHostIds = SystemKeyspace.loadHostIds();
            for (InetAddressAndPort ep : loadedTokens.keySet())
            {
                if (ep.equals(FBUtilities.getBroadcastAddressAndPort()))
                {
                    // entry has been mistakenly added, delete it
                    SystemKeyspace.removeEndpoint(ep);
                }
                else
                {
                    if (loadedHostIds.containsKey(ep))
                        tokenMetadata.updateHostId(loadedHostIds.get(ep), ep);
                    Gossiper.runInGossipStageBlocking(() -> Gossiper.instance.addSavedEndpoint(ep));
                }
            }
        }
    }

    private boolean isReplacing()
    {
        if (System.getProperty("cassandra.replace_address_first_boot", null) != null && SystemKeyspace.bootstrapComplete())
        {
            logger.info("Replace address on first boot requested; this node is already bootstrapped");
            return false;
        }
        return DatabaseDescriptor.getReplaceAddress() != null;
    }

    /**
     * In the event of forceful termination we need to remove the shutdown hook to prevent hanging (OOM for instance)
     */
    public void removeShutdownHook()
    {
        if (drainOnShutdown != null)
            Runtime.getRuntime().removeShutdownHook(drainOnShutdown);

        if (FBUtilities.isWindows)
            WindowsTimer.endTimerPeriod(DatabaseDescriptor.getWindowsTimerInterval());
    }

    private boolean shouldBootstrap()
    {
        return DatabaseDescriptor.isAutoBootstrap() && !SystemKeyspace.bootstrapComplete() && !isSeed();
    }

    public static boolean isSeed()
    {
        return DatabaseDescriptor.getSeeds().contains(FBUtilities.getBroadcastAddressAndPort());
    }

    private void prepareToJoin() throws ConfigurationException
    {
        if (!joined)
        {
            Map<ApplicationState, VersionedValue> appStates = new EnumMap<>(ApplicationState.class);

            if (SystemKeyspace.wasDecommissioned())
            {
                if (Boolean.getBoolean("cassandra.override_decommission"))
                {
                    logger.warn("This node was decommissioned, but overriding by operator request.");
                    SystemKeyspace.setBootstrapState(SystemKeyspace.BootstrapState.COMPLETED);
                }
                else
                    throw new ConfigurationException("This node was decommissioned and will not rejoin the ring unless cassandra.override_decommission=true has been set, or all existing data is removed and the node is bootstrapped again");
            }

            if (DatabaseDescriptor.getReplaceTokens().size() > 0 || DatabaseDescriptor.getReplaceNode() != null)
                throw new RuntimeException("Replace method removed; use cassandra.replace_address instead");

            if (!MessagingService.instance().isListening())
                MessagingService.instance().listen();

            UUID localHostId = SystemKeyspace.getLocalHostId();

            if (replacing)
            {
                localHostId = prepareForReplacement();
                appStates.put(ApplicationState.TOKENS, valueFactory.tokens(bootstrapTokens));

                if (!DatabaseDescriptor.isAutoBootstrap())
                {
                    // Will not do replace procedure, persist the tokens we're taking over locally
                    // so that they don't get clobbered with auto generated ones in joinTokenRing
                    SystemKeyspace.updateTokens(bootstrapTokens);
                }
                else if (isReplacingSameAddress())
                {
                    //only go into hibernate state if replacing the same address (CASSANDRA-8523)
                    logger.warn("Writes will not be forwarded to this node during replacement because it has the same address as " +
                                "the node to be replaced ({}). If the previous node has been down for longer than max_hint_window_in_ms, " +
                                "repair must be run after the replacement process in order to make this node consistent.",
                                DatabaseDescriptor.getReplaceAddress());
                    appStates.put(ApplicationState.STATUS_WITH_PORT, valueFactory.hibernate(true));
                    appStates.put(ApplicationState.STATUS, valueFactory.hibernate(true));
                }
            }
            else
            {
                checkForEndpointCollision(localHostId, SystemKeyspace.loadHostIds().keySet());
            }

            // have to start the gossip service before we can see any info on other nodes.  this is necessary
            // for bootstrap to get the load info it needs.
            // (we won't be part of the storage ring though until we add a counterId to our state, below.)
            // Seed the host ID-to-endpoint map with our own ID.
            getTokenMetadata().updateHostId(localHostId, FBUtilities.getBroadcastAddressAndPort());
            appStates.put(ApplicationState.NET_VERSION, valueFactory.networkVersion());
            appStates.put(ApplicationState.HOST_ID, valueFactory.hostId(localHostId));
            appStates.put(ApplicationState.NATIVE_ADDRESS_AND_PORT, valueFactory.nativeaddressAndPort(FBUtilities.getBroadcastNativeAddressAndPort()));
            appStates.put(ApplicationState.RPC_ADDRESS, valueFactory.rpcaddress(FBUtilities.getJustBroadcastNativeAddress()));
            appStates.put(ApplicationState.RELEASE_VERSION, valueFactory.releaseVersion());

            // load the persisted ring state. This used to be done earlier in the init process,
            // but now we always perform a shadow round when preparing to join and we have to
            // clear endpoint states after doing that.
            loadRingState();

            logger.info("Starting up server gossip");
            Gossiper.instance.register(this);
            Gossiper.instance.start(SystemKeyspace.incrementAndGetGeneration(), appStates); // needed for node-ring gathering.
            gossipActive = true;
            // gossip snitch infos (local DC and rack)
            gossipSnitchInfo();
            // gossip Schema.emptyVersion forcing immediate check for schema updates (see MigrationManager#maybeScheduleSchemaPull)
            Schema.instance.updateVersionAndAnnounce(); // Ensure we know our own actual Schema UUID in preparation for updates
            LoadBroadcaster.instance.startBroadcasting();
            HintsService.instance.startDispatch();
            BatchlogManager.instance.start();
        }
    }

    public void waitForSchema(int delay)
    {
        // first sleep the delay to make sure we see all our peers
        for (int i = 0; i < delay; i += 1000)
        {
            // if we see schema, we can proceed to the next check directly
            if (!Schema.instance.isEmpty())
            {
                logger.debug("current schema version: {}", Schema.instance.getVersion());
                break;
            }
            Uninterruptibles.sleepUninterruptibly(1, TimeUnit.SECONDS);
        }
        // if our schema hasn't matched yet, wait until it has
        // we do this by waiting for all in-flight migration requests and responses to complete
        // (post CASSANDRA-1391 we don't expect this to be necessary very often, but it doesn't hurt to be careful)
        if (!MigrationManager.isReadyForBootstrap())
        {
            setMode(Mode.JOINING, "waiting for schema information to complete", true);
            MigrationManager.waitUntilReadyForBootstrap();
        }
    }

    private void joinTokenRing(int delay) throws ConfigurationException
    {
        joined = true;

        // We bootstrap if we haven't successfully bootstrapped before, as long as we are not a seed.
        // If we are a seed, or if the user manually sets auto_bootstrap to false,
        // we'll skip streaming data from other nodes and jump directly into the ring.
        //
        // The seed check allows us to skip the RING_DELAY sleep for the single-node cluster case,
        // which is useful for both new users and testing.
        //
        // We attempted to replace this with a schema-presence check, but you need a meaningful sleep
        // to get schema info from gossip which defeats the purpose.  See CASSANDRA-4427 for the gory details.
        Set<InetAddressAndPort> current = new HashSet<>();
        if (logger.isDebugEnabled())
        {
            logger.debug("Bootstrap variables: {} {} {} {}",
                         DatabaseDescriptor.isAutoBootstrap(),
                         SystemKeyspace.bootstrapInProgress(),
                         SystemKeyspace.bootstrapComplete(),
                         DatabaseDescriptor.getSeeds().contains(FBUtilities.getBroadcastAddressAndPort()));
        }
        if (DatabaseDescriptor.isAutoBootstrap() && !SystemKeyspace.bootstrapComplete() && DatabaseDescriptor.getSeeds().contains(FBUtilities.getBroadcastAddressAndPort()))
        {
            logger.info("This node will not auto bootstrap because it is configured to be a seed node.");
        }

        boolean dataAvailable = true; // make this to false when bootstrap streaming failed
        boolean bootstrap = shouldBootstrap();
        if (bootstrap)
        {
            if (SystemKeyspace.bootstrapInProgress())
                logger.warn("Detected previous bootstrap failure; retrying");
            else
                SystemKeyspace.setBootstrapState(SystemKeyspace.BootstrapState.IN_PROGRESS);
            setMode(Mode.JOINING, "waiting for ring information", true);
            waitForSchema(delay);
            setMode(Mode.JOINING, "schema complete, ready to bootstrap", true);
            setMode(Mode.JOINING, "waiting for pending range calculation", true);
            PendingRangeCalculatorService.instance.blockUntilFinished();
            setMode(Mode.JOINING, "calculation complete, ready to bootstrap", true);

            logger.debug("... got ring + schema info");

            if (useStrictConsistency && !allowSimultaneousMoves() &&
                    (
                        tokenMetadata.getBootstrapTokens().valueSet().size() > 0 ||
                        tokenMetadata.getSizeOfLeavingEndpoints() > 0 ||
                        tokenMetadata.getSizeOfMovingEndpoints() > 0
                    ))
            {
                String bootstrapTokens = StringUtils.join(tokenMetadata.getBootstrapTokens().valueSet(), ',');
                String leavingTokens = StringUtils.join(tokenMetadata.getLeavingEndpoints(), ',');
                String movingTokens = StringUtils.join(tokenMetadata.getMovingEndpoints().stream().map(e -> e.right).toArray(), ',');
                throw new UnsupportedOperationException(String.format("Other bootstrapping/leaving/moving nodes detected, cannot bootstrap while cassandra.consistent.rangemovement is true. Nodes detected, bootstrapping: %s; leaving: %s; moving: %s;", bootstrapTokens, leavingTokens, movingTokens));
            }

            // get bootstrap tokens
            if (!replacing)
            {
                if (tokenMetadata.isMember(FBUtilities.getBroadcastAddressAndPort()))
                {
                    String s = "This node is already a member of the token ring; bootstrap aborted. (If replacing a dead node, remove the old one from the ring first.)";
                    throw new UnsupportedOperationException(s);
                }
                setMode(Mode.JOINING, "getting bootstrap token", true);
                bootstrapTokens = BootStrapper.getBootstrapTokens(tokenMetadata, FBUtilities.getBroadcastAddressAndPort(), delay);
            }
            else
            {
                if (!isReplacingSameAddress())
                {
                    try
                    {
                        // Sleep additionally to make sure that the server actually is not alive
                        // and giving it more time to gossip if alive.
                        Thread.sleep(LoadBroadcaster.BROADCAST_INTERVAL);
                    }
                    catch (InterruptedException e)
                    {
                        throw new AssertionError(e);
                    }

                    // check for operator errors...
                    for (Token token : bootstrapTokens)
                    {
                        InetAddressAndPort existing = tokenMetadata.getEndpoint(token);
                        if (existing != null)
                        {
                            long nanoDelay = delay * 1000000L;
                            if (Gossiper.instance.getEndpointStateForEndpoint(existing).getUpdateTimestamp() > (System.nanoTime() - nanoDelay))
                                throw new UnsupportedOperationException("Cannot replace a live node... ");
                            current.add(existing);
                        }
                        else
                        {
                            throw new UnsupportedOperationException("Cannot replace token " + token + " which does not exist!");
                        }
                    }
                }
                else
                {
                    try
                    {
                        Thread.sleep(RING_DELAY);
                    }
                    catch (InterruptedException e)
                    {
                        throw new AssertionError(e);
                    }

                }
                setMode(Mode.JOINING, "Replacing a node with token(s): " + bootstrapTokens, true);
            }

            dataAvailable = bootstrap(bootstrapTokens);
        }
        else
        {
            bootstrapTokens = SystemKeyspace.getSavedTokens();
            if (bootstrapTokens.isEmpty())
            {
                bootstrapTokens = BootStrapper.getBootstrapTokens(tokenMetadata, FBUtilities.getBroadcastAddressAndPort(), delay);
            }
            else
            {
                if (bootstrapTokens.size() != DatabaseDescriptor.getNumTokens())
                    throw new ConfigurationException("Cannot change the number of tokens from " + bootstrapTokens.size() + " to " + DatabaseDescriptor.getNumTokens());
                else
                    logger.info("Using saved tokens {}", bootstrapTokens);
            }
        }

        // if we don't have system_traces keyspace at this point, then create it manually
        maybeAddOrUpdateKeyspace(TraceKeyspace.metadata());
        maybeAddOrUpdateKeyspace(SystemDistributedKeyspace.metadata());

        if (!isSurveyMode)
        {
            if (dataAvailable)
            {
                finishJoiningRing(bootstrap, bootstrapTokens);
                // remove the existing info about the replaced node.
                if (!current.isEmpty())
                {
<<<<<<< HEAD
                    for (InetAddressAndPort existing : current)
                        Gossiper.instance.replacedEndpoint(existing);
=======
                    Gossiper.runInGossipStageBlocking(() -> {
                        for (InetAddress existing : current)
                            Gossiper.instance.replacedEndpoint(existing);
                    });
>>>>>>> 01d6548e
                }
            }
            else
            {
                logger.warn("Some data streaming failed. Use nodetool to check bootstrap state and resume. For more, see `nodetool help bootstrap`. {}", SystemKeyspace.getBootstrapState());
            }
        }
        else
        {
            if (dataAvailable)
                logger.info("Startup complete, but write survey mode is active, not becoming an active ring member. Use JMX (StorageService->joinRing()) to finalize ring joining.");
            else
                logger.warn("Some data streaming failed. Use nodetool to check bootstrap state and resume. For more, see `nodetool help bootstrap`. {}", SystemKeyspace.getBootstrapState());
        }
    }

    public static boolean isReplacingSameAddress()
    {
        InetAddressAndPort replaceAddress = DatabaseDescriptor.getReplaceAddress();
        return replaceAddress != null && replaceAddress.equals(FBUtilities.getBroadcastAddressAndPort());
    }

    public void gossipSnitchInfo()
    {
        IEndpointSnitch snitch = DatabaseDescriptor.getEndpointSnitch();
        String dc = snitch.getLocalDatacenter();
        String rack = snitch.getLocalRack();
        Gossiper.instance.addLocalApplicationState(ApplicationState.DC, StorageService.instance.valueFactory.datacenter(dc));
        Gossiper.instance.addLocalApplicationState(ApplicationState.RACK, StorageService.instance.valueFactory.rack(rack));
    }

    public void joinRing() throws IOException
    {
        SystemKeyspace.BootstrapState state = SystemKeyspace.getBootstrapState();
        joinRing(state.equals(SystemKeyspace.BootstrapState.IN_PROGRESS));
    }

    private synchronized void joinRing(boolean resumedBootstrap) throws IOException
    {
        if (!joined)
        {
            logger.info("Joining ring by operator request");
            try
            {
                joinTokenRing(0);
            }
            catch (ConfigurationException e)
            {
                throw new IOException(e.getMessage());
            }
        }
        else if (isSurveyMode)
        {
            // if isSurveyMode is on then verify isBootstrapMode
            // node can join the ring even if isBootstrapMode is true which should not happen
            if (!isBootstrapMode())
            {
                logger.info("Leaving write survey mode and joining ring at operator request");
                finishJoiningRing(resumedBootstrap, SystemKeyspace.getSavedTokens());
                isSurveyMode = false;
                daemon.start();
            }
            else
            {
                logger.warn("Can't join the ring because in write_survey mode and bootstrap hasn't completed");
            }
        }
        else if (isBootstrapMode())
        {
            // bootstrap is not complete hence node cannot join the ring
            logger.warn("Can't join the ring because bootstrap hasn't completed.");
        }
    }

    private void executePreJoinTasks(boolean bootstrap)
    {
        StreamSupport.stream(ColumnFamilyStore.all().spliterator(), false)
                .filter(cfs -> Schema.instance.getUserKeyspaces().contains(cfs.keyspace.getName()))
                .forEach(cfs -> cfs.indexManager.executePreJoinTasksBlocking(bootstrap));
    }

    private void finishJoiningRing(boolean didBootstrap, Collection<Token> tokens)
    {
        // start participating in the ring.
        setMode(Mode.JOINING, "Finish joining ring", true);
        SystemKeyspace.setBootstrapState(SystemKeyspace.BootstrapState.COMPLETED);
        executePreJoinTasks(didBootstrap);
        setTokens(tokens);

        assert tokenMetadata.sortedTokens().size() > 0;
        doAuthSetup();
    }

    private void doAuthSetup()
    {
        if (!authSetupCalled.getAndSet(true))
        {
            maybeAddOrUpdateKeyspace(AuthKeyspace.metadata());

            DatabaseDescriptor.getRoleManager().setup();
            DatabaseDescriptor.getAuthenticator().setup();
            DatabaseDescriptor.getAuthorizer().setup();
            DatabaseDescriptor.getNetworkAuthorizer().setup();
            Schema.instance.registerListener(new AuthSchemaChangeListener());
            authSetupComplete = true;
        }
    }

    public boolean isAuthSetupComplete()
    {
        return authSetupComplete;
    }

    private void maybeAddKeyspace(KeyspaceMetadata ksm)
    {
        try
        {
            /*
             * We use timestamp of 0, intentionally, so that varying timestamps wouldn't cause schema mismatches on
             * newly added nodes.
             *
             * Having the initial/default timestamp as 0 also allows users to make and persist changes to replication
             * of our replicated system keyspaces.
             *
             * In case that we need to make incompatible changes to those kesypaces/tables, we'd need to bump the timestamp
             * on per-keyspace/per-table basis. So far we've never needed to.
             */
            MigrationManager.announceNewKeyspace(ksm, 0, false);
        }
        catch (AlreadyExistsException e)
        {
            logger.debug("Attempted to create new keyspace {}, but it already exists", ksm.name);
        }
    }

    /**
     * Ensure the schema of a pseudo-system keyspace (a distributed system keyspace: traces, auth and the so-called distributedKeyspace),
     * is up to date with what we expected (creating it if it doesn't exist and updating tables that may have been upgraded).
     */
    private void maybeAddOrUpdateKeyspace(KeyspaceMetadata expected)
    {
        // Note that want to deal with the keyspace and its table a bit differently: for the keyspace definition
        // itself, we want to create it if it doesn't exist yet, but if it does exist, we don't want to modify it,
        // because user can modify the definition to change the replication factor (#6016) and we don't want to
        // override it. For the tables however, we have to deal with the fact that new version can add new columns
        // (#8162 being an example), so even if the table definition exists, we still need to force the "current"
        // version of the schema, the one the node will be expecting.

        KeyspaceMetadata defined = Schema.instance.getKeyspaceMetadata(expected.name);
        // If the keyspace doesn't exist, create it
        if (defined == null)
        {
            maybeAddKeyspace(expected);
            defined = Schema.instance.getKeyspaceMetadata(expected.name);
        }

        // While the keyspace exists, it might miss table or have outdated one
        // There is also the potential for a race, as schema migrations add the bare
        // keyspace into Schema.instance before adding its tables, so double check that
        // all the expected tables are present
        for (TableMetadata expectedTable : expected.tables)
        {
            TableMetadata definedTable = defined.tables.get(expectedTable.name).orElse(null);
            if (definedTable == null || !definedTable.equals(expectedTable))
                MigrationManager.forceAnnounceNewTable(expectedTable);
        }
    }

    public boolean isJoined()
    {
        return tokenMetadata.isMember(FBUtilities.getBroadcastAddressAndPort()) && !isSurveyMode;
    }

    public void rebuild(String sourceDc)
    {
        rebuild(sourceDc, null, null, null);
    }

    public void rebuild(String sourceDc, String keyspace, String tokens, String specificSources)
    {
        // check ongoing rebuild
        if (!isRebuilding.compareAndSet(false, true))
        {
            throw new IllegalStateException("Node is still rebuilding. Check nodetool netstats.");
        }

        // check the arguments
        if (keyspace == null && tokens != null)
        {
            throw new IllegalArgumentException("Cannot specify tokens without keyspace.");
        }

        logger.info("rebuild from dc: {}, {}, {}", sourceDc == null ? "(any dc)" : sourceDc,
                    keyspace == null ? "(All keyspaces)" : keyspace,
                    tokens == null ? "(All tokens)" : tokens);

        try
        {
            RangeStreamer streamer = new RangeStreamer(tokenMetadata,
                                                       null,
                                                       FBUtilities.getBroadcastAddressAndPort(),
                                                       StreamOperation.REBUILD,
                                                       useStrictConsistency && !replacing,
                                                       DatabaseDescriptor.getEndpointSnitch(),
                                                       streamStateStore,
                                                       false,
                                                       DatabaseDescriptor.getStreamingConnectionsPerHost());
            if (sourceDc != null)
                streamer.addSourceFilter(new RangeStreamer.SingleDatacenterFilter(DatabaseDescriptor.getEndpointSnitch(), sourceDc));

            if (keyspace == null)
            {
                for (String keyspaceName : Schema.instance.getNonLocalStrategyKeyspaces())
                    streamer.addRanges(keyspaceName, getLocalReplicas(keyspaceName));
            }
            else if (tokens == null)
            {
                streamer.addRanges(keyspace, getLocalReplicas(keyspace));
            }
            else
            {
                Token.TokenFactory factory = getTokenFactory();
                List<Range<Token>> ranges = new ArrayList<>();
                Pattern rangePattern = Pattern.compile("\\(\\s*(-?\\w+)\\s*,\\s*(-?\\w+)\\s*\\]");
                try (Scanner tokenScanner = new Scanner(tokens))
                {
                    while (tokenScanner.findInLine(rangePattern) != null)
                    {
                        MatchResult range = tokenScanner.match();
                        Token startToken = factory.fromString(range.group(1));
                        Token endToken = factory.fromString(range.group(2));
                        logger.info("adding range: ({},{}]", startToken, endToken);
                        ranges.add(new Range<>(startToken, endToken));
                    }
                    if (tokenScanner.hasNext())
                        throw new IllegalArgumentException("Unexpected string: " + tokenScanner.next());
                }

                // Ensure all specified ranges are actually ranges owned by this host
                RangesAtEndpoint localReplicas = getLocalReplicas(keyspace);
                RangesAtEndpoint.Builder streamRanges = new RangesAtEndpoint.Builder(FBUtilities.getBroadcastAddressAndPort(), ranges.size());
                for (Range<Token> specifiedRange : ranges)
                {
                    boolean foundParentRange = false;
                    for (Replica localReplica : localReplicas)
                    {
                        if (localReplica.contains(specifiedRange))
                        {
                            streamRanges.add(localReplica.decorateSubrange(specifiedRange));
                            foundParentRange = true;
                            break;
                        }
                    }
                    if (!foundParentRange)
                    {
                        throw new IllegalArgumentException(String.format("The specified range %s is not a range that is owned by this node. Please ensure that all token ranges specified to be rebuilt belong to this node.", specifiedRange.toString()));
                    }
                }

                if (specificSources != null)
                {
                    String[] stringHosts = specificSources.split(",");
                    Set<InetAddressAndPort> sources = new HashSet<>(stringHosts.length);
                    for (String stringHost : stringHosts)
                    {
                        try
                        {
                            InetAddressAndPort endpoint = InetAddressAndPort.getByName(stringHost);
                            if (FBUtilities.getBroadcastAddressAndPort().equals(endpoint))
                            {
                                throw new IllegalArgumentException("This host was specified as a source for rebuilding. Sources for a rebuild can only be other nodes in the cluster.");
                            }
                            sources.add(endpoint);
                        }
                        catch (UnknownHostException ex)
                        {
                            throw new IllegalArgumentException("Unknown host specified " + stringHost, ex);
                        }
                    }
                    streamer.addSourceFilter(new RangeStreamer.WhitelistedSourcesFilter(sources));
                }

                streamer.addRanges(keyspace, streamRanges.build());
            }

            StreamResultFuture resultFuture = streamer.fetchAsync();
            // wait for result
            resultFuture.get();
        }
        catch (InterruptedException e)
        {
            throw new RuntimeException("Interrupted while waiting on rebuild streaming");
        }
        catch (ExecutionException e)
        {
            // This is used exclusively through JMX, so log the full trace but only throw a simple RTE
            logger.error("Error while rebuilding node", e.getCause());
            throw new RuntimeException("Error while rebuilding node: " + e.getCause().getMessage());
        }
        finally
        {
            // rebuild is done (successfully or not)
            isRebuilding.set(false);
        }
    }

    public void setRpcTimeout(long value)
    {
        DatabaseDescriptor.setRpcTimeout(value);
        logger.info("set rpc timeout to {} ms", value);
    }

    public long getRpcTimeout()
    {
        return DatabaseDescriptor.getRpcTimeout();
    }

    public void setReadRpcTimeout(long value)
    {
        DatabaseDescriptor.setReadRpcTimeout(value);
        logger.info("set read rpc timeout to {} ms", value);
    }

    public long getReadRpcTimeout()
    {
        return DatabaseDescriptor.getReadRpcTimeout();
    }

    public void setRangeRpcTimeout(long value)
    {
        DatabaseDescriptor.setRangeRpcTimeout(value);
        logger.info("set range rpc timeout to {} ms", value);
    }

    public long getRangeRpcTimeout()
    {
        return DatabaseDescriptor.getRangeRpcTimeout();
    }

    public void setWriteRpcTimeout(long value)
    {
        DatabaseDescriptor.setWriteRpcTimeout(value);
        logger.info("set write rpc timeout to {} ms", value);
    }

    public long getWriteRpcTimeout()
    {
        return DatabaseDescriptor.getWriteRpcTimeout();
    }

    public void setInternodeTcpConnectTimeoutInMS(int value)
    {
        DatabaseDescriptor.setInternodeTcpConnectTimeoutInMS(value);
        logger.info("set internode tcp connect timeout to {} ms", value);
    }

    public int getInternodeTcpConnectTimeoutInMS()
    {
        return DatabaseDescriptor.getInternodeTcpConnectTimeoutInMS();
    }

    public void setInternodeTcpUserTimeoutInMS(int value)
    {
        DatabaseDescriptor.setInternodeTcpUserTimeoutInMS(value);
        logger.info("set internode tcp user timeout to {} ms", value);
    }

    public int getInternodeTcpUserTimeoutInMS()
    {
        return DatabaseDescriptor.getInternodeTcpUserTimeoutInMS();
    }

    public void setCounterWriteRpcTimeout(long value)
    {
        DatabaseDescriptor.setCounterWriteRpcTimeout(value);
        logger.info("set counter write rpc timeout to {} ms", value);
    }

    public long getCounterWriteRpcTimeout()
    {
        return DatabaseDescriptor.getCounterWriteRpcTimeout();
    }

    public void setCasContentionTimeout(long value)
    {
        DatabaseDescriptor.setCasContentionTimeout(value);
        logger.info("set cas contention rpc timeout to {} ms", value);
    }

    public long getCasContentionTimeout()
    {
        return DatabaseDescriptor.getCasContentionTimeout();
    }

    public void setTruncateRpcTimeout(long value)
    {
        DatabaseDescriptor.setTruncateRpcTimeout(value);
        logger.info("set truncate rpc timeout to {} ms", value);
    }

    public long getTruncateRpcTimeout()
    {
        return DatabaseDescriptor.getTruncateRpcTimeout();
    }

    public void setStreamThroughputMbPerSec(int value)
    {
        DatabaseDescriptor.setStreamThroughputOutboundMegabitsPerSec(value);
        logger.info("setstreamthroughput: throttle set to {}", value);
    }

    public int getStreamThroughputMbPerSec()
    {
        return DatabaseDescriptor.getStreamThroughputOutboundMegabitsPerSec();
    }

    public void setInterDCStreamThroughputMbPerSec(int value)
    {
        DatabaseDescriptor.setInterDCStreamThroughputOutboundMegabitsPerSec(value);
        logger.info("setinterdcstreamthroughput: throttle set to {}", value);
    }

    public int getInterDCStreamThroughputMbPerSec()
    {
        return DatabaseDescriptor.getInterDCStreamThroughputOutboundMegabitsPerSec();
    }


    public int getCompactionThroughputMbPerSec()
    {
        return DatabaseDescriptor.getCompactionThroughputMbPerSec();
    }

    public void setCompactionThroughputMbPerSec(int value)
    {
        DatabaseDescriptor.setCompactionThroughputMbPerSec(value);
        CompactionManager.instance.setRate(value);
    }

    public int getBatchlogReplayThrottleInKB()
    {
        return DatabaseDescriptor.getBatchlogReplayThrottleInKB();
    }

    public void setBatchlogReplayThrottleInKB(int throttleInKB)
    {
        DatabaseDescriptor.setBatchlogReplayThrottleInKB(throttleInKB);
        BatchlogManager.instance.setRate(throttleInKB);
    }

    public int getConcurrentCompactors()
    {
        return DatabaseDescriptor.getConcurrentCompactors();
    }

    public void setConcurrentCompactors(int value)
    {
        if (value <= 0)
            throw new IllegalArgumentException("Number of concurrent compactors should be greater than 0.");
        DatabaseDescriptor.setConcurrentCompactors(value);
        CompactionManager.instance.setConcurrentCompactors(value);
    }

    public int getConcurrentValidators()
    {
        return DatabaseDescriptor.getConcurrentValidations();
    }

    public void setConcurrentValidators(int value)
    {
        DatabaseDescriptor.setConcurrentValidations(value);
        CompactionManager.instance.setConcurrentValidations(DatabaseDescriptor.getConcurrentValidations());
    }

    public int getConcurrentViewBuilders()
    {
        return DatabaseDescriptor.getConcurrentViewBuilders();
    }

    public void setConcurrentViewBuilders(int value)
    {
        if (value <= 0)
            throw new IllegalArgumentException("Number of concurrent view builders should be greater than 0.");
        DatabaseDescriptor.setConcurrentViewBuilders(value);
        CompactionManager.instance.setConcurrentViewBuilders(DatabaseDescriptor.getConcurrentViewBuilders());
    }

    public boolean isIncrementalBackupsEnabled()
    {
        return DatabaseDescriptor.isIncrementalBackupsEnabled();
    }

    public void setIncrementalBackupsEnabled(boolean value)
    {
        DatabaseDescriptor.setIncrementalBackupsEnabled(value);
    }

    private void setMode(Mode m, boolean log)
    {
        setMode(m, null, log);
    }

    private void setMode(Mode m, String msg, boolean log)
    {
        operationMode = m;
        String logMsg = msg == null ? m.toString() : String.format("%s: %s", m, msg);
        if (log)
            logger.info(logMsg);
        else
            logger.debug(logMsg);
    }

    /**
     * Bootstrap node by fetching data from other nodes.
     * If node is bootstrapping as a new node, then this also announces bootstrapping to the cluster.
     *
     * This blocks until streaming is done.
     *
     * @param tokens bootstrapping tokens
     * @return true if bootstrap succeeds.
     */
    private boolean bootstrap(final Collection<Token> tokens)
    {
        isBootstrapMode = true;
        SystemKeyspace.updateTokens(tokens); // DON'T use setToken, that makes us part of the ring locally which is incorrect until we are done bootstrapping

        if (!replacing || !isReplacingSameAddress())
        {
            // if not an existing token then bootstrap
            List<Pair<ApplicationState, VersionedValue>> states = new ArrayList<>();
            states.add(Pair.create(ApplicationState.TOKENS, valueFactory.tokens(tokens)));
            states.add(Pair.create(ApplicationState.STATUS_WITH_PORT, replacing?
                                                            valueFactory.bootReplacingWithPort(DatabaseDescriptor.getReplaceAddress()) :
                                                            valueFactory.bootstrapping(tokens)));
            states.add(Pair.create(ApplicationState.STATUS, replacing?
                                                            valueFactory.bootReplacing(DatabaseDescriptor.getReplaceAddress().address) :
                                                            valueFactory.bootstrapping(tokens)));
            Gossiper.instance.addLocalApplicationStates(states);
            setMode(Mode.JOINING, "sleeping " + RING_DELAY + " ms for pending range setup", true);
            Uninterruptibles.sleepUninterruptibly(RING_DELAY, TimeUnit.MILLISECONDS);
        }
        else
        {
            // Dont set any state for the node which is bootstrapping the existing token...
            tokenMetadata.updateNormalTokens(tokens, FBUtilities.getBroadcastAddressAndPort());
            SystemKeyspace.removeEndpoint(DatabaseDescriptor.getReplaceAddress());
        }
        if (!Gossiper.instance.seenAnySeed())
            throw new IllegalStateException("Unable to contact any seeds!");

        if (Boolean.getBoolean("cassandra.reset_bootstrap_progress"))
        {
            logger.info("Resetting bootstrap progress to start fresh");
            SystemKeyspace.resetAvailableRanges();
        }

        // Force disk boundary invalidation now that local tokens are set
        invalidateDiskBoundaries();

        setMode(Mode.JOINING, "Starting to bootstrap...", true);
        BootStrapper bootstrapper = new BootStrapper(FBUtilities.getBroadcastAddressAndPort(), tokens, tokenMetadata);
        bootstrapper.addProgressListener(progressSupport);
        ListenableFuture<StreamState> bootstrapStream = bootstrapper.bootstrap(streamStateStore, useStrictConsistency && !replacing); // handles token update
        Futures.addCallback(bootstrapStream, new FutureCallback<StreamState>()
        {
            @Override
            public void onSuccess(StreamState streamState)
            {
                bootstrapFinished();
                logger.info("Bootstrap completed! for the tokens {}", tokens);
            }

            @Override
            public void onFailure(Throwable e)
            {
                logger.warn("Error during bootstrap.", e);
            }
        });
        try
        {
            bootstrapStream.get();
            return true;
        }
        catch (Throwable e)
        {
            logger.error("Error while waiting on bootstrap to complete. Bootstrap will have to be restarted.", e);
            return false;
        }
    }

    private void invalidateDiskBoundaries()
    {
        for (Keyspace keyspace : Keyspace.all())
        {
            for (ColumnFamilyStore cfs : keyspace.getColumnFamilyStores())
            {
                for (final ColumnFamilyStore store : cfs.concatWithIndexes())
                {
                    store.invalidateDiskBoundaries();
                }
            }
        }
    }

    /**
     * All MVs have been created during bootstrap, so mark them as built
     */
    private void markViewsAsBuilt() {
        for (String keyspace : Schema.instance.getUserKeyspaces())
        {
            for (ViewMetadata view: Schema.instance.getKeyspaceMetadata(keyspace).views)
                SystemKeyspace.finishViewBuildStatus(view.keyspace(), view.name());
        }
    }

    /**
     * Called when bootstrap did finish successfully
     */
    private void bootstrapFinished() {
        markViewsAsBuilt();
        isBootstrapMode = false;
    }

    public boolean resumeBootstrap()
    {
        if (isBootstrapMode && SystemKeyspace.bootstrapInProgress())
        {
            logger.info("Resuming bootstrap...");

            // get bootstrap tokens saved in system keyspace
            final Collection<Token> tokens = SystemKeyspace.getSavedTokens();
            // already bootstrapped ranges are filtered during bootstrap
            BootStrapper bootstrapper = new BootStrapper(FBUtilities.getBroadcastAddressAndPort(), tokens, tokenMetadata);
            bootstrapper.addProgressListener(progressSupport);
            ListenableFuture<StreamState> bootstrapStream = bootstrapper.bootstrap(streamStateStore, useStrictConsistency && !replacing); // handles token update
            Futures.addCallback(bootstrapStream, new FutureCallback<StreamState>()
            {
                @Override
                public void onSuccess(StreamState streamState)
                {
                    bootstrapFinished();
                    if(isSurveyMode)
                    {
                        logger.info("Startup complete, but write survey mode is active, not becoming an active ring member. Use JMX (StorageService->joinRing()) to finalize ring joining.");
                    }
                    else
                    {
                        isSurveyMode = false;
                        progressSupport.progress("bootstrap", ProgressEvent.createNotification("Joining ring..."));
                        finishJoiningRing(true, bootstrapTokens);
                    }
                    progressSupport.progress("bootstrap", new ProgressEvent(ProgressEventType.COMPLETE, 1, 1, "Resume bootstrap complete"));
                    daemon.start();
                    logger.info("Resume complete");
                }

                @Override
                public void onFailure(Throwable e)
                {
                    String message = "Error during bootstrap: ";
                    if (e instanceof ExecutionException && e.getCause() != null)
                    {
                        message += e.getCause().getMessage();
                    }
                    else
                    {
                        message += e.getMessage();
                    }
                    logger.error(message, e);
                    progressSupport.progress("bootstrap", new ProgressEvent(ProgressEventType.ERROR, 1, 1, message));
                    progressSupport.progress("bootstrap", new ProgressEvent(ProgressEventType.COMPLETE, 1, 1, "Resume bootstrap complete"));
                }
            });
            return true;
        }
        else
        {
            logger.info("Resuming bootstrap is requested, but the node is already bootstrapped.");
            return false;
        }
    }

    public boolean isBootstrapMode()
    {
        return isBootstrapMode;
    }

    public TokenMetadata getTokenMetadata()
    {
        return tokenMetadata;
    }

    public Map<List<String>, List<String>> getRangeToEndpointMap(String keyspace)
    {
        return getRangeToEndpointMap(keyspace, false);
    }

    public Map<List<String>, List<String>> getRangeToEndpointWithPortMap(String keyspace)
    {
         return getRangeToEndpointMap(keyspace, true);
    }

    /**
     * for a keyspace, return the ranges and corresponding listen addresses.
     * @param keyspace
     * @return the endpoint map
     */
    public Map<List<String>, List<String>> getRangeToEndpointMap(String keyspace, boolean withPort)
    {
        /* All the ranges for the tokens */
        Map<List<String>, List<String>> map = new HashMap<>();
        for (Map.Entry<Range<Token>, EndpointsForRange> entry : getRangeToAddressMap(keyspace).entrySet())
        {
            map.put(entry.getKey().asList(), Replicas.stringify(entry.getValue(), withPort));
        }
        return map;
    }

    /**
     * Return the native address associated with an endpoint as a string.
     * @param endpoint The endpoint to get rpc address for
     * @return the native address
     */
    public String getNativeaddress(InetAddressAndPort endpoint, boolean withPort)
    {
        if (endpoint.equals(FBUtilities.getBroadcastAddressAndPort()))
            return FBUtilities.getBroadcastNativeAddressAndPort().toString(withPort);
        else if (Gossiper.instance.getEndpointStateForEndpoint(endpoint).getApplicationState(ApplicationState.NATIVE_ADDRESS_AND_PORT) != null)
        {
            try
            {
                InetAddressAndPort address = InetAddressAndPort.getByName(Gossiper.instance.getEndpointStateForEndpoint(endpoint).getApplicationState(ApplicationState.NATIVE_ADDRESS_AND_PORT).value);
                return address.getHostAddress(withPort);
            }
            catch (UnknownHostException e)
            {
                throw new RuntimeException(e);
            }
        }
        else if (Gossiper.instance.getEndpointStateForEndpoint(endpoint).getApplicationState(ApplicationState.RPC_ADDRESS) == null)
            return endpoint.address.getHostAddress() + ":" + DatabaseDescriptor.getNativeTransportPort();
        else
            return Gossiper.instance.getEndpointStateForEndpoint(endpoint).getApplicationState(ApplicationState.RPC_ADDRESS).value + ":" + DatabaseDescriptor.getNativeTransportPort();
    }

    public Map<List<String>, List<String>> getRangeToRpcaddressMap(String keyspace)
    {
        return getRangeToNativeaddressMap(keyspace, false);
    }

    public Map<List<String>, List<String>> getRangeToNativeaddressWithPortMap(String keyspace)
    {
        return getRangeToNativeaddressMap(keyspace, true);
    }

    /**
     * for a keyspace, return the ranges and corresponding RPC addresses for a given keyspace.
     * @param keyspace
     * @return the endpoint map
     */
    private Map<List<String>, List<String>> getRangeToNativeaddressMap(String keyspace, boolean withPort)
    {
        /* All the ranges for the tokens */
        Map<List<String>, List<String>> map = new HashMap<>();
        for (Map.Entry<Range<Token>, EndpointsForRange> entry : getRangeToAddressMap(keyspace).entrySet())
        {
            List<String> rpcaddrs = new ArrayList<>(entry.getValue().size());
            for (Replica replicas: entry.getValue())
            {
                rpcaddrs.add(getNativeaddress(replicas.endpoint(), withPort));
            }
            map.put(entry.getKey().asList(), rpcaddrs);
        }
        return map;
    }

    public Map<List<String>, List<String>> getPendingRangeToEndpointMap(String keyspace)
    {
        return getPendingRangeToEndpointMap(keyspace, false);
    }

    public Map<List<String>, List<String>> getPendingRangeToEndpointWithPortMap(String keyspace)
    {
        return getPendingRangeToEndpointMap(keyspace, true);
    }

    private Map<List<String>, List<String>> getPendingRangeToEndpointMap(String keyspace, boolean withPort)
    {
        // some people just want to get a visual representation of things. Allow null and set it to the first
        // non-system keyspace.
        if (keyspace == null)
            keyspace = Schema.instance.getNonLocalStrategyKeyspaces().get(0);

        Map<List<String>, List<String>> map = new HashMap<>();
        for (Map.Entry<Range<Token>, EndpointsForRange> entry : tokenMetadata.getPendingRangesMM(keyspace).asMap().entrySet())
        {
            map.put(entry.getKey().asList(), Replicas.stringify(entry.getValue(), withPort));
        }
        return map;
    }

    public EndpointsByRange getRangeToAddressMap(String keyspace)
    {
        return getRangeToAddressMap(keyspace, tokenMetadata.sortedTokens());
    }

    public EndpointsByRange getRangeToAddressMapInLocalDC(String keyspace)
    {
        Predicate<Replica> isLocalDC = replica -> isLocalDC(replica.endpoint());

        EndpointsByRange origMap = getRangeToAddressMap(keyspace, getTokensInLocalDC());
        Map<Range<Token>, EndpointsForRange> filteredMap = Maps.newHashMap();
        for (Map.Entry<Range<Token>, EndpointsForRange> entry : origMap.entrySet())
        {
            EndpointsForRange endpointsInLocalDC = entry.getValue().filter(isLocalDC);
            filteredMap.put(entry.getKey(), endpointsInLocalDC);
        }

        return new EndpointsByRange(filteredMap);
    }

    private List<Token> getTokensInLocalDC()
    {
        List<Token> filteredTokens = Lists.newArrayList();
        for (Token token : tokenMetadata.sortedTokens())
        {
            InetAddressAndPort endpoint = tokenMetadata.getEndpoint(token);
            if (isLocalDC(endpoint))
                filteredTokens.add(token);
        }
        return filteredTokens;
    }

    private boolean isLocalDC(InetAddressAndPort targetHost)
    {
        String remoteDC = DatabaseDescriptor.getEndpointSnitch().getDatacenter(targetHost);
        String localDC = DatabaseDescriptor.getEndpointSnitch().getLocalDatacenter();
        return remoteDC.equals(localDC);
    }

    private EndpointsByRange getRangeToAddressMap(String keyspace, List<Token> sortedTokens)
    {
        // some people just want to get a visual representation of things. Allow null and set it to the first
        // non-system keyspace.
        if (keyspace == null)
            keyspace = Schema.instance.getNonLocalStrategyKeyspaces().get(0);

        List<Range<Token>> ranges = getAllRanges(sortedTokens);
        return constructRangeToEndpointMap(keyspace, ranges);
    }


    public List<String> describeRingJMX(String keyspace) throws IOException
    {
        return describeRingJMX(keyspace, false);
    }

    public List<String> describeRingWithPortJMX(String keyspace) throws IOException
    {
        return describeRingJMX(keyspace,true);
    }

    /**
     * The same as {@code describeRing(String)} but converts TokenRange to the String for JMX compatibility
     *
     * @param keyspace The keyspace to fetch information about
     *
     * @return a List of TokenRange(s) converted to String for the given keyspace
     */
    private List<String> describeRingJMX(String keyspace, boolean withPort) throws IOException
    {
        List<TokenRange> tokenRanges;
        try
        {
            tokenRanges = describeRing(keyspace, false, withPort);
        }
        catch (InvalidRequestException e)
        {
            throw new IOException(e.getMessage());
        }
        List<String> result = new ArrayList<>(tokenRanges.size());

        for (TokenRange tokenRange : tokenRanges)
            result.add(tokenRange.toString(withPort));

        return result;
    }

    /**
     * The TokenRange for a given keyspace.
     *
     * @param keyspace The keyspace to fetch information about
     *
     * @return a List of TokenRange(s) for the given keyspace
     *
     * @throws InvalidRequestException if there is no ring information available about keyspace
     */
    public List<TokenRange> describeRing(String keyspace) throws InvalidRequestException
    {
        return describeRing(keyspace, false, false);
    }

    /**
     * The same as {@code describeRing(String)} but considers only the part of the ring formed by nodes in the local DC.
     */
    public List<TokenRange> describeLocalRing(String keyspace) throws InvalidRequestException
    {
        return describeRing(keyspace, true, false);
    }

    private List<TokenRange> describeRing(String keyspace, boolean includeOnlyLocalDC, boolean withPort) throws InvalidRequestException
    {
        if (!Schema.instance.getKeyspaces().contains(keyspace))
            throw new InvalidRequestException("No such keyspace: " + keyspace);

        if (keyspace == null || Keyspace.open(keyspace).getReplicationStrategy() instanceof LocalStrategy)
            throw new InvalidRequestException("There is no ring for the keyspace: " + keyspace);

        List<TokenRange> ranges = new ArrayList<>();
        Token.TokenFactory tf = getTokenFactory();

        EndpointsByRange rangeToAddressMap =
                includeOnlyLocalDC
                        ? getRangeToAddressMapInLocalDC(keyspace)
                        : getRangeToAddressMap(keyspace);

        for (Map.Entry<Range<Token>, EndpointsForRange> entry : rangeToAddressMap.entrySet())
            ranges.add(TokenRange.create(tf, entry.getKey(), ImmutableList.copyOf(entry.getValue().endpoints()), withPort));

        return ranges;
    }

    public Map<String, String> getTokenToEndpointMap()
    {
        return getTokenToEndpointMap(false);
    }

    public Map<String, String> getTokenToEndpointWithPortMap()
    {
        return getTokenToEndpointMap(true);
    }

    private Map<String, String> getTokenToEndpointMap(boolean withPort)
    {
        Map<Token, InetAddressAndPort> mapInetAddress = tokenMetadata.getNormalAndBootstrappingTokenToEndpointMap();
        // in order to preserve tokens in ascending order, we use LinkedHashMap here
        Map<String, String> mapString = new LinkedHashMap<>(mapInetAddress.size());
        List<Token> tokens = new ArrayList<>(mapInetAddress.keySet());
        Collections.sort(tokens);
        for (Token token : tokens)
        {
            mapString.put(token.toString(), mapInetAddress.get(token).getHostAddress(withPort));
        }
        return mapString;
    }

    public String getLocalHostId()
    {
        return getTokenMetadata().getHostId(FBUtilities.getBroadcastAddressAndPort()).toString();
    }

    public UUID getLocalHostUUID()
    {
        return getTokenMetadata().getHostId(FBUtilities.getBroadcastAddressAndPort());
    }

    public Map<String, String> getHostIdMap()
    {
        return getEndpointToHostId();
    }


    public Map<String, String> getEndpointToHostId()
    {
        return getEndpointToHostId(false);
    }

    public Map<String, String> getEndpointWithPortToHostId()
    {
        return getEndpointToHostId(true);
    }

    private  Map<String, String> getEndpointToHostId(boolean withPort)
    {
        Map<String, String> mapOut = new HashMap<>();
        for (Map.Entry<InetAddressAndPort, UUID> entry : getTokenMetadata().getEndpointToHostIdMapForReading().entrySet())
            mapOut.put(entry.getKey().getHostAddress(withPort), entry.getValue().toString());
        return mapOut;
    }

    public Map<String, String> getHostIdToEndpoint()
    {
        return getHostIdToEndpoint(false);
    }

    public Map<String, String> getHostIdToEndpointWithPort()
    {
        return getHostIdToEndpoint(true);
    }

    private Map<String, String> getHostIdToEndpoint(boolean withPort)
    {
        Map<String, String> mapOut = new HashMap<>();
        for (Map.Entry<InetAddressAndPort, UUID> entry : getTokenMetadata().getEndpointToHostIdMapForReading().entrySet())
            mapOut.put(entry.getValue().toString(), entry.getKey().getHostAddress(withPort));
        return mapOut;
    }

    /**
     * Construct the range to endpoint mapping based on the true view
     * of the world.
     * @param ranges
     * @return mapping of ranges to the replicas responsible for them.
    */
    private EndpointsByRange constructRangeToEndpointMap(String keyspace, List<Range<Token>> ranges)
    {
        AbstractReplicationStrategy strategy = Keyspace.open(keyspace).getReplicationStrategy();
        Map<Range<Token>, EndpointsForRange> rangeToEndpointMap = new HashMap<>(ranges.size());
        for (Range<Token> range : ranges)
            rangeToEndpointMap.put(range, strategy.getNaturalReplicas(range.right));
        return new EndpointsByRange(rangeToEndpointMap);
    }

    public void beforeChange(InetAddressAndPort endpoint, EndpointState currentState, ApplicationState newStateKey, VersionedValue newValue)
    {
        // no-op
    }

    /*
     * Handle the reception of a new particular ApplicationState for a particular endpoint. Note that the value of the
     * ApplicationState has not necessarily "changed" since the last known value, if we already received the same update
     * from somewhere else.
     *
     * onChange only ever sees one ApplicationState piece change at a time (even if many ApplicationState updates were
     * received at the same time), so we perform a kind of state machine here. We are concerned with two events: knowing
     * the token associated with an endpoint, and knowing its operation mode. Nodes can start in either bootstrap or
     * normal mode, and from bootstrap mode can change mode to normal. A node in bootstrap mode needs to have
     * pendingranges set in TokenMetadata; a node in normal mode should instead be part of the token ring.
     *
     * Normal progression of ApplicationState.STATUS values for a node should be like this:
     * STATUS_BOOTSTRAPPING,token
     *   if bootstrapping. stays this way until all files are received.
     * STATUS_NORMAL,token
     *   ready to serve reads and writes.
     * STATUS_LEAVING,token
     *   get ready to leave the cluster as part of a decommission
     * STATUS_LEFT,token
     *   set after decommission is completed.
     *
     * Other STATUS values that may be seen (possibly anywhere in the normal progression):
     * STATUS_MOVING,newtoken
     *   set if node is currently moving to a new token in the ring
     * REMOVING_TOKEN,deadtoken
     *   set if the node is dead and is being removed by its REMOVAL_COORDINATOR
     * REMOVED_TOKEN,deadtoken
     *   set if the node is dead and has been removed by its REMOVAL_COORDINATOR
     *
     * Note: Any time a node state changes from STATUS_NORMAL, it will not be visible to new nodes. So it follows that
     * you should never bootstrap a new node during a removenode, decommission or move.
     */
    public void onChange(InetAddressAndPort endpoint, ApplicationState state, VersionedValue value)
    {
        if (state == ApplicationState.STATUS || state == ApplicationState.STATUS_WITH_PORT)
        {
            String[] pieces = splitValue(value);
            assert (pieces.length > 0);

            String moveName = pieces[0];

            switch (moveName)
            {
                case VersionedValue.STATUS_BOOTSTRAPPING_REPLACE:
                    handleStateBootreplacing(endpoint, pieces);
                    break;
                case VersionedValue.STATUS_BOOTSTRAPPING:
                    handleStateBootstrap(endpoint);
                    break;
                case VersionedValue.STATUS_NORMAL:
                    handleStateNormal(endpoint, VersionedValue.STATUS_NORMAL);
                    break;
                case VersionedValue.SHUTDOWN:
                    handleStateNormal(endpoint, VersionedValue.SHUTDOWN);
                    break;
                case VersionedValue.REMOVING_TOKEN:
                case VersionedValue.REMOVED_TOKEN:
                    handleStateRemoving(endpoint, pieces);
                    break;
                case VersionedValue.STATUS_LEAVING:
                    handleStateLeaving(endpoint);
                    break;
                case VersionedValue.STATUS_LEFT:
                    handleStateLeft(endpoint, pieces);
                    break;
                case VersionedValue.STATUS_MOVING:
                    handleStateMoving(endpoint, pieces);
                    break;
            }
        }
        else
        {
            EndpointState epState = Gossiper.instance.getEndpointStateForEndpoint(endpoint);
            if (epState == null || Gossiper.instance.isDeadState(epState))
            {
                logger.debug("Ignoring state change for dead or unknown endpoint: {}", endpoint);
                return;
            }

            if (getTokenMetadata().isMember(endpoint))
            {
                switch (state)
                {
                    case RELEASE_VERSION:
                        SystemKeyspace.updatePeerInfo(endpoint, "release_version", value.value);
                        break;
                    case DC:
                        updateTopology(endpoint);
                        SystemKeyspace.updatePeerInfo(endpoint, "data_center", value.value);
                        break;
                    case RACK:
                        updateTopology(endpoint);
                        SystemKeyspace.updatePeerInfo(endpoint, "rack", value.value);
                        break;
                    case RPC_ADDRESS:
                        try
                        {
                            SystemKeyspace.updatePeerInfo(endpoint, "rpc_address", InetAddress.getByName(value.value));
                        }
                        catch (UnknownHostException e)
                        {
                            throw new RuntimeException(e);
                        }
                        break;
                    case NATIVE_ADDRESS_AND_PORT:
                        try
                        {
                            InetAddressAndPort address = InetAddressAndPort.getByName(value.value);
                            SystemKeyspace.updatePeerNativeAddress(endpoint, address);
                        }
                        catch (UnknownHostException e)
                        {
                            throw new RuntimeException(e);
                        }
                        break;
                    case SCHEMA:
                        SystemKeyspace.updatePeerInfo(endpoint, "schema_version", UUID.fromString(value.value));
                        MigrationManager.instance.scheduleSchemaPull(endpoint, epState);
                        break;
                    case HOST_ID:
                        SystemKeyspace.updatePeerInfo(endpoint, "host_id", UUID.fromString(value.value));
                        break;
                    case RPC_READY:
                        notifyRpcChange(endpoint, epState.isRpcReady());
                        break;
                    case NET_VERSION:
                        updateNetVersion(endpoint, value);
                        break;
                }
            }
        }
    }

    private static String[] splitValue(VersionedValue value)
    {
        return value.value.split(VersionedValue.DELIMITER_STR, -1);
    }

    private void updateNetVersion(InetAddressAndPort endpoint, VersionedValue value)
    {
        try
        {
            MessagingService.instance().setVersion(endpoint, Integer.parseInt(value.value));
        }
        catch (NumberFormatException e)
        {
            throw new AssertionError("Got invalid value for NET_VERSION application state: " + value.value);
        }
    }

    public void updateTopology(InetAddressAndPort endpoint)
    {
        if (getTokenMetadata().isMember(endpoint))
        {
            getTokenMetadata().updateTopology(endpoint);
        }
    }

    public void updateTopology()
    {
        getTokenMetadata().updateTopology();
    }

    private void updatePeerInfo(InetAddressAndPort endpoint)
    {
        EndpointState epState = Gossiper.instance.getEndpointStateForEndpoint(endpoint);
        InetAddress native_address = null;
        int native_port = DatabaseDescriptor.getNativeTransportPort();

        for (Map.Entry<ApplicationState, VersionedValue> entry : epState.states())
        {
            switch (entry.getKey())
            {
                case RELEASE_VERSION:
                    SystemKeyspace.updatePeerInfo(endpoint, "release_version", entry.getValue().value);
                    break;
                case DC:
                    SystemKeyspace.updatePeerInfo(endpoint, "data_center", entry.getValue().value);
                    break;
                case RACK:
                    SystemKeyspace.updatePeerInfo(endpoint, "rack", entry.getValue().value);
                    break;
                case RPC_ADDRESS:
                    try
                    {
                        native_address = InetAddress.getByName(entry.getValue().value);
                    }
                    catch (UnknownHostException e)
                    {
                        throw new RuntimeException(e);
                    }
                    break;
                case NATIVE_ADDRESS_AND_PORT:
                    try
                    {
                        InetAddressAndPort address = InetAddressAndPort.getByName(entry.getValue().value);
                        native_address = address.address;
                        native_port = address.port;
                    }
                    catch (UnknownHostException e)
                    {
                        throw new RuntimeException(e);
                    }
                    break;
                case SCHEMA:
                    SystemKeyspace.updatePeerInfo(endpoint, "schema_version", UUID.fromString(entry.getValue().value));
                    break;
                case HOST_ID:
                    SystemKeyspace.updatePeerInfo(endpoint, "host_id", UUID.fromString(entry.getValue().value));
                    break;
            }
        }

        //Some tests won't set all the states
        if (native_address != null)
        {
            SystemKeyspace.updatePeerNativeAddress(endpoint,
                                                   InetAddressAndPort.getByAddressOverrideDefaults(native_address,
                                                                                                   native_port));
        }
    }

    private void notifyRpcChange(InetAddressAndPort endpoint, boolean ready)
    {
        if (ready)
            notifyUp(endpoint);
        else
            notifyDown(endpoint);
    }

    private void notifyUp(InetAddressAndPort endpoint)
    {
        if (!isRpcReady(endpoint) || !Gossiper.instance.isAlive(endpoint))
            return;

        for (IEndpointLifecycleSubscriber subscriber : lifecycleSubscribers)
            subscriber.onUp(endpoint);
    }

    private void notifyDown(InetAddressAndPort endpoint)
    {
        for (IEndpointLifecycleSubscriber subscriber : lifecycleSubscribers)
            subscriber.onDown(endpoint);
    }

    private void notifyJoined(InetAddressAndPort endpoint)
    {
        if (!isStatus(endpoint, VersionedValue.STATUS_NORMAL))
            return;

        for (IEndpointLifecycleSubscriber subscriber : lifecycleSubscribers)
            subscriber.onJoinCluster(endpoint);
    }

    private void notifyMoved(InetAddressAndPort endpoint)
    {
        for (IEndpointLifecycleSubscriber subscriber : lifecycleSubscribers)
            subscriber.onMove(endpoint);
    }

    private void notifyLeft(InetAddressAndPort endpoint)
    {
        for (IEndpointLifecycleSubscriber subscriber : lifecycleSubscribers)
            subscriber.onLeaveCluster(endpoint);
    }

    private boolean isStatus(InetAddressAndPort endpoint, String status)
    {
        EndpointState state = Gossiper.instance.getEndpointStateForEndpoint(endpoint);
        return state != null && state.getStatus().equals(status);
    }

    public boolean isRpcReady(InetAddressAndPort endpoint)
    {
        EndpointState state = Gossiper.instance.getEndpointStateForEndpoint(endpoint);
        return state != null && state.isRpcReady();
    }

    /**
     * Set the RPC status. Because when draining a node we need to set the RPC
     * status to not ready, and drain is called by the shutdown hook, it may be that value is false
     * and there is no local endpoint state. In this case it's OK to just do nothing. Therefore,
     * we assert that the local endpoint state is not null only when value is true.
     *
     * @param value - true indicates that RPC is ready, false indicates the opposite.
     */
    public void setRpcReady(boolean value)
    {
        EndpointState state = Gossiper.instance.getEndpointStateForEndpoint(FBUtilities.getBroadcastAddressAndPort());
        // if value is false we're OK with a null state, if it is true we are not.
        assert !value || state != null;

        if (state != null)
            Gossiper.instance.addLocalApplicationState(ApplicationState.RPC_READY, valueFactory.rpcReady(value));
    }

    private Collection<Token> getTokensFor(InetAddressAndPort endpoint)
    {
        try
        {
            EndpointState state = Gossiper.instance.getEndpointStateForEndpoint(endpoint);
            if (state == null)
                return Collections.emptyList();

            VersionedValue versionedValue = state.getApplicationState(ApplicationState.TOKENS);
            if (versionedValue == null)
                return Collections.emptyList();

            return TokenSerializer.deserialize(tokenMetadata.partitioner, new DataInputStream(new ByteArrayInputStream(versionedValue.toBytes())));
        }
        catch (IOException e)
        {
            throw new RuntimeException(e);
        }
    }

    /**
     * Handle node bootstrap
     *
     * @param endpoint bootstrapping node
     */
    private void handleStateBootstrap(InetAddressAndPort endpoint)
    {
        Collection<Token> tokens;
        // explicitly check for TOKENS, because a bootstrapping node might be bootstrapping in legacy mode; that is, not using vnodes and no token specified
        tokens = getTokensFor(endpoint);

        if (logger.isDebugEnabled())
            logger.debug("Node {} state bootstrapping, token {}", endpoint, tokens);

        // if this node is present in token metadata, either we have missed intermediate states
        // or the node had crashed. Print warning if needed, clear obsolete stuff and
        // continue.
        if (tokenMetadata.isMember(endpoint))
        {
            // If isLeaving is false, we have missed both LEAVING and LEFT. However, if
            // isLeaving is true, we have only missed LEFT. Waiting time between completing
            // leave operation and rebootstrapping is relatively short, so the latter is quite
            // common (not enough time for gossip to spread). Therefore we report only the
            // former in the log.
            if (!tokenMetadata.isLeaving(endpoint))
                logger.info("Node {} state jump to bootstrap", endpoint);
            tokenMetadata.removeEndpoint(endpoint);
        }

        tokenMetadata.addBootstrapTokens(tokens, endpoint);
        PendingRangeCalculatorService.instance.update();

        tokenMetadata.updateHostId(Gossiper.instance.getHostId(endpoint), endpoint);
    }

    private void handleStateBootreplacing(InetAddressAndPort newNode, String[] pieces)
    {
        InetAddressAndPort oldNode;
        try
        {
            oldNode = InetAddressAndPort.getByName(pieces[1]);
        }
        catch (Exception e)
        {
            logger.error("Node {} tried to replace malformed endpoint {}.", newNode, pieces[1], e);
            return;
        }

        if (FailureDetector.instance.isAlive(oldNode))
        {
            throw new RuntimeException(String.format("Node %s is trying to replace alive node %s.", newNode, oldNode));
        }

        Optional<InetAddressAndPort> replacingNode = tokenMetadata.getReplacingNode(newNode);
        if (replacingNode.isPresent() && !replacingNode.get().equals(oldNode))
        {
            throw new RuntimeException(String.format("Node %s is already replacing %s but is trying to replace %s.",
                                                     newNode, replacingNode.get(), oldNode));
        }

        Collection<Token> tokens = getTokensFor(newNode);

        if (logger.isDebugEnabled())
            logger.debug("Node {} is replacing {}, tokens {}", newNode, oldNode, tokens);

        tokenMetadata.addReplaceTokens(tokens, newNode, oldNode);
        PendingRangeCalculatorService.instance.update();

        tokenMetadata.updateHostId(Gossiper.instance.getHostId(newNode), newNode);
    }

    /**
     * Handle node move to normal state. That is, node is entering token ring and participating
     * in reads.
     *
     * @param endpoint node
     */
    private void handleStateNormal(final InetAddressAndPort endpoint, final String status)
    {
        Collection<Token> tokens = getTokensFor(endpoint);
        Set<Token> tokensToUpdateInMetadata = new HashSet<>();
        Set<Token> tokensToUpdateInSystemKeyspace = new HashSet<>();
        Set<InetAddressAndPort> endpointsToRemove = new HashSet<>();

        if (logger.isDebugEnabled())
            logger.debug("Node {} state {}, token {}", endpoint, status, tokens);

        if (tokenMetadata.isMember(endpoint))
            logger.info("Node {} state jump to {}", endpoint, status);

        if (tokens.isEmpty() && status.equals(VersionedValue.STATUS_NORMAL))
            logger.error("Node {} is in state normal but it has no tokens, state: {}",
                         endpoint,
                         Gossiper.instance.getEndpointStateForEndpoint(endpoint));

        Optional<InetAddressAndPort> replacingNode = tokenMetadata.getReplacingNode(endpoint);
        if (replacingNode.isPresent())
        {
            assert !endpoint.equals(replacingNode.get()) : "Pending replacement endpoint with same address is not supported";
            logger.info("Node {} will complete replacement of {} for tokens {}", endpoint, replacingNode.get(), tokens);
            if (FailureDetector.instance.isAlive(replacingNode.get()))
            {
                logger.error("Node {} cannot complete replacement of alive node {}.", endpoint, replacingNode.get());
                return;
            }
            endpointsToRemove.add(replacingNode.get());
        }

        Optional<InetAddressAndPort> replacementNode = tokenMetadata.getReplacementNode(endpoint);
        if (replacementNode.isPresent())
        {
            logger.warn("Node {} is currently being replaced by node {}.", endpoint, replacementNode.get());
        }

        updatePeerInfo(endpoint);
        // Order Matters, TM.updateHostID() should be called before TM.updateNormalToken(), (see CASSANDRA-4300).
        UUID hostId = Gossiper.instance.getHostId(endpoint);
        InetAddressAndPort existing = tokenMetadata.getEndpointForHostId(hostId);
        if (replacing && isReplacingSameAddress() && Gossiper.instance.getEndpointStateForEndpoint(DatabaseDescriptor.getReplaceAddress()) != null
            && (hostId.equals(Gossiper.instance.getHostId(DatabaseDescriptor.getReplaceAddress()))))
            logger.warn("Not updating token metadata for {} because I am replacing it", endpoint);
        else
        {
            if (existing != null && !existing.equals(endpoint))
            {
                if (existing.equals(FBUtilities.getBroadcastAddressAndPort()))
                {
                    logger.warn("Not updating host ID {} for {} because it's mine", hostId, endpoint);
                    tokenMetadata.removeEndpoint(endpoint);
                    endpointsToRemove.add(endpoint);
                }
                else if (Gossiper.instance.compareEndpointStartup(endpoint, existing) > 0)
                {
                    logger.warn("Host ID collision for {} between {} and {}; {} is the new owner", hostId, existing, endpoint, endpoint);
                    tokenMetadata.removeEndpoint(existing);
                    endpointsToRemove.add(existing);
                    tokenMetadata.updateHostId(hostId, endpoint);
                }
                else
                {
                    logger.warn("Host ID collision for {} between {} and {}; ignored {}", hostId, existing, endpoint, endpoint);
                    tokenMetadata.removeEndpoint(endpoint);
                    endpointsToRemove.add(endpoint);
                }
            }
            else
                tokenMetadata.updateHostId(hostId, endpoint);
        }

        for (final Token token : tokens)
        {
            // we don't want to update if this node is responsible for the token and it has a later startup time than endpoint.
            InetAddressAndPort currentOwner = tokenMetadata.getEndpoint(token);
            if (currentOwner == null)
            {
                logger.debug("New node {} at token {}", endpoint, token);
                tokensToUpdateInMetadata.add(token);
                tokensToUpdateInSystemKeyspace.add(token);
            }
            else if (endpoint.equals(currentOwner))
            {
                // set state back to normal, since the node may have tried to leave, but failed and is now back up
                tokensToUpdateInMetadata.add(token);
                tokensToUpdateInSystemKeyspace.add(token);
            }
            else if (Gossiper.instance.compareEndpointStartup(endpoint, currentOwner) > 0)
            {
                tokensToUpdateInMetadata.add(token);
                tokensToUpdateInSystemKeyspace.add(token);

                // currentOwner is no longer current, endpoint is.  Keep track of these moves, because when
                // a host no longer has any tokens, we'll want to remove it.
                Multimap<InetAddressAndPort, Token> epToTokenCopy = getTokenMetadata().getEndpointToTokenMapForReading();
                epToTokenCopy.get(currentOwner).remove(token);
                if (epToTokenCopy.get(currentOwner).size() < 1)
                    endpointsToRemove.add(currentOwner);

                logger.info("Nodes {} and {} have the same token {}.  {} is the new owner",
                            endpoint,
                            currentOwner,
                            token,
                            endpoint);
            }
            else
            {
                logger.info("Nodes {} and {} have the same token {}.  Ignoring {}",
                            endpoint,
                            currentOwner,
                            token,
                            endpoint);
            }
        }

        // capture because updateNormalTokens clears moving and member status
        boolean isMember = tokenMetadata.isMember(endpoint);
        boolean isMoving = tokenMetadata.isMoving(endpoint);
        tokenMetadata.updateNormalTokens(tokensToUpdateInMetadata, endpoint);
        for (InetAddressAndPort ep : endpointsToRemove)
        {
            removeEndpoint(ep);
            if (replacing && DatabaseDescriptor.getReplaceAddress().equals(ep))
                Gossiper.instance.replacementQuarantine(ep); // quarantine locally longer than normally; see CASSANDRA-8260
        }
        if (!tokensToUpdateInSystemKeyspace.isEmpty())
            SystemKeyspace.updateTokens(endpoint, tokensToUpdateInSystemKeyspace);

        if (isMoving || operationMode == Mode.MOVING)
        {
            tokenMetadata.removeFromMoving(endpoint);
            notifyMoved(endpoint);
        }
        else if (!isMember) // prior to this, the node was not a member
        {
            notifyJoined(endpoint);
        }

        PendingRangeCalculatorService.instance.update();
    }

    /**
     * Handle node preparing to leave the ring
     *
     * @param endpoint node
     */
    private void handleStateLeaving(InetAddressAndPort endpoint)
    {
        Collection<Token> tokens = getTokensFor(endpoint);

        if (logger.isDebugEnabled())
            logger.debug("Node {} state leaving, tokens {}", endpoint, tokens);

        // If the node is previously unknown or tokens do not match, update tokenmetadata to
        // have this node as 'normal' (it must have been using this token before the
        // leave). This way we'll get pending ranges right.
        if (!tokenMetadata.isMember(endpoint))
        {
            logger.info("Node {} state jump to leaving", endpoint);
            tokenMetadata.updateNormalTokens(tokens, endpoint);
        }
        else if (!tokenMetadata.getTokens(endpoint).containsAll(tokens))
        {
            logger.warn("Node {} 'leaving' token mismatch. Long network partition?", endpoint);
            tokenMetadata.updateNormalTokens(tokens, endpoint);
        }

        // at this point the endpoint is certainly a member with this token, so let's proceed
        // normally
        tokenMetadata.addLeavingEndpoint(endpoint);
        PendingRangeCalculatorService.instance.update();
    }

    /**
     * Handle node leaving the ring. This will happen when a node is decommissioned
     *
     * @param endpoint If reason for leaving is decommission, endpoint is the leaving node.
     * @param pieces STATE_LEFT,token
     */
    private void handleStateLeft(InetAddressAndPort endpoint, String[] pieces)
    {
        assert pieces.length >= 2;
        Collection<Token> tokens = getTokensFor(endpoint);

        if (logger.isDebugEnabled())
            logger.debug("Node {} state left, tokens {}", endpoint, tokens);

        excise(tokens, endpoint, extractExpireTime(pieces));
    }

    /**
     * Handle node moving inside the ring.
     *
     * @param endpoint moving endpoint address
     * @param pieces STATE_MOVING, token
     */
    private void handleStateMoving(InetAddressAndPort endpoint, String[] pieces)
    {
        assert pieces.length >= 2;
        Token token = getTokenFactory().fromString(pieces[1]);

        if (logger.isDebugEnabled())
            logger.debug("Node {} state moving, new token {}", endpoint, token);

        tokenMetadata.addMovingEndpoint(token, endpoint);

        PendingRangeCalculatorService.instance.update();
    }

    /**
     * Handle notification that a node being actively removed from the ring via 'removenode'
     *
     * @param endpoint node
     * @param pieces either REMOVED_TOKEN (node is gone) or REMOVING_TOKEN (replicas need to be restored)
     */
    private void handleStateRemoving(InetAddressAndPort endpoint, String[] pieces)
    {
        assert (pieces.length > 0);

        if (endpoint.equals(FBUtilities.getBroadcastAddressAndPort()))
        {
            logger.info("Received removenode gossip about myself. Is this node rejoining after an explicit removenode?");
            try
            {
                drain();
            }
            catch (Exception e)
            {
                throw new RuntimeException(e);
            }
            return;
        }
        if (tokenMetadata.isMember(endpoint))
        {
            String state = pieces[0];
            Collection<Token> removeTokens = tokenMetadata.getTokens(endpoint);

            if (VersionedValue.REMOVED_TOKEN.equals(state))
            {
                excise(removeTokens, endpoint, extractExpireTime(pieces));
            }
            else if (VersionedValue.REMOVING_TOKEN.equals(state))
            {
                if (logger.isDebugEnabled())
                    logger.debug("Tokens {} removed manually (endpoint was {})", removeTokens, endpoint);

                // Note that the endpoint is being removed
                tokenMetadata.addLeavingEndpoint(endpoint);
                PendingRangeCalculatorService.instance.update();

                // find the endpoint coordinating this removal that we need to notify when we're done
                String[] coordinator = splitValue(Gossiper.instance.getEndpointStateForEndpoint(endpoint).getApplicationState(ApplicationState.REMOVAL_COORDINATOR));
                UUID hostId = UUID.fromString(coordinator[1]);
                // grab any data we are now responsible for and notify responsible node
                restoreReplicaCount(endpoint, tokenMetadata.getEndpointForHostId(hostId));
            }
        }
        else // now that the gossiper has told us about this nonexistent member, notify the gossiper to remove it
        {
            if (VersionedValue.REMOVED_TOKEN.equals(pieces[0]))
                addExpireTimeIfFound(endpoint, extractExpireTime(pieces));
            removeEndpoint(endpoint);
        }
    }

    private void excise(Collection<Token> tokens, InetAddressAndPort endpoint)
    {
        logger.info("Removing tokens {} for {}", tokens, endpoint);

        UUID hostId = tokenMetadata.getHostId(endpoint);
        if (hostId != null && tokenMetadata.isMember(endpoint))
        {
            // enough time for writes to expire and MessagingService timeout reporter callback to fire, which is where
            // hints are mostly written from - using getMinRpcTimeout() / 2 for the interval.
            long delay = DatabaseDescriptor.getMinRpcTimeout() + DatabaseDescriptor.getWriteRpcTimeout();
            ScheduledExecutors.optionalTasks.schedule(() -> HintsService.instance.excise(hostId), delay, TimeUnit.MILLISECONDS);
        }

        removeEndpoint(endpoint);
        tokenMetadata.removeEndpoint(endpoint);
        if (!tokens.isEmpty())
            tokenMetadata.removeBootstrapTokens(tokens);
        notifyLeft(endpoint);
        PendingRangeCalculatorService.instance.update();
    }

    private void excise(Collection<Token> tokens, InetAddressAndPort endpoint, long expireTime)
    {
        addExpireTimeIfFound(endpoint, expireTime);
        excise(tokens, endpoint);
    }

    /** unlike excise we just need this endpoint gone without going through any notifications **/
    private void removeEndpoint(InetAddressAndPort endpoint)
    {
        Gossiper.runInGossipStageBlocking(() -> Gossiper.instance.removeEndpoint(endpoint));
        SystemKeyspace.removeEndpoint(endpoint);
    }

    protected void addExpireTimeIfFound(InetAddressAndPort endpoint, long expireTime)
    {
        if (expireTime != 0L)
        {
            Gossiper.instance.addExpireTimeForEndpoint(endpoint, expireTime);
        }
    }

    protected long extractExpireTime(String[] pieces)
    {
        return Long.parseLong(pieces[2]);
    }

    /**
     * Finds living endpoints responsible for the given ranges
     *
     * @param keyspaceName the keyspace ranges belong to
     * @param leavingReplicas the ranges to find sources for
     * @return multimap of addresses to ranges the address is responsible for
     */
    private Multimap<InetAddressAndPort, FetchReplica> getNewSourceReplicas(String keyspaceName, Set<LeavingReplica> leavingReplicas)
    {
        InetAddressAndPort myAddress = FBUtilities.getBroadcastAddressAndPort();
        EndpointsByRange rangeReplicas = Keyspace.open(keyspaceName).getReplicationStrategy().getRangeAddresses(tokenMetadata.cloneOnlyTokenMap());
        Multimap<InetAddressAndPort, FetchReplica> sourceRanges = HashMultimap.create();
        IFailureDetector failureDetector = FailureDetector.instance;

        logger.debug("Getting new source replicas for {}", leavingReplicas);

        // find alive sources for our new ranges
        for (LeavingReplica leaver : leavingReplicas)
        {
            //We need this to find the replicas from before leaving to supply the data
            Replica leavingReplica = leaver.leavingReplica;
            //We need this to know what to fetch and what the transient status is
            Replica ourReplica = leaver.ourReplica;
            //If we are going to be a full replica only consider full replicas
            Predicate<Replica> replicaFilter = ourReplica.isFull() ? Replica::isFull : Predicates.alwaysTrue();
            Predicate<Replica> notSelf = replica -> !replica.endpoint().equals(myAddress);
            EndpointsForRange possibleReplicas = rangeReplicas.get(leavingReplica.range());
            logger.info("Possible replicas for newReplica {} are {}", ourReplica, possibleReplicas);
            IEndpointSnitch snitch = DatabaseDescriptor.getEndpointSnitch();
            EndpointsForRange sortedPossibleReplicas = snitch.sortedByProximity(myAddress, possibleReplicas);
            logger.info("Sorted possible replicas starts as {}", sortedPossibleReplicas);
            Optional<Replica> myCurrentReplica = tryFind(possibleReplicas, replica -> replica.endpoint().equals(myAddress)).toJavaUtil();

            boolean transientToFull = myCurrentReplica.isPresent() && myCurrentReplica.get().isTransient() && ourReplica.isFull();
            assert !sortedPossibleReplicas.endpoints().contains(myAddress) || transientToFull : String.format("My address %s, sortedPossibleReplicas %s, myCurrentReplica %s, myNewReplica %s", myAddress, sortedPossibleReplicas, myCurrentReplica, ourReplica);

            //Originally this didn't log if it couldn't restore replication and that seems wrong
            boolean foundLiveReplica = false;
            for (Replica possibleReplica : sortedPossibleReplicas.filter(Predicates.and(replicaFilter, notSelf)))
            {
                if (failureDetector.isAlive(possibleReplica.endpoint()))
                {
                    foundLiveReplica = true;
                    sourceRanges.put(possibleReplica.endpoint(), new FetchReplica(ourReplica, possibleReplica));
                    break;
                }
                else
                {
                    logger.debug("Skipping down replica {}", possibleReplica);
                }
            }
            if (!foundLiveReplica)
            {
                logger.warn("Didn't find live replica to restore replication for " + ourReplica);
            }
        }
        return sourceRanges;
    }

    /**
     * Sends a notification to a node indicating we have finished replicating data.
     *
     * @param remote node to send notification to
     */
    private void sendReplicationNotification(InetAddressAndPort remote)
    {
        // notify the remote token
        MessageOut msg = new MessageOut(MessagingService.Verb.REPLICATION_FINISHED);
        IFailureDetector failureDetector = FailureDetector.instance;
        if (logger.isDebugEnabled())
            logger.debug("Notifying {} of replication completion\n", remote);
        while (failureDetector.isAlive(remote))
        {
            AsyncOneResponse iar = MessagingService.instance().sendRR(msg, remote);
            try
            {
                iar.get(DatabaseDescriptor.getRpcTimeout(), TimeUnit.MILLISECONDS);
                return; // done
            }
            catch(TimeoutException e)
            {
                // try again
            }
        }
    }

    private static class LeavingReplica
    {
        //The node that is leaving
        private final Replica leavingReplica;

        //Our range and transient status
        private final Replica ourReplica;

        public LeavingReplica(Replica leavingReplica, Replica ourReplica)
        {
            Preconditions.checkNotNull(leavingReplica);
            Preconditions.checkNotNull(ourReplica);
            this.leavingReplica = leavingReplica;
            this.ourReplica = ourReplica;
        }

        public boolean equals(Object o)
        {
            if (this == o) return true;
            if (o == null || getClass() != o.getClass()) return false;

            LeavingReplica that = (LeavingReplica) o;

            if (!leavingReplica.equals(that.leavingReplica)) return false;
            return ourReplica.equals(that.ourReplica);
        }

        public int hashCode()
        {
            int result = leavingReplica.hashCode();
            result = 31 * result + ourReplica.hashCode();
            return result;
        }

        public String toString()
        {
            return "LeavingReplica{" +
                   "leavingReplica=" + leavingReplica +
                   ", ourReplica=" + ourReplica +
                   '}';
        }
    }

    /**
     * Called when an endpoint is removed from the ring. This function checks
     * whether this node becomes responsible for new ranges as a
     * consequence and streams data if needed.
     *
     * This is rather ineffective, but it does not matter so much
     * since this is called very seldom
     *
     * @param endpoint the node that left
     */
    private void restoreReplicaCount(InetAddressAndPort endpoint, final InetAddressAndPort notifyEndpoint)
    {
        Map<String, Multimap<InetAddressAndPort, FetchReplica>> replicasToFetch = new HashMap<>();

        InetAddressAndPort myAddress = FBUtilities.getBroadcastAddressAndPort();

        for (String keyspaceName : Schema.instance.getNonLocalStrategyKeyspaces())
        {
            logger.debug("Restoring replica count for keyspace {}", keyspaceName);
            EndpointsByReplica changedReplicas = getChangedReplicasForLeaving(keyspaceName, endpoint, tokenMetadata, Keyspace.open(keyspaceName).getReplicationStrategy());
            Set<LeavingReplica> myNewReplicas = new HashSet<>();
            for (Map.Entry<Replica, Replica> entry : changedReplicas.flattenEntries())
            {
                Replica replica = entry.getValue();
                if (replica.endpoint().equals(myAddress))
                {
                    //Maybe we don't technically need to fetch transient data from somewhere
                    //but it's probably not a lot and it probably makes things a hair more resilient to people
                    //not running repair when they should.
                    myNewReplicas.add(new LeavingReplica(entry.getKey(), entry.getValue()));
                }
            }
            logger.debug("Changed replicas for leaving {}, myNewReplicas {}", changedReplicas, myNewReplicas);
            replicasToFetch.put(keyspaceName, getNewSourceReplicas(keyspaceName, myNewReplicas));
        }

        StreamPlan stream = new StreamPlan(StreamOperation.RESTORE_REPLICA_COUNT);
        replicasToFetch.forEach((keyspaceName, sources) -> {
            logger.debug("Requesting keyspace {} sources", keyspaceName);
            sources.asMap().forEach((sourceAddress, fetchReplicas) -> {
                logger.debug("Source and our replicas are {}", fetchReplicas);
                //Remember whether this node is providing the full or transient replicas for this range. We are going
                //to pass streaming the local instance of Replica for the range which doesn't tell us anything about the source
                //By encoding it as two separate sets we retain this information about the source.
                RangesAtEndpoint full = fetchReplicas.stream()
                                                             .filter(f -> f.remote.isFull())
                                                             .map(f -> f.local)
                                                             .collect(RangesAtEndpoint.collector(myAddress));
                RangesAtEndpoint transientReplicas = fetchReplicas.stream()
                                                                  .filter(f -> f.remote.isTransient())
                                                                  .map(f -> f.local)
                                                                  .collect(RangesAtEndpoint.collector(myAddress));
                if (logger.isDebugEnabled())
                    logger.debug("Requesting from {} full replicas {} transient replicas {}", sourceAddress, StringUtils.join(full, ", "), StringUtils.join(transientReplicas, ", "));

                stream.requestRanges(sourceAddress, keyspaceName, full, transientReplicas);
            });
        });
        StreamResultFuture future = stream.execute();
        Futures.addCallback(future, new FutureCallback<StreamState>()
        {
            public void onSuccess(StreamState finalState)
            {
                sendReplicationNotification(notifyEndpoint);
            }

            public void onFailure(Throwable t)
            {
                logger.warn("Streaming to restore replica count failed", t);
                // We still want to send the notification
                sendReplicationNotification(notifyEndpoint);
            }
        });
    }

    /**
     * This is used in three contexts, graceful decomission, and restoreReplicaCount/removeNode.
     * Graceful decomission should never lose data and it's going to be important that transient data
     * is streamed to at least one other node from this one for each range.
     *
     * For ranges this node replicates its removal should cause a new replica to be selected either as transient or full
     * for every range. So I believe the current code doesn't have to do anything special because it will engage in streaming
     * for every range it replicates to at least one other node and that should propagate the transient data that was here.
     * When I graphed this out on paper the result of removal looked correct and there are no issues such as
     * this node needing to create a full replica for a range it transiently replicates because what is created is just another
     * transient replica to replace this node.
     * @param keyspaceName
     * @param endpoint
     * @return
     */
    // needs to be modified to accept either a keyspace or ARS.
    static EndpointsByReplica getChangedReplicasForLeaving(String keyspaceName, InetAddressAndPort endpoint, TokenMetadata tokenMetadata, AbstractReplicationStrategy strat)
    {
        // First get all ranges the leaving endpoint is responsible for
        RangesAtEndpoint replicas = strat.getAddressReplicas(endpoint);

        if (logger.isDebugEnabled())
            logger.debug("Node {} replicas [{}]", endpoint, StringUtils.join(replicas, ", "));

        Map<Replica, EndpointsForRange> currentReplicaEndpoints = Maps.newHashMapWithExpectedSize(replicas.size());

        // Find (for each range) all nodes that store replicas for these ranges as well
        TokenMetadata metadata = tokenMetadata.cloneOnlyTokenMap(); // don't do this in the loop! #7758
        for (Replica replica : replicas)
            currentReplicaEndpoints.put(replica, strat.calculateNaturalReplicas(replica.range().right, metadata));

        TokenMetadata temp = tokenMetadata.cloneAfterAllLeft();

        // endpoint might or might not be 'leaving'. If it was not leaving (that is, removenode
        // command was used), it is still present in temp and must be removed.
        if (temp.isMember(endpoint))
            temp.removeEndpoint(endpoint);

        EndpointsByReplica.Builder changedRanges = new EndpointsByReplica.Builder();

        // Go through the ranges and for each range check who will be
        // storing replicas for these ranges when the leaving endpoint
        // is gone. Whoever is present in newReplicaEndpoints list, but
        // not in the currentReplicaEndpoints list, will be needing the
        // range.
        for (Replica replica : replicas)
        {
            EndpointsForRange newReplicaEndpoints = strat.calculateNaturalReplicas(replica.range().right, temp);
            newReplicaEndpoints = newReplicaEndpoints.filter(newReplica -> {
                Optional<Replica> currentReplicaOptional =
                    tryFind(currentReplicaEndpoints.get(replica),
                            currentReplica -> newReplica.endpoint().equals(currentReplica.endpoint())
                    ).toJavaUtil();
                //If it is newly replicating then yes we must do something to get the data there
                if (!currentReplicaOptional.isPresent())
                    return true;

                Replica currentReplica = currentReplicaOptional.get();
                //This transition requires streaming to occur
                //Full -> transient is handled by nodetool cleanup
                //transient -> transient and full -> full don't require any action
                if (currentReplica.isTransient() && newReplica.isFull())
                    return true;
                return false;
            });

            if (logger.isDebugEnabled())
                if (newReplicaEndpoints.isEmpty())
                    logger.debug("Replica {} already in all replicas", replica);
                else
                    logger.debug("Replica {} will be responsibility of {}", replica, StringUtils.join(newReplicaEndpoints, ", "));
            changedRanges.putAll(replica, newReplicaEndpoints, Conflict.NONE);
        }

        return changedRanges.build();
    }

    public void onJoin(InetAddressAndPort endpoint, EndpointState epState)
    {
        for (Map.Entry<ApplicationState, VersionedValue> entry : epState.states())
        {
            onChange(endpoint, entry.getKey(), entry.getValue());
        }
        MigrationManager.instance.scheduleSchemaPull(endpoint, epState);
    }

    public void onAlive(InetAddressAndPort endpoint, EndpointState state)
    {
        MigrationManager.instance.scheduleSchemaPull(endpoint, state);

        if (tokenMetadata.isMember(endpoint))
            notifyUp(endpoint);
    }

    public void onRemove(InetAddressAndPort endpoint)
    {
        tokenMetadata.removeEndpoint(endpoint);
        PendingRangeCalculatorService.instance.update();
    }

    public void onDead(InetAddressAndPort endpoint, EndpointState state)
    {
        MessagingService.instance().convict(endpoint);
        notifyDown(endpoint);
    }

    public void onRestart(InetAddressAndPort endpoint, EndpointState state)
    {
        // If we have restarted before the node was even marked down, we need to reset the connection pool
        if (state.isAlive())
            onDead(endpoint, state);

        // Then, the node may have been upgraded and changed its messaging protocol version. If so, we
        // want to update that before we mark the node live again to avoid problems like CASSANDRA-11128.
        VersionedValue netVersion = state.getApplicationState(ApplicationState.NET_VERSION);
        if (netVersion != null)
            updateNetVersion(endpoint, netVersion);
    }


    public String getLoadString()
    {
        return FileUtils.stringifyFileSize(StorageMetrics.load.getCount());
    }

    public Map<String, String> getLoadMapWithPort()
    {
        return getLoadMap(true);
    }

    public Map<String, String> getLoadMap()
    {
        return getLoadMap(false);
    }

    private Map<String, String> getLoadMap(boolean withPort)
    {
        Map<String, String> map = new HashMap<>();
        for (Map.Entry<InetAddressAndPort,Double> entry : LoadBroadcaster.instance.getLoadInfo().entrySet())
        {
            map.put(entry.getKey().getHostAddress(withPort), FileUtils.stringifyFileSize(entry.getValue()));
        }
        // gossiper doesn't see its own updates, so we need to special-case the local node
        map.put(withPort ? FBUtilities.getJustBroadcastAddress().getHostAddress() : FBUtilities.getBroadcastAddressAndPort().toString(), getLoadString());
        return map;
    }

    // TODO
    public final void deliverHints(String host)
    {
        throw new UnsupportedOperationException();
    }

    public Collection<Token> getLocalTokens()
    {
        Collection<Token> tokens = SystemKeyspace.getSavedTokens();
        assert tokens != null && !tokens.isEmpty(); // should not be called before initServer sets this
        return tokens;
    }

    @Nullable
    public InetAddressAndPort getEndpointForHostId(UUID hostId)
    {
        return tokenMetadata.getEndpointForHostId(hostId);
    }

    @Nullable
    public UUID getHostIdForEndpoint(InetAddressAndPort address)
    {
        return tokenMetadata.getHostId(address);
    }

    /* These methods belong to the MBean interface */

    public List<String> getTokens()
    {
        return getTokens(FBUtilities.getBroadcastAddressAndPort());
    }

    public List<String> getTokens(String endpoint) throws UnknownHostException
    {
        return getTokens(InetAddressAndPort.getByName(endpoint));
    }

    private List<String> getTokens(InetAddressAndPort endpoint)
    {
        List<String> strTokens = new ArrayList<>();
        for (Token tok : getTokenMetadata().getTokens(endpoint))
            strTokens.add(tok.toString());
        return strTokens;
    }

    public String getReleaseVersion()
    {
        return FBUtilities.getReleaseVersionString();
    }

    public String getSchemaVersion()
    {
        return Schema.instance.getVersion().toString();
    }

    public String getKeyspaceReplicationInfo(String keyspaceName)
    {
        Keyspace keyspaceInstance = Schema.instance.getKeyspaceInstance(keyspaceName);
        if (keyspaceInstance == null)
            throw new IllegalArgumentException(); // ideally should never happen
        ReplicationParams replicationParams = keyspaceInstance.getMetadata().params.replication;
        String replicationInfo = replicationParams.klass.getSimpleName() + " " + replicationParams.options.toString();
        return replicationInfo;
    }

    @Deprecated
    public List<String> getLeavingNodes()
    {
        return stringify(tokenMetadata.getLeavingEndpoints(), false);
    }

    public List<String> getLeavingNodesWithPort()
    {
        return stringify(tokenMetadata.getLeavingEndpoints(), true);
    }

    @Deprecated
    public List<String> getMovingNodes()
    {
        List<String> endpoints = new ArrayList<>();

        for (Pair<Token, InetAddressAndPort> node : tokenMetadata.getMovingEndpoints())
        {
            endpoints.add(node.right.address.getHostAddress());
        }

        return endpoints;
    }

    public List<String> getMovingNodesWithPort()
    {
        List<String> endpoints = new ArrayList<>();

        for (Pair<Token, InetAddressAndPort> node : tokenMetadata.getMovingEndpoints())
        {
            endpoints.add(node.right.toString());
        }

        return endpoints;
    }


    public List<String> getJoiningNodes()
    {
        return stringify(tokenMetadata.getBootstrapTokens().valueSet(), false);
    }

    @Deprecated
    public List<String> getJoiningNodesWithPort()
    {
        return stringify(tokenMetadata.getBootstrapTokens().valueSet(), true);
    }

    public List<String> getLiveNodes()
    {
        return stringify(Gossiper.instance.getLiveMembers(), false);
    }

    @Deprecated
    public List<String> getLiveNodesWithPort()
    {
        return stringify(Gossiper.instance.getLiveMembers(), true);
    }

    public Set<InetAddressAndPort> getLiveRingMembers()
    {
        return getLiveRingMembers(false);
    }

    public Set<InetAddressAndPort> getLiveRingMembers(boolean excludeDeadStates)
    {
        Set<InetAddressAndPort> ret = new HashSet<>();
        for (InetAddressAndPort ep : Gossiper.instance.getLiveMembers())
        {
            if (excludeDeadStates)
            {
                EndpointState epState = Gossiper.instance.getEndpointStateForEndpoint(ep);
                if (epState == null || Gossiper.instance.isDeadState(epState))
                    continue;
            }

            if (tokenMetadata.isMember(ep))
                ret.add(ep);
        }
        return ret;
    }


    @Deprecated
    public List<String> getUnreachableNodes()
    {
        return stringify(Gossiper.instance.getUnreachableMembers(), false);
    }

    public List<String> getUnreachableNodesWithPort()
    {
        return stringify(Gossiper.instance.getUnreachableMembers(), true);
    }

    public String[] getAllDataFileLocations()
    {
        String[] locations = DatabaseDescriptor.getAllDataFileLocations();
        for (int i = 0; i < locations.length; i++)
            locations[i] = FileUtils.getCanonicalPath(locations[i]);
        return locations;
    }

    public String getCommitLogLocation()
    {
        return FileUtils.getCanonicalPath(DatabaseDescriptor.getCommitLogLocation());
    }

    public String getSavedCachesLocation()
    {
        return FileUtils.getCanonicalPath(DatabaseDescriptor.getSavedCachesLocation());
    }

    private List<String> stringify(Iterable<InetAddressAndPort> endpoints, boolean withPort)
    {
        List<String> stringEndpoints = new ArrayList<>();
        for (InetAddressAndPort ep : endpoints)
        {
            stringEndpoints.add(ep.getHostAddress(withPort));
        }
        return stringEndpoints;
    }

    public int getCurrentGenerationNumber()
    {
        return Gossiper.instance.getCurrentGenerationNumber(FBUtilities.getBroadcastAddressAndPort());
    }

    public int forceKeyspaceCleanup(String keyspaceName, String... tables) throws IOException, ExecutionException, InterruptedException
    {
        return forceKeyspaceCleanup(0, keyspaceName, tables);
    }

    public int forceKeyspaceCleanup(int jobs, String keyspaceName, String... tables) throws IOException, ExecutionException, InterruptedException
    {
        if (SchemaConstants.isLocalSystemKeyspace(keyspaceName))
            throw new RuntimeException("Cleanup of the system keyspace is neither necessary nor wise");

        CompactionManager.AllSSTableOpStatus status = CompactionManager.AllSSTableOpStatus.SUCCESSFUL;
        for (ColumnFamilyStore cfStore : getValidColumnFamilies(false, false, keyspaceName, tables))
        {
            CompactionManager.AllSSTableOpStatus oneStatus = cfStore.forceCleanup(jobs);
            if (oneStatus != CompactionManager.AllSSTableOpStatus.SUCCESSFUL)
                status = oneStatus;
        }
        return status.statusCode;
    }

    public int scrub(boolean disableSnapshot, boolean skipCorrupted, String keyspaceName, String... tables) throws IOException, ExecutionException, InterruptedException
    {
        return scrub(disableSnapshot, skipCorrupted, true, 0, keyspaceName, tables);
    }

    public int scrub(boolean disableSnapshot, boolean skipCorrupted, boolean checkData, String keyspaceName, String... tables) throws IOException, ExecutionException, InterruptedException
    {
        return scrub(disableSnapshot, skipCorrupted, checkData, 0, keyspaceName, tables);
    }

    public int scrub(boolean disableSnapshot, boolean skipCorrupted, boolean checkData, int jobs, String keyspaceName, String... tables) throws IOException, ExecutionException, InterruptedException
    {
        return scrub(disableSnapshot, skipCorrupted, checkData, false, jobs, keyspaceName, tables);
    }

    public int scrub(boolean disableSnapshot, boolean skipCorrupted, boolean checkData, boolean reinsertOverflowedTTL, int jobs, String keyspaceName, String... tables) throws IOException, ExecutionException, InterruptedException
    {
        CompactionManager.AllSSTableOpStatus status = CompactionManager.AllSSTableOpStatus.SUCCESSFUL;
        for (ColumnFamilyStore cfStore : getValidColumnFamilies(true, false, keyspaceName, tables))
        {
            CompactionManager.AllSSTableOpStatus oneStatus = cfStore.scrub(disableSnapshot, skipCorrupted, reinsertOverflowedTTL, checkData, jobs);
            if (oneStatus != CompactionManager.AllSSTableOpStatus.SUCCESSFUL)
                status = oneStatus;
        }
        return status.statusCode;
    }

    @Deprecated
    public int verify(boolean extendedVerify, String keyspaceName, String... tableNames) throws IOException, ExecutionException, InterruptedException
    {
        return verify(extendedVerify, false, false, false, false, false, keyspaceName, tableNames);
    }

    public int verify(boolean extendedVerify, boolean checkVersion, boolean diskFailurePolicy, boolean mutateRepairStatus, boolean checkOwnsTokens, boolean quick, String keyspaceName, String... tableNames) throws IOException, ExecutionException, InterruptedException
    {
        CompactionManager.AllSSTableOpStatus status = CompactionManager.AllSSTableOpStatus.SUCCESSFUL;
        Verifier.Options options = Verifier.options().invokeDiskFailurePolicy(diskFailurePolicy)
                                                     .extendedVerification(extendedVerify)
                                                     .checkVersion(checkVersion)
                                                     .mutateRepairStatus(mutateRepairStatus)
                                                     .checkOwnsTokens(checkOwnsTokens)
                                                     .quick(quick).build();
        logger.info("Verifying {}.{} with options = {}", keyspaceName, Arrays.toString(tableNames), options);
        for (ColumnFamilyStore cfStore : getValidColumnFamilies(false, false, keyspaceName, tableNames))
        {
            CompactionManager.AllSSTableOpStatus oneStatus = cfStore.verify(options);
            if (oneStatus != CompactionManager.AllSSTableOpStatus.SUCCESSFUL)
                status = oneStatus;
        }
        return status.statusCode;
    }

    public int upgradeSSTables(String keyspaceName, boolean excludeCurrentVersion, String... tableNames) throws IOException, ExecutionException, InterruptedException
    {
        return upgradeSSTables(keyspaceName, excludeCurrentVersion, 0, tableNames);
    }

    public int upgradeSSTables(String keyspaceName, boolean excludeCurrentVersion, int jobs, String... tableNames) throws IOException, ExecutionException, InterruptedException
    {
        CompactionManager.AllSSTableOpStatus status = CompactionManager.AllSSTableOpStatus.SUCCESSFUL;
        for (ColumnFamilyStore cfStore : getValidColumnFamilies(true, true, keyspaceName, tableNames))
        {
            CompactionManager.AllSSTableOpStatus oneStatus = cfStore.sstablesRewrite(excludeCurrentVersion, jobs);
            if (oneStatus != CompactionManager.AllSSTableOpStatus.SUCCESSFUL)
                status = oneStatus;
        }
        return status.statusCode;
    }

    public void forceKeyspaceCompaction(boolean splitOutput, String keyspaceName, String... tableNames) throws IOException, ExecutionException, InterruptedException
    {
        for (ColumnFamilyStore cfStore : getValidColumnFamilies(true, false, keyspaceName, tableNames))
        {
            cfStore.forceMajorCompaction(splitOutput);
        }
    }

    public int relocateSSTables(String keyspaceName, String ... columnFamilies) throws IOException, ExecutionException, InterruptedException
    {
        return relocateSSTables(0, keyspaceName, columnFamilies);
    }

    public int relocateSSTables(int jobs, String keyspaceName, String ... columnFamilies) throws IOException, ExecutionException, InterruptedException
    {
        CompactionManager.AllSSTableOpStatus status = CompactionManager.AllSSTableOpStatus.SUCCESSFUL;
        for (ColumnFamilyStore cfs : getValidColumnFamilies(false, false, keyspaceName, columnFamilies))
        {
            CompactionManager.AllSSTableOpStatus oneStatus = cfs.relocateSSTables(jobs);
            if (oneStatus != CompactionManager.AllSSTableOpStatus.SUCCESSFUL)
                status = oneStatus;
        }
        return status.statusCode;
    }

    public int garbageCollect(String tombstoneOptionString, int jobs, String keyspaceName, String ... columnFamilies) throws IOException, ExecutionException, InterruptedException
    {
        TombstoneOption tombstoneOption = TombstoneOption.valueOf(tombstoneOptionString);
        CompactionManager.AllSSTableOpStatus status = CompactionManager.AllSSTableOpStatus.SUCCESSFUL;
        for (ColumnFamilyStore cfs : getValidColumnFamilies(false, false, keyspaceName, columnFamilies))
        {
            CompactionManager.AllSSTableOpStatus oneStatus = cfs.garbageCollect(tombstoneOption, jobs);
            if (oneStatus != CompactionManager.AllSSTableOpStatus.SUCCESSFUL)
                status = oneStatus;
        }
        return status.statusCode;
    }

    /**
     * Takes the snapshot of a multiple column family from different keyspaces. A snapshot name must be specified.
     *
     * @param tag
     *            the tag given to the snapshot; may not be null or empty
     * @param options
     *            Map of options (skipFlush is the only supported option for now)
     * @param entities
     *            list of keyspaces / tables in the form of empty | ks1 ks2 ... | ks1.cf1,ks2.cf2,...
     */
    @Override
    public void takeSnapshot(String tag, Map<String, String> options, String... entities) throws IOException
    {
        boolean skipFlush = Boolean.parseBoolean(options.getOrDefault("skipFlush", "false"));

        if (entities != null && entities.length > 0 && entities[0].contains("."))
        {
            takeMultipleTableSnapshot(tag, skipFlush, entities);
        }
        else
        {
            takeSnapshot(tag, skipFlush, entities);
        }
    }

    /**
     * Takes the snapshot of a specific table. A snapshot name must be
     * specified.
     *
     * @param keyspaceName
     *            the keyspace which holds the specified table
     * @param tableName
     *            the table to snapshot
     * @param tag
     *            the tag given to the snapshot; may not be null or empty
     */
    public void takeTableSnapshot(String keyspaceName, String tableName, String tag)
            throws IOException
    {
        takeMultipleTableSnapshot(tag, false, keyspaceName + "." + tableName);
    }

    public void forceKeyspaceCompactionForTokenRange(String keyspaceName, String startToken, String endToken, String... tableNames) throws IOException, ExecutionException, InterruptedException
    {
        Collection<Range<Token>> tokenRanges = createRepairRangeFrom(startToken, endToken);

        for (ColumnFamilyStore cfStore : getValidColumnFamilies(true, false, keyspaceName, tableNames))
        {
            cfStore.forceCompactionForTokenRange(tokenRanges);
        }
    }

    /**
     * Takes the snapshot for the given keyspaces. A snapshot name must be specified.
     *
     * @param tag the tag given to the snapshot; may not be null or empty
     * @param keyspaceNames the names of the keyspaces to snapshot; empty means "all."
     */
    public void takeSnapshot(String tag, String... keyspaceNames) throws IOException
    {
        takeSnapshot(tag, false, keyspaceNames);
    }

    /**
     * Takes the snapshot of a multiple column family from different keyspaces. A snapshot name must be specified.
     *
     * @param tag
     *            the tag given to the snapshot; may not be null or empty
     * @param tableList
     *            list of tables from different keyspace in the form of ks1.cf1 ks2.cf2
     */
    public void takeMultipleTableSnapshot(String tag, String... tableList)
            throws IOException
    {
        takeMultipleTableSnapshot(tag, false, tableList);
    }

    /**
     * Takes the snapshot for the given keyspaces. A snapshot name must be specified.
     *
     * @param tag the tag given to the snapshot; may not be null or empty
     * @param skipFlush Skip blocking flush of memtable
     * @param keyspaceNames the names of the keyspaces to snapshot; empty means "all."
     */
    private void takeSnapshot(String tag, boolean skipFlush, String... keyspaceNames) throws IOException
    {
        if (operationMode == Mode.JOINING)
            throw new IOException("Cannot snapshot until bootstrap completes");
        if (tag == null || tag.equals(""))
            throw new IOException("You must supply a snapshot name.");

        Iterable<Keyspace> keyspaces;
        if (keyspaceNames.length == 0)
        {
            keyspaces = Keyspace.all();
        }
        else
        {
            ArrayList<Keyspace> t = new ArrayList<>(keyspaceNames.length);
            for (String keyspaceName : keyspaceNames)
                t.add(getValidKeyspace(keyspaceName));
            keyspaces = t;
        }

        // Do a check to see if this snapshot exists before we actually snapshot
        for (Keyspace keyspace : keyspaces)
            if (keyspace.snapshotExists(tag))
                throw new IOException("Snapshot " + tag + " already exists.");


        for (Keyspace keyspace : keyspaces)
            keyspace.snapshot(tag, null, skipFlush);
    }

    /**
     * Takes the snapshot of a multiple column family from different keyspaces. A snapshot name must be specified.
     *
     *
     * @param tag
     *            the tag given to the snapshot; may not be null or empty
     * @param skipFlush
     *            Skip blocking flush of memtable
     * @param tableList
     *            list of tables from different keyspace in the form of ks1.cf1 ks2.cf2
     */
    private void takeMultipleTableSnapshot(String tag, boolean skipFlush, String... tableList)
            throws IOException
    {
        Map<Keyspace, List<String>> keyspaceColumnfamily = new HashMap<Keyspace, List<String>>();
        for (String table : tableList)
        {
            String splittedString[] = StringUtils.split(table, '.');
            if (splittedString.length == 2)
            {
                String keyspaceName = splittedString[0];
                String tableName = splittedString[1];

                if (keyspaceName == null)
                    throw new IOException("You must supply a keyspace name");
                if (operationMode.equals(Mode.JOINING))
                    throw new IOException("Cannot snapshot until bootstrap completes");

                if (tableName == null)
                    throw new IOException("You must supply a table name");
                if (tag == null || tag.equals(""))
                    throw new IOException("You must supply a snapshot name.");

                Keyspace keyspace = getValidKeyspace(keyspaceName);
                ColumnFamilyStore columnFamilyStore = keyspace.getColumnFamilyStore(tableName);
                // As there can be multiple column family from same keyspace check if snapshot exist for that specific
                // columnfamily and not for whole keyspace

                if (columnFamilyStore.snapshotExists(tag))
                    throw new IOException("Snapshot " + tag + " already exists.");
                if (!keyspaceColumnfamily.containsKey(keyspace))
                {
                    keyspaceColumnfamily.put(keyspace, new ArrayList<String>());
                }

                // Add Keyspace columnfamily to map in order to support atomicity for snapshot process.
                // So no snapshot should happen if any one of the above conditions fail for any keyspace or columnfamily
                keyspaceColumnfamily.get(keyspace).add(tableName);

            }
            else
            {
                throw new IllegalArgumentException(
                        "Cannot take a snapshot on secondary index or invalid column family name. You must supply a column family name in the form of keyspace.columnfamily");
            }
        }

        for (Entry<Keyspace, List<String>> entry : keyspaceColumnfamily.entrySet())
        {
            for (String table : entry.getValue())
                entry.getKey().snapshot(tag, table, skipFlush);
        }

    }

    private void verifyKeyspaceIsValid(String keyspaceName)
    {
        if (null != VirtualKeyspaceRegistry.instance.getKeyspaceNullable(keyspaceName))
            throw new IllegalArgumentException("Cannot perform any operations against virtual keyspace " + keyspaceName);

        if (!Schema.instance.getKeyspaces().contains(keyspaceName))
            throw new IllegalArgumentException("Keyspace " + keyspaceName + " does not exist");
    }

    private Keyspace getValidKeyspace(String keyspaceName)
    {
        verifyKeyspaceIsValid(keyspaceName);
        return Keyspace.open(keyspaceName);
    }

    /**
     * Remove the snapshot with the given name from the given keyspaces.
     * If no tag is specified we will remove all snapshots.
     */
    public void clearSnapshot(String tag, String... keyspaceNames) throws IOException
    {
        if(tag == null)
            tag = "";

        Set<String> keyspaces = new HashSet<>();
        for (String dataDir : DatabaseDescriptor.getAllDataFileLocations())
        {
            for(String keyspaceDir : new File(dataDir).list())
            {
                // Only add a ks if it has been specified as a param, assuming params were actually provided.
                if (keyspaceNames.length > 0 && !Arrays.asList(keyspaceNames).contains(keyspaceDir))
                    continue;
                keyspaces.add(keyspaceDir);
            }
        }

        for (String keyspace : keyspaces)
            Keyspace.clearSnapshot(tag, keyspace);

        if (logger.isDebugEnabled())
            logger.debug("Cleared out snapshot directories");
    }

    public Map<String, TabularData> getSnapshotDetails()
    {
        Map<String, TabularData> snapshotMap = new HashMap<>();
        for (Keyspace keyspace : Keyspace.all())
        {
            for (ColumnFamilyStore cfStore : keyspace.getColumnFamilyStores())
            {
                for (Map.Entry<String, Directories.SnapshotSizeDetails> snapshotDetail : cfStore.getSnapshotDetails().entrySet())
                {
                    TabularDataSupport data = (TabularDataSupport)snapshotMap.get(snapshotDetail.getKey());
                    if (data == null)
                    {
                        data = new TabularDataSupport(SnapshotDetailsTabularData.TABULAR_TYPE);
                        snapshotMap.put(snapshotDetail.getKey(), data);
                    }

                    SnapshotDetailsTabularData.from(snapshotDetail.getKey(), keyspace.getName(), cfStore.getTableName(), snapshotDetail, data);
                }
            }
        }
        return snapshotMap;
    }

    public long trueSnapshotsSize()
    {
        long total = 0;
        for (Keyspace keyspace : Keyspace.all())
        {
            if (SchemaConstants.isLocalSystemKeyspace(keyspace.getName()))
                continue;

            for (ColumnFamilyStore cfStore : keyspace.getColumnFamilyStores())
            {
                total += cfStore.trueSnapshotsSize();
            }
        }

        return total;
    }

    public void refreshSizeEstimates() throws ExecutionException
    {
        cleanupSizeEstimates();
        FBUtilities.waitOnFuture(ScheduledExecutors.optionalTasks.submit(SizeEstimatesRecorder.instance));
    }

    public void cleanupSizeEstimates()
    {
        SetMultimap<String, String> sizeEstimates = SystemKeyspace.getTablesWithSizeEstimates();

        for (Entry<String, Collection<String>> tablesByKeyspace : sizeEstimates.asMap().entrySet())
        {
            String keyspace = tablesByKeyspace.getKey();
            if (!Schema.instance.getKeyspaces().contains(keyspace))
            {
                SystemKeyspace.clearSizeEstimates(keyspace);
            }
            else
            {
                for (String table : tablesByKeyspace.getValue())
                {
                    if (Schema.instance.getTableMetadataRef(keyspace, table) == null)
                        SystemKeyspace.clearSizeEstimates(keyspace, table);
                }
            }
        }
    }

    /**
     * @param allowIndexes Allow index CF names to be passed in
     * @param autoAddIndexes Automatically add secondary indexes if a CF has them
     * @param keyspaceName keyspace
     * @param cfNames CFs
     * @throws java.lang.IllegalArgumentException when given CF name does not exist
     */
    public Iterable<ColumnFamilyStore> getValidColumnFamilies(boolean allowIndexes, boolean autoAddIndexes, String keyspaceName, String... cfNames) throws IOException
    {
        Keyspace keyspace = getValidKeyspace(keyspaceName);
        return keyspace.getValidColumnFamilies(allowIndexes, autoAddIndexes, cfNames);
    }

    /**
     * Flush all memtables for a keyspace and column families.
     * @param keyspaceName
     * @param tableNames
     * @throws IOException
     */
    public void forceKeyspaceFlush(String keyspaceName, String... tableNames) throws IOException
    {
        for (ColumnFamilyStore cfStore : getValidColumnFamilies(true, false, keyspaceName, tableNames))
        {
            logger.debug("Forcing flush on keyspace {}, CF {}", keyspaceName, cfStore.name);
            cfStore.forceBlockingFlush();
        }
    }

    public int repairAsync(String keyspace, Map<String, String> repairSpec)
    {
        RepairOption option = RepairOption.parse(repairSpec, tokenMetadata.partitioner);
        // if ranges are not specified
        if (option.getRanges().isEmpty())
        {
            if (option.isPrimaryRange())
            {
                // when repairing only primary range, neither dataCenters nor hosts can be set
                if (option.getDataCenters().isEmpty() && option.getHosts().isEmpty())
                    option.getRanges().addAll(getPrimaryRanges(keyspace));
                    // except dataCenters only contain local DC (i.e. -local)
                else if (option.isInLocalDCOnly())
                    option.getRanges().addAll(getPrimaryRangesWithinDC(keyspace));
                else
                    throw new IllegalArgumentException("You need to run primary range repair on all nodes in the cluster.");
            }
            else
            {
                Iterables.addAll(option.getRanges(), getLocalReplicas(keyspace).onlyFull().ranges());
            }
        }
        if (option.getRanges().isEmpty() || Keyspace.open(keyspace).getReplicationStrategy().getReplicationFactor().allReplicas < 2)
            return 0;

        int cmd = nextRepairCommand.incrementAndGet();
        ActiveRepairService.repairCommandExecutor.execute(createRepairTask(cmd, keyspace, option));
        return cmd;
    }

    /**
     * Create collection of ranges that match ring layout from given tokens.
     *
     * @param beginToken beginning token of the range
     * @param endToken end token of the range
     * @return collection of ranges that match ring layout in TokenMetadata
     */
    @VisibleForTesting
    Collection<Range<Token>> createRepairRangeFrom(String beginToken, String endToken)
    {
        Token parsedBeginToken = getTokenFactory().fromString(beginToken);
        Token parsedEndToken = getTokenFactory().fromString(endToken);

        // Break up given range to match ring layout in TokenMetadata
        ArrayList<Range<Token>> repairingRange = new ArrayList<>();

        ArrayList<Token> tokens = new ArrayList<>(tokenMetadata.sortedTokens());
        if (!tokens.contains(parsedBeginToken))
        {
            tokens.add(parsedBeginToken);
        }
        if (!tokens.contains(parsedEndToken))
        {
            tokens.add(parsedEndToken);
        }
        // tokens now contain all tokens including our endpoints
        Collections.sort(tokens);

        int start = tokens.indexOf(parsedBeginToken), end = tokens.indexOf(parsedEndToken);
        for (int i = start; i != end; i = (i+1) % tokens.size())
        {
            Range<Token> range = new Range<>(tokens.get(i), tokens.get((i+1) % tokens.size()));
            repairingRange.add(range);
        }

        return repairingRange;
    }

    public TokenFactory getTokenFactory()
    {
        return tokenMetadata.partitioner.getTokenFactory();
    }

    private FutureTask<Object> createRepairTask(final int cmd, final String keyspace, final RepairOption options)
    {
        if (!options.getDataCenters().isEmpty() && !options.getDataCenters().contains(DatabaseDescriptor.getLocalDataCenter()))
        {
            throw new IllegalArgumentException("the local data center must be part of the repair");
        }

        RepairRunnable task = new RepairRunnable(this, cmd, options, keyspace);
        task.addProgressListener(progressSupport);
        if (options.isTraced())
        {
            Runnable r = () ->
            {
                try
                {
                    task.run();
                }
                finally
                {
                    ExecutorLocals.set(null);
                }
            };
            return new FutureTask<>(r, null);
        }
        return new FutureTask<>(task, null);
    }

    public void forceTerminateAllRepairSessions()
    {
        ActiveRepairService.instance.terminateSessions();
    }

    @Nullable
    public List<String> getParentRepairStatus(int cmd)
    {
        Pair<ActiveRepairService.ParentRepairStatus, List<String>> pair = ActiveRepairService.instance.getRepairStatus(cmd);
        return pair == null ? null :
               ImmutableList.<String>builder().add(pair.left.name()).addAll(pair.right).build();
    }

    public void setRepairSessionMaxTreeDepth(int depth)
    {
        DatabaseDescriptor.setRepairSessionMaxTreeDepth(depth);
    }

    public int getRepairSessionMaxTreeDepth()
    {
        return DatabaseDescriptor.getRepairSessionMaxTreeDepth();
    }

    /* End of MBean interface methods */

    /**
     * Get the "primary ranges" for the specified keyspace and endpoint.
     * "Primary ranges" are the ranges that the node is responsible for storing replica primarily.
     * The node that stores replica primarily is defined as the first node returned
     * by {@link AbstractReplicationStrategy#calculateNaturalReplicas}.
     *
     * @param keyspace Keyspace name to check primary ranges
     * @param ep endpoint we are interested in.
     * @return primary ranges for the specified endpoint.
     */
    public Collection<Range<Token>> getPrimaryRangesForEndpoint(String keyspace, InetAddressAndPort ep)
    {
        AbstractReplicationStrategy strategy = Keyspace.open(keyspace).getReplicationStrategy();
        Collection<Range<Token>> primaryRanges = new HashSet<>();
        TokenMetadata metadata = tokenMetadata.cloneOnlyTokenMap();
        for (Token token : metadata.sortedTokens())
        {
            EndpointsForRange replicas = strategy.calculateNaturalReplicas(token, metadata);
            if (replicas.size() > 0 && replicas.get(0).endpoint().equals(ep))
            {
                Preconditions.checkState(replicas.get(0).isFull());
                primaryRanges.add(new Range<>(metadata.getPredecessor(token), token));
            }
        }
        return primaryRanges;
    }

    /**
     * Get the "primary ranges" within local DC for the specified keyspace and endpoint.
     *
     * @see #getPrimaryRangesForEndpoint(String, InetAddressAndPort)
     * @param keyspace Keyspace name to check primary ranges
     * @param referenceEndpoint endpoint we are interested in.
     * @return primary ranges within local DC for the specified endpoint.
     */
    public Collection<Range<Token>> getPrimaryRangeForEndpointWithinDC(String keyspace, InetAddressAndPort referenceEndpoint)
    {
        TokenMetadata metadata = tokenMetadata.cloneOnlyTokenMap();
        String localDC = DatabaseDescriptor.getEndpointSnitch().getDatacenter(referenceEndpoint);
        Collection<InetAddressAndPort> localDcNodes = metadata.getTopology().getDatacenterEndpoints().get(localDC);
        AbstractReplicationStrategy strategy = Keyspace.open(keyspace).getReplicationStrategy();

        Collection<Range<Token>> localDCPrimaryRanges = new HashSet<>();
        for (Token token : metadata.sortedTokens())
        {
            EndpointsForRange replicas = strategy.calculateNaturalReplicas(token, metadata);
            for (Replica replica : replicas)
            {
                if (localDcNodes.contains(replica.endpoint()))
                {
                    if (replica.endpoint().equals(referenceEndpoint))
                    {
                        localDCPrimaryRanges.add(new Range<>(metadata.getPredecessor(token), token));
                    }
                    break;
                }
            }
        }

        return localDCPrimaryRanges;
    }

    /**
     * Get all ranges that span the ring given a set
     * of tokens. All ranges are in sorted order of
     * ranges.
     * @return ranges in sorted order
    */
    public List<Range<Token>> getAllRanges(List<Token> sortedTokens)
    {
        if (logger.isTraceEnabled())
            logger.trace("computing ranges for {}", StringUtils.join(sortedTokens, ", "));

        if (sortedTokens.isEmpty())
            return Collections.emptyList();
        int size = sortedTokens.size();
        List<Range<Token>> ranges = new ArrayList<>(size + 1);
        for (int i = 1; i < size; ++i)
        {
            Range<Token> range = new Range<>(sortedTokens.get(i - 1), sortedTokens.get(i));
            ranges.add(range);
        }
        Range<Token> range = new Range<>(sortedTokens.get(size - 1), sortedTokens.get(0));
        ranges.add(range);

        return ranges;
    }

    /**
     * This method returns the N endpoints that are responsible for storing the
     * specified key i.e for replication.
     *
     * @param keyspaceName keyspace name also known as keyspace
     * @param cf Column family name
     * @param key key for which we need to find the endpoint
     * @return the endpoint responsible for this key
     */
    @Deprecated
    public List<InetAddress> getNaturalEndpoints(String keyspaceName, String cf, String key)
    {
        EndpointsForToken replicas = getNaturalReplicasForToken(keyspaceName, cf, key);
        List<InetAddress> inetList = new ArrayList<>(replicas.size());
        replicas.forEach(r -> inetList.add(r.endpoint().address));
        return inetList;
    }

    public List<String> getNaturalEndpointsWithPort(String keyspaceName, String cf, String key)
    {
        return Replicas.stringify(getNaturalReplicasForToken(keyspaceName, cf, key), true);
    }

    @Deprecated
    public List<InetAddress> getNaturalEndpoints(String keyspaceName, ByteBuffer key)
    {
        EndpointsForToken replicas = getNaturalReplicasForToken(keyspaceName, key);
        List<InetAddress> inetList = new ArrayList<>(replicas.size());
        replicas.forEach(r -> inetList.add(r.endpoint().address));
        return inetList;
    }

    public List<String> getNaturalEndpointsWithPort(String keyspaceName, ByteBuffer key)
    {
        EndpointsForToken replicas = getNaturalReplicasForToken(keyspaceName, key);
        return Replicas.stringify(replicas, true);
    }

    public List<String> getReplicas(String keyspaceName, String cf, String key)
    {
        List<String> res = new ArrayList<>();
        for (Replica replica : getNaturalReplicasForToken(keyspaceName, cf, key))
        {
            res.add(replica.toString());
        }
        return res;
    }

    public EndpointsForToken getNaturalReplicasForToken(String keyspaceName, String cf, String key)
    {
        KeyspaceMetadata ksMetaData = Schema.instance.getKeyspaceMetadata(keyspaceName);
        if (ksMetaData == null)
            throw new IllegalArgumentException("Unknown keyspace '" + keyspaceName + "'");

        TableMetadata metadata = ksMetaData.getTableOrViewNullable(cf);
        if (metadata == null)
            throw new IllegalArgumentException("Unknown table '" + cf + "' in keyspace '" + keyspaceName + "'");

        return getNaturalReplicasForToken(keyspaceName, metadata.partitionKeyType.fromString(key));
    }

    public EndpointsForToken getNaturalReplicasForToken(String keyspaceName, ByteBuffer key)
    {
        Token token = tokenMetadata.partitioner.getToken(key);
        return Keyspace.open(keyspaceName).getReplicationStrategy().getNaturalReplicasForToken(token);
    }

    public void setLoggingLevel(String classQualifier, String rawLevel) throws Exception
    {
        LoggingSupportFactory.getLoggingSupport().setLoggingLevel(classQualifier, rawLevel);
    }

    /**
     * @return the runtime logging levels for all the configured loggers
     */
    @Override
    public Map<String,String> getLoggingLevels()
    {
        return LoggingSupportFactory.getLoggingSupport().getLoggingLevels();
    }

    /**
     * @return list of Token ranges (_not_ keys!) together with estimated key count,
     *      breaking up the data this node is responsible for into pieces of roughly keysPerSplit
     */
    public List<Pair<Range<Token>, Long>> getSplits(String keyspaceName, String cfName, Range<Token> range, int keysPerSplit)
    {
        Keyspace t = Keyspace.open(keyspaceName);
        ColumnFamilyStore cfs = t.getColumnFamilyStore(cfName);
        List<DecoratedKey> keys = keySamples(Collections.singleton(cfs), range);

        long totalRowCountEstimate = cfs.estimatedKeysForRange(range);

        // splitCount should be much smaller than number of key samples, to avoid huge sampling error
        int minSamplesPerSplit = 4;
        int maxSplitCount = keys.size() / minSamplesPerSplit + 1;
        int splitCount = Math.max(1, Math.min(maxSplitCount, (int)(totalRowCountEstimate / keysPerSplit)));

        List<Token> tokens = keysToTokens(range, keys);
        return getSplits(tokens, splitCount, cfs);
    }

    private List<Pair<Range<Token>, Long>> getSplits(List<Token> tokens, int splitCount, ColumnFamilyStore cfs)
    {
        double step = (double) (tokens.size() - 1) / splitCount;
        Token prevToken = tokens.get(0);
        List<Pair<Range<Token>, Long>> splits = Lists.newArrayListWithExpectedSize(splitCount);
        for (int i = 1; i <= splitCount; i++)
        {
            int index = (int) Math.round(i * step);
            Token token = tokens.get(index);
            Range<Token> range = new Range<>(prevToken, token);
            // always return an estimate > 0 (see CASSANDRA-7322)
            splits.add(Pair.create(range, Math.max(cfs.metadata().params.minIndexInterval, cfs.estimatedKeysForRange(range))));
            prevToken = token;
        }
        return splits;
    }

    private List<Token> keysToTokens(Range<Token> range, List<DecoratedKey> keys)
    {
        List<Token> tokens = Lists.newArrayListWithExpectedSize(keys.size() + 2);
        tokens.add(range.left);
        for (DecoratedKey key : keys)
            tokens.add(key.getToken());
        tokens.add(range.right);
        return tokens;
    }

    private List<DecoratedKey> keySamples(Iterable<ColumnFamilyStore> cfses, Range<Token> range)
    {
        List<DecoratedKey> keys = new ArrayList<>();
        for (ColumnFamilyStore cfs : cfses)
            Iterables.addAll(keys, cfs.keySamples(range));
        FBUtilities.sortSampledKeys(keys, range);
        return keys;
    }

    /**
     * Broadcast leaving status and update local tokenMetadata accordingly
     */
    private void startLeaving()
    {
        Gossiper.instance.addLocalApplicationState(ApplicationState.STATUS_WITH_PORT, valueFactory.leaving(getLocalTokens()));
        Gossiper.instance.addLocalApplicationState(ApplicationState.STATUS, valueFactory.leaving(getLocalTokens()));
        tokenMetadata.addLeavingEndpoint(FBUtilities.getBroadcastAddressAndPort());
        PendingRangeCalculatorService.instance.update();
    }

    public void decommission(boolean force) throws InterruptedException
    {
        TokenMetadata metadata = tokenMetadata.cloneAfterAllLeft();
        if (operationMode != Mode.LEAVING)
        {
            if (!tokenMetadata.isMember(FBUtilities.getBroadcastAddressAndPort()))
                throw new UnsupportedOperationException("local node is not a member of the token ring yet");
            if (metadata.getAllEndpoints().size() < 2)
                    throw new UnsupportedOperationException("no other normal nodes in the ring; decommission would be pointless");
            if (operationMode != Mode.NORMAL)
                throw new UnsupportedOperationException("Node in " + operationMode + " state; wait for status to become normal or restart");
        }
        if (!isDecommissioning.compareAndSet(false, true))
            throw new IllegalStateException("Node is still decommissioning. Check nodetool netstats.");

        if (logger.isDebugEnabled())
            logger.debug("DECOMMISSIONING");

        try
        {
            PendingRangeCalculatorService.instance.blockUntilFinished();

            String dc = DatabaseDescriptor.getEndpointSnitch().getLocalDatacenter();

            if (operationMode != Mode.LEAVING) // If we're already decommissioning there is no point checking RF/pending ranges
            {
                int rf, numNodes;
                for (String keyspaceName : Schema.instance.getNonLocalStrategyKeyspaces())
                {
                    if (!force)
                    {
                        Keyspace keyspace = Keyspace.open(keyspaceName);
                        if (keyspace.getReplicationStrategy() instanceof NetworkTopologyStrategy)
                        {
                            NetworkTopologyStrategy strategy = (NetworkTopologyStrategy) keyspace.getReplicationStrategy();
                            rf = strategy.getReplicationFactor(dc).allReplicas;
                            numNodes = metadata.getTopology().getDatacenterEndpoints().get(dc).size();
                        }
                        else
                        {
                            numNodes = metadata.getAllEndpoints().size();
                            rf = keyspace.getReplicationStrategy().getReplicationFactor().allReplicas;
                        }

                        if (numNodes <= rf)
                            throw new UnsupportedOperationException("Not enough live nodes to maintain replication factor in keyspace "
                                                                    + keyspaceName + " (RF = " + rf + ", N = " + numNodes + ")."
                                                                    + " Perform a forceful decommission to ignore.");
                    }
                    // TODO: do we care about fixing transient/full self-movements here? probably
                    if (tokenMetadata.getPendingRanges(keyspaceName, FBUtilities.getBroadcastAddressAndPort()).size() > 0)
                        throw new UnsupportedOperationException("data is currently moving to this node; unable to leave the ring");
                }
            }

            startLeaving();
            long timeout = Math.max(RING_DELAY, BatchlogManager.instance.getBatchlogTimeout());
            setMode(Mode.LEAVING, "sleeping " + timeout + " ms for batch processing and pending range setup", true);
            Thread.sleep(timeout);

            Runnable finishLeaving = new Runnable()
            {
                public void run()
                {
                    shutdownClientServers();
                    Gossiper.instance.stop();
                    try
                    {
                        MessagingService.instance().shutdown();
                    }
                    catch (IOError ioe)
                    {
                        logger.info("failed to shutdown message service: {}", ioe);
                    }
                    StageManager.shutdownNow();
                    SystemKeyspace.setBootstrapState(SystemKeyspace.BootstrapState.DECOMMISSIONED);
                    setMode(Mode.DECOMMISSIONED, true);
                    // let op be responsible for killing the process
                }
            };
            unbootstrap(finishLeaving);
        }
        catch (InterruptedException e)
        {
            throw new RuntimeException("Node interrupted while decommissioning");
        }
        catch (ExecutionException e)
        {
            logger.error("Error while decommissioning node ", e.getCause());
            throw new RuntimeException("Error while decommissioning node: " + e.getCause().getMessage());
        }
        finally
        {
            isDecommissioning.set(false);
        }
    }

    private void leaveRing()
    {
        SystemKeyspace.setBootstrapState(SystemKeyspace.BootstrapState.NEEDS_BOOTSTRAP);
        tokenMetadata.removeEndpoint(FBUtilities.getBroadcastAddressAndPort());
        PendingRangeCalculatorService.instance.update();

        Gossiper.instance.addLocalApplicationState(ApplicationState.STATUS_WITH_PORT, valueFactory.left(getLocalTokens(),Gossiper.computeExpireTime()));
        Gossiper.instance.addLocalApplicationState(ApplicationState.STATUS, valueFactory.left(getLocalTokens(),Gossiper.computeExpireTime()));
        int delay = Math.max(RING_DELAY, Gossiper.intervalInMillis * 2);
        logger.info("Announcing that I have left the ring for {}ms", delay);
        Uninterruptibles.sleepUninterruptibly(delay, TimeUnit.MILLISECONDS);
    }

    private void unbootstrap(Runnable onFinish) throws ExecutionException, InterruptedException
    {
        Map<String, EndpointsByReplica> rangesToStream = new HashMap<>();

        for (String keyspaceName : Schema.instance.getNonLocalStrategyKeyspaces())
        {
            EndpointsByReplica rangesMM = getChangedReplicasForLeaving(keyspaceName, FBUtilities.getBroadcastAddressAndPort(), tokenMetadata, Keyspace.open(keyspaceName).getReplicationStrategy());

            if (logger.isDebugEnabled())
                logger.debug("Ranges needing transfer are [{}]", StringUtils.join(rangesMM.keySet(), ","));

            rangesToStream.put(keyspaceName, rangesMM);
        }

        setMode(Mode.LEAVING, "replaying batch log and streaming data to other nodes", true);

        // Start with BatchLog replay, which may create hints but no writes since this is no longer a valid endpoint.
        Future<?> batchlogReplay = BatchlogManager.instance.startBatchlogReplay();
        Future<StreamState> streamSuccess = streamRanges(rangesToStream);

        // Wait for batch log to complete before streaming hints.
        logger.debug("waiting for batch log processing.");
        batchlogReplay.get();

        setMode(Mode.LEAVING, "streaming hints to other nodes", true);

        Future hintsSuccess = streamHints();

        // wait for the transfer runnables to signal the latch.
        logger.debug("waiting for stream acks.");
        streamSuccess.get();
        hintsSuccess.get();
        logger.debug("stream acks all received.");
        leaveRing();
        onFinish.run();
    }

    private Future streamHints()
    {
        return HintsService.instance.transferHints(this::getPreferredHintsStreamTarget);
    }

    private static EndpointsForRange getStreamCandidates(Collection<InetAddressAndPort> endpoints)
    {
        endpoints = endpoints.stream()
                             .filter(endpoint -> FailureDetector.instance.isAlive(endpoint) && !FBUtilities.getBroadcastAddressAndPort().equals(endpoint))
                             .collect(Collectors.toList());

        return SystemReplicas.getSystemReplicas(endpoints);
    }
    /**
     * Find the best target to stream hints to. Currently the closest peer according to the snitch
     */
    private UUID getPreferredHintsStreamTarget()
    {
        Set<InetAddressAndPort> endpoints = StorageService.instance.getTokenMetadata().cloneAfterAllLeft().getAllEndpoints();

        EndpointsForRange candidates = getStreamCandidates(endpoints);
        if (candidates.isEmpty())
        {
            logger.warn("Unable to stream hints since no live endpoints seen");
            throw new RuntimeException("Unable to stream hints since no live endpoints seen");
        }
        else
        {
            // stream to the closest peer as chosen by the snitch
            candidates = DatabaseDescriptor.getEndpointSnitch().sortedByProximity(FBUtilities.getBroadcastAddressAndPort(), candidates);
            InetAddressAndPort hintsDestinationHost = candidates.get(0).endpoint();
            return tokenMetadata.getHostId(hintsDestinationHost);
        }
    }

    public void move(String newToken) throws IOException
    {
        try
        {
            getTokenFactory().validate(newToken);
        }
        catch (ConfigurationException e)
        {
            throw new IOException(e.getMessage());
        }
        move(getTokenFactory().fromString(newToken));
    }

    /**
     * move the node to new token or find a new token to boot to according to load
     *
     * @param newToken new token to boot to, or if null, find balanced token to boot to
     *
     * @throws IOException on any I/O operation error
     */
    private void move(Token newToken) throws IOException
    {
        if (newToken == null)
            throw new IOException("Can't move to the undefined (null) token.");

        if (tokenMetadata.sortedTokens().contains(newToken))
            throw new IOException("target token " + newToken + " is already owned by another node.");

        // address of the current node
        InetAddressAndPort localAddress = FBUtilities.getBroadcastAddressAndPort();

        // This doesn't make any sense in a vnodes environment.
        if (getTokenMetadata().getTokens(localAddress).size() > 1)
        {
            logger.error("Invalid request to move(Token); This node has more than one token and cannot be moved thusly.");
            throw new UnsupportedOperationException("This node has more than one token and cannot be moved thusly.");
        }

        List<String> keyspacesToProcess = Schema.instance.getNonLocalStrategyKeyspaces();

        PendingRangeCalculatorService.instance.blockUntilFinished();
        // checking if data is moving to this node
        for (String keyspaceName : keyspacesToProcess)
        {
            // TODO: do we care about fixing transient/full self-movements here?
            if (tokenMetadata.getPendingRanges(keyspaceName, localAddress).size() > 0)
                throw new UnsupportedOperationException("data is currently moving to this node; unable to leave the ring");
        }

        Gossiper.instance.addLocalApplicationState(ApplicationState.STATUS_WITH_PORT, valueFactory.moving(newToken));
        Gossiper.instance.addLocalApplicationState(ApplicationState.STATUS, valueFactory.moving(newToken));
        setMode(Mode.MOVING, String.format("Moving %s from %s to %s.", localAddress, getLocalTokens().iterator().next(), newToken), true);

        setMode(Mode.MOVING, String.format("Sleeping %s ms before start streaming/fetching ranges", RING_DELAY), true);
        Uninterruptibles.sleepUninterruptibly(RING_DELAY, TimeUnit.MILLISECONDS);

        RangeRelocator relocator = new RangeRelocator(Collections.singleton(newToken), keyspacesToProcess, tokenMetadata);
        relocator.calculateToFromStreams();

        if (relocator.streamsNeeded())
        {
            setMode(Mode.MOVING, "fetching new ranges and streaming old ranges", true);
            try
            {
                relocator.stream().get();
            }
            catch (ExecutionException | InterruptedException e)
            {
                throw new RuntimeException("Interrupted while waiting for stream/fetch ranges to finish: " + e.getMessage());
            }
        }
        else
        {
            setMode(Mode.MOVING, "No ranges to fetch/stream", true);
        }

        setTokens(Collections.singleton(newToken)); // setting new token as we have everything settled

        if (logger.isDebugEnabled())
            logger.debug("Successfully moved to new token {}", getLocalTokens().iterator().next());
    }

    public String getRemovalStatus()
    {
        return getRemovalStatus(false);
    }

    public String getRemovalStatusWithPort()
    {
        return getRemovalStatus(true);
    }

    /**
     * Get the status of a token removal.
     */
    private String getRemovalStatus(boolean withPort)
    {
        if (removingNode == null)
        {
            return "No token removals in process.";
        }

        Collection toFormat = replicatingNodes;
        if (!withPort)
        {
            toFormat = new ArrayList(replicatingNodes.size());
            for (InetAddressAndPort node : replicatingNodes)
            {
                toFormat.add(node.toString(false));
            }
        }

        return String.format("Removing token (%s). Waiting for replication confirmation from [%s].",
                             tokenMetadata.getToken(removingNode),
                             StringUtils.join(toFormat, ","));
    }

    /**
     * Force a remove operation to complete. This may be necessary if a remove operation
     * blocks forever due to node/stream failure. removeNode() must be called
     * first, this is a last resort measure.  No further attempt will be made to restore replicas.
     */
    public void forceRemoveCompletion()
    {
        if (!replicatingNodes.isEmpty()  || tokenMetadata.getSizeOfLeavingEndpoints() > 0)
        {
            logger.warn("Removal not confirmed for for {}", StringUtils.join(this.replicatingNodes, ","));
            for (InetAddressAndPort endpoint : tokenMetadata.getLeavingEndpoints())
            {
                UUID hostId = tokenMetadata.getHostId(endpoint);
                Gossiper.instance.advertiseTokenRemoved(endpoint, hostId);
                excise(tokenMetadata.getTokens(endpoint), endpoint);
            }
            replicatingNodes.clear();
            removingNode = null;
        }
        else
        {
            logger.warn("No nodes to force removal on, call 'removenode' first");
        }
    }

    /**
     * Remove a node that has died, attempting to restore the replica count.
     * If the node is alive, decommission should be attempted.  If decommission
     * fails, then removeNode should be called.  If we fail while trying to
     * restore the replica count, finally forceRemoveCompleteion should be
     * called to forcibly remove the node without regard to replica count.
     *
     * @param hostIdString Host ID for the node
     */
    public void removeNode(String hostIdString)
    {
        InetAddressAndPort myAddress = FBUtilities.getBroadcastAddressAndPort();
        UUID localHostId = tokenMetadata.getHostId(myAddress);
        UUID hostId = UUID.fromString(hostIdString);
        InetAddressAndPort endpoint = tokenMetadata.getEndpointForHostId(hostId);

        if (endpoint == null)
            throw new UnsupportedOperationException("Host ID not found.");

        if (!tokenMetadata.isMember(endpoint))
            throw new UnsupportedOperationException("Node to be removed is not a member of the token ring");

        if (endpoint.equals(myAddress))
             throw new UnsupportedOperationException("Cannot remove self");

        if (Gossiper.instance.getLiveMembers().contains(endpoint))
            throw new UnsupportedOperationException("Node " + endpoint + " is alive and owns this ID. Use decommission command to remove it from the ring");

        // A leaving endpoint that is dead is already being removed.
        if (tokenMetadata.isLeaving(endpoint))
            logger.warn("Node {} is already being removed, continuing removal anyway", endpoint);

        if (!replicatingNodes.isEmpty())
            throw new UnsupportedOperationException("This node is already processing a removal. Wait for it to complete, or use 'removenode force' if this has failed.");

        Collection<Token> tokens = tokenMetadata.getTokens(endpoint);

        // Find the endpoints that are going to become responsible for data
        for (String keyspaceName : Schema.instance.getNonLocalStrategyKeyspaces())
        {
            // if the replication factor is 1 the data is lost so we shouldn't wait for confirmation
            if (Keyspace.open(keyspaceName).getReplicationStrategy().getReplicationFactor().allReplicas == 1)
                continue;

            // get all ranges that change ownership (that is, a node needs
            // to take responsibility for new range)
            EndpointsByReplica changedRanges = getChangedReplicasForLeaving(keyspaceName, endpoint, tokenMetadata, Keyspace.open(keyspaceName).getReplicationStrategy());
            IFailureDetector failureDetector = FailureDetector.instance;
            for (InetAddressAndPort ep : transform(changedRanges.flattenValues(), Replica::endpoint))
            {
                if (failureDetector.isAlive(ep))
                    replicatingNodes.add(ep);
                else
                    logger.warn("Endpoint {} is down and will not receive data for re-replication of {}", ep, endpoint);
            }
        }
        removingNode = endpoint;

        tokenMetadata.addLeavingEndpoint(endpoint);
        PendingRangeCalculatorService.instance.update();

        // the gossiper will handle spoofing this node's state to REMOVING_TOKEN for us
        // we add our own token so other nodes to let us know when they're done
        Gossiper.instance.advertiseRemoving(endpoint, hostId, localHostId);

        // kick off streaming commands
        restoreReplicaCount(endpoint, myAddress);

        // wait for ReplicationFinishedVerbHandler to signal we're done
        while (!replicatingNodes.isEmpty())
        {
            Uninterruptibles.sleepUninterruptibly(100, TimeUnit.MILLISECONDS);
        }

        excise(tokens, endpoint);

        // gossiper will indicate the token has left
        Gossiper.instance.advertiseTokenRemoved(endpoint, hostId);

        replicatingNodes.clear();
        removingNode = null;
    }

    public void confirmReplication(InetAddressAndPort node)
    {
        // replicatingNodes can be empty in the case where this node used to be a removal coordinator,
        // but restarted before all 'replication finished' messages arrived. In that case, we'll
        // still go ahead and acknowledge it.
        if (!replicatingNodes.isEmpty())
        {
            replicatingNodes.remove(node);
        }
        else
        {
            logger.info("Received unexpected REPLICATION_FINISHED message from {}. Was this node recently a removal coordinator?", node);
        }
    }

    public String getOperationMode()
    {
        return operationMode.toString();
    }

    public boolean isStarting()
    {
        return operationMode == Mode.STARTING;
    }

    public boolean isMoving()
    {
        return operationMode == Mode.MOVING;
    }

    public boolean isJoining()
    {
        return operationMode == Mode.JOINING;
    }

    public boolean isDrained()
    {
        return operationMode == Mode.DRAINED;
    }

    public boolean isDraining()
    {
        return operationMode == Mode.DRAINING;
    }

    public String getDrainProgress()
    {
        return String.format("Drained %s/%s ColumnFamilies", remainingCFs, totalCFs);
    }

    /**
     * Shuts node off to writes, empties memtables and the commit log.
     */
    public synchronized void drain() throws IOException, InterruptedException, ExecutionException
    {
        drain(false);
    }

    protected synchronized void drain(boolean isFinalShutdown) throws IOException, InterruptedException, ExecutionException
    {
        ExecutorService counterMutationStage = StageManager.getStage(Stage.COUNTER_MUTATION);
        ExecutorService viewMutationStage = StageManager.getStage(Stage.VIEW_MUTATION);
        ExecutorService mutationStage = StageManager.getStage(Stage.MUTATION);

        if (mutationStage.isTerminated()
            && counterMutationStage.isTerminated()
            && viewMutationStage.isTerminated())
        {
            if (!isFinalShutdown)
                logger.warn("Cannot drain node (did it already happen?)");
            return;
        }

        assert !isShutdown;
        isShutdown = true;

        Throwable preShutdownHookThrowable = Throwables.perform(null, preShutdownHooks.stream().map(h -> h::run));
        if (preShutdownHookThrowable != null)
            logger.error("Attempting to continue draining after pre-shutdown hooks returned exception", preShutdownHookThrowable);

        try
        {
            setMode(Mode.DRAINING, "starting drain process", !isFinalShutdown);

            BatchlogManager.instance.shutdown();
            HintsService.instance.pauseDispatch();

            if (daemon != null)
                shutdownClientServers();
            ScheduledExecutors.optionalTasks.shutdown();
            Gossiper.instance.stop();

            if (!isFinalShutdown)
                setMode(Mode.DRAINING, "shutting down MessageService", false);

            // In-progress writes originating here could generate hints to be written, so shut down MessagingService
            // before mutation stage, so we can get all the hints saved before shutting down
            MessagingService.instance().shutdown();

            if (!isFinalShutdown)
                setMode(Mode.DRAINING, "clearing mutation stage", false);
            viewMutationStage.shutdown();
            counterMutationStage.shutdown();
            mutationStage.shutdown();
            viewMutationStage.awaitTermination(3600, TimeUnit.SECONDS);
            counterMutationStage.awaitTermination(3600, TimeUnit.SECONDS);
            mutationStage.awaitTermination(3600, TimeUnit.SECONDS);

            StorageProxy.instance.verifyNoHintsInProgress();

            if (!isFinalShutdown)
                setMode(Mode.DRAINING, "flushing column families", false);

            // disable autocompaction - we don't want to start any new compactions while we are draining
            for (Keyspace keyspace : Keyspace.all())
                for (ColumnFamilyStore cfs : keyspace.getColumnFamilyStores())
                    cfs.disableAutoCompaction();

            // count CFs first, since forceFlush could block for the flushWriter to get a queue slot empty
            totalCFs = 0;
            for (Keyspace keyspace : Keyspace.nonSystem())
                totalCFs += keyspace.getColumnFamilyStores().size();
            remainingCFs = totalCFs;
            // flush
            List<Future<?>> flushes = new ArrayList<>();
            for (Keyspace keyspace : Keyspace.nonSystem())
            {
                for (ColumnFamilyStore cfs : keyspace.getColumnFamilyStores())
                    flushes.add(cfs.forceFlush());
            }
            // wait for the flushes.
            // TODO this is a godawful way to track progress, since they flush in parallel.  a long one could
            // thus make several short ones "instant" if we wait for them later.
            for (Future f : flushes)
            {
                try
                {
                    FBUtilities.waitOnFuture(f);
                }
                catch (Throwable t)
                {
                    JVMStabilityInspector.inspectThrowable(t);
                    // don't let this stop us from shutting down the commitlog and other thread pools
                    logger.warn("Caught exception while waiting for memtable flushes during shutdown hook", t);
                }

                remainingCFs--;
            }

            // Interrupt ongoing compactions and shutdown CM to prevent further compactions.
            CompactionManager.instance.forceShutdown();
            // Flush the system tables after all other tables are flushed, just in case flushing modifies any system state
            // like CASSANDRA-5151. Don't bother with progress tracking since system data is tiny.
            // Flush system tables after stopping compactions since they modify
            // system tables (for example compactions can obsolete sstables and the tidiers in SSTableReader update
            // system tables, see SSTableReader.GlobalTidy)
            flushes.clear();
            for (Keyspace keyspace : Keyspace.system())
            {
                for (ColumnFamilyStore cfs : keyspace.getColumnFamilyStores())
                    flushes.add(cfs.forceFlush());
            }
            FBUtilities.waitOnFutures(flushes);

            HintsService.instance.shutdownBlocking();

            // Interrupt ongoing compactions and shutdown CM to prevent further compactions.
            CompactionManager.instance.forceShutdown();

            // whilst we've flushed all the CFs, which will have recycled all completed segments, we want to ensure
            // there are no segments to replay, so we force the recycling of any remaining (should be at most one)
            CommitLog.instance.forceRecycleAllSegments();

            CommitLog.instance.shutdownBlocking();

            // wait for miscellaneous tasks like sstable and commitlog segment deletion
            ScheduledExecutors.nonPeriodicTasks.shutdown();
            if (!ScheduledExecutors.nonPeriodicTasks.awaitTermination(1, TimeUnit.MINUTES))
                logger.warn("Failed to wait for non periodic tasks to shutdown");

            ColumnFamilyStore.shutdownPostFlushExecutor();
            setMode(Mode.DRAINED, !isFinalShutdown);
        }
        catch (Throwable t)
        {
            logger.error("Caught an exception while draining ", t);
        }
        finally
        {
            Throwable postShutdownHookThrowable = Throwables.perform(null, postShutdownHooks.stream().map(h -> h::run));
            if (postShutdownHookThrowable != null)
                logger.error("Post-shutdown hooks returned exception", postShutdownHookThrowable);
        }
    }

    /**
     * Add a runnable which will be called before shut down or drain. This is useful for other
     * applications running in the same JVM which may want to shut down first rather than time
     * out attempting to use Cassandra calls which will no longer work.
     * @param hook: the code to run
     * @return true on success, false if Cassandra is already shutting down, in which case the runnable
     * has NOT been added.
     */
    public synchronized boolean addPreShutdownHook(Runnable hook)
    {
        if (!isDraining() && !isDrained())
            return preShutdownHooks.add(hook);

        return false;
    }

    /**
     * Remove a preshutdown hook
     */
    public synchronized boolean removePreShutdownHook(Runnable hook)
    {
        return preShutdownHooks.remove(hook);
    }

    /**
     * Add a runnable which will be called after shutdown or drain. This is useful for other applications
     * running in the same JVM that Cassandra needs to work and should shut down later.
     * @param hook: the code to run
     * @return true on success, false if Cassandra is already shutting down, in which case the runnable has NOT been
     * added.
     */
    public synchronized boolean addPostShutdownHook(Runnable hook)
    {
        if (!isDraining() && !isDrained())
            return postShutdownHooks.add(hook);

        return false;
    }

    /**
     * Remove a postshutdownhook
     */
    public synchronized boolean removePostShutdownHook(Runnable hook)
    {
        return postShutdownHooks.remove(hook);
    }

    /**
     * Some services are shutdown during draining and we should not attempt to start them again.
     *
     * @param service - the name of the service we are trying to start.
     * @throws IllegalStateException - an exception that nodetool is able to convert into a message to display to the user
     */
    synchronized void checkServiceAllowedToStart(String service)
    {
        if (isDraining()) // when draining isShutdown is also true, so we check first to return a more accurate message
            throw new IllegalStateException(String.format("Unable to start %s because the node is draining.", service));

        if (isShutdown()) // do not rely on operationMode in case it gets changed to decomissioned or other
            throw new IllegalStateException(String.format("Unable to start %s because the node was drained.", service));
    }

    // Never ever do this at home. Used by tests.
    @VisibleForTesting
    public IPartitioner setPartitionerUnsafe(IPartitioner newPartitioner)
    {
        IPartitioner oldPartitioner = DatabaseDescriptor.setPartitionerUnsafe(newPartitioner);
        tokenMetadata = tokenMetadata.cloneWithNewPartitioner(newPartitioner);
        valueFactory = new VersionedValue.VersionedValueFactory(newPartitioner);
        return oldPartitioner;
    }

    TokenMetadata setTokenMetadataUnsafe(TokenMetadata tmd)
    {
        TokenMetadata old = tokenMetadata;
        tokenMetadata = tmd;
        return old;
    }

    public void truncate(String keyspace, String table) throws TimeoutException, IOException
    {
        verifyKeyspaceIsValid(keyspace);

        try
        {
            StorageProxy.truncateBlocking(keyspace, table);
        }
        catch (UnavailableException e)
        {
            throw new IOException(e.getMessage());
        }
    }

    public Map<InetAddress, Float> getOwnership()
    {
        List<Token> sortedTokens = tokenMetadata.sortedTokens();
        // describeOwnership returns tokens in an unspecified order, let's re-order them
        Map<Token, Float> tokenMap = new TreeMap<Token, Float>(tokenMetadata.partitioner.describeOwnership(sortedTokens));
        Map<InetAddress, Float> nodeMap = new LinkedHashMap<>();
        for (Map.Entry<Token, Float> entry : tokenMap.entrySet())
        {
            InetAddressAndPort endpoint = tokenMetadata.getEndpoint(entry.getKey());
            Float tokenOwnership = entry.getValue();
            if (nodeMap.containsKey(endpoint.address))
                nodeMap.put(endpoint.address, nodeMap.get(endpoint.address) + tokenOwnership);
            else
                nodeMap.put(endpoint.address, tokenOwnership);
        }
        return nodeMap;
    }

    public Map<String, Float> getOwnershipWithPort()
    {
        List<Token> sortedTokens = tokenMetadata.sortedTokens();
        // describeOwnership returns tokens in an unspecified order, let's re-order them
        Map<Token, Float> tokenMap = new TreeMap<Token, Float>(tokenMetadata.partitioner.describeOwnership(sortedTokens));
        Map<String, Float> nodeMap = new LinkedHashMap<>();
        for (Map.Entry<Token, Float> entry : tokenMap.entrySet())
        {
            InetAddressAndPort endpoint = tokenMetadata.getEndpoint(entry.getKey());
            Float tokenOwnership = entry.getValue();
            if (nodeMap.containsKey(endpoint.toString()))
                nodeMap.put(endpoint.toString(), nodeMap.get(endpoint.toString()) + tokenOwnership);
            else
                nodeMap.put(endpoint.toString(), tokenOwnership);
        }
        return nodeMap;
    }

    /**
     * Calculates ownership. If there are multiple DC's and the replication strategy is DC aware then ownership will be
     * calculated per dc, i.e. each DC will have total ring ownership divided amongst its nodes. Without replication
     * total ownership will be a multiple of the number of DC's and this value will then go up within each DC depending
     * on the number of replicas within itself. For DC unaware replication strategies, ownership without replication
     * will be 100%.
     *
     * @throws IllegalStateException when node is not configured properly.
     */
    private LinkedHashMap<InetAddressAndPort, Float> getEffectiveOwnership(String keyspace)
    {
        AbstractReplicationStrategy strategy;
        if (keyspace != null)
        {
            Keyspace keyspaceInstance = Schema.instance.getKeyspaceInstance(keyspace);
            if (keyspaceInstance == null)
                throw new IllegalArgumentException("The keyspace " + keyspace + ", does not exist");

            if (keyspaceInstance.getReplicationStrategy() instanceof LocalStrategy)
                throw new IllegalStateException("Ownership values for keyspaces with LocalStrategy are meaningless");
            strategy = keyspaceInstance.getReplicationStrategy();
        }
        else
        {
            List<String> userKeyspaces = Schema.instance.getUserKeyspaces();

            if (userKeyspaces.size() > 0)
            {
                keyspace = userKeyspaces.get(0);
                AbstractReplicationStrategy replicationStrategy = Schema.instance.getKeyspaceInstance(keyspace).getReplicationStrategy();
                for (String keyspaceName : userKeyspaces)
                {
                    if (!Schema.instance.getKeyspaceInstance(keyspaceName).getReplicationStrategy().hasSameSettings(replicationStrategy))
                        throw new IllegalStateException("Non-system keyspaces don't have the same replication settings, effective ownership information is meaningless");
                }
            }
            else
            {
                keyspace = "system_traces";
            }

            Keyspace keyspaceInstance = Schema.instance.getKeyspaceInstance(keyspace);
            if (keyspaceInstance == null)
                throw new IllegalArgumentException("The node does not have " + keyspace + " yet, probably still bootstrapping");
            strategy = keyspaceInstance.getReplicationStrategy();
        }

        TokenMetadata metadata = tokenMetadata.cloneOnlyTokenMap();

        Collection<Collection<InetAddressAndPort>> endpointsGroupedByDc = new ArrayList<>();
        // mapping of dc's to nodes, use sorted map so that we get dcs sorted
        SortedMap<String, Collection<InetAddressAndPort>> sortedDcsToEndpoints = new TreeMap<>(metadata.getTopology().getDatacenterEndpoints().asMap());
        for (Collection<InetAddressAndPort> endpoints : sortedDcsToEndpoints.values())
            endpointsGroupedByDc.add(endpoints);

        Map<Token, Float> tokenOwnership = tokenMetadata.partitioner.describeOwnership(tokenMetadata.sortedTokens());
        LinkedHashMap<InetAddressAndPort, Float> finalOwnership = Maps.newLinkedHashMap();

        RangesByEndpoint endpointToRanges = strategy.getAddressReplicas();
        // calculate ownership per dc
        for (Collection<InetAddressAndPort> endpoints : endpointsGroupedByDc)
        {
            // calculate the ownership with replication and add the endpoint to the final ownership map
            for (InetAddressAndPort endpoint : endpoints)
            {
                float ownership = 0.0f;
                for (Replica replica : endpointToRanges.get(endpoint))
                {
                    if (tokenOwnership.containsKey(replica.range().right))
                        ownership += tokenOwnership.get(replica.range().right);
                }
                finalOwnership.put(endpoint, ownership);
            }
        }
        return finalOwnership;
    }

    public LinkedHashMap<InetAddress, Float> effectiveOwnership(String keyspace) throws IllegalStateException
    {
        LinkedHashMap<InetAddressAndPort, Float> result = getEffectiveOwnership(keyspace);
        LinkedHashMap<InetAddress, Float> asInets = new LinkedHashMap<>();
        result.entrySet().stream().forEachOrdered(entry -> asInets.put(entry.getKey().address, entry.getValue()));
        return asInets;
    }

    public LinkedHashMap<String, Float> effectiveOwnershipWithPort(String keyspace) throws IllegalStateException
    {
        LinkedHashMap<InetAddressAndPort, Float> result = getEffectiveOwnership(keyspace);
        LinkedHashMap<String, Float> asStrings = new LinkedHashMap<>();
        result.entrySet().stream().forEachOrdered(entry -> asStrings.put(entry.getKey().toString(), entry.getValue()));
        return asStrings;
    }

    public List<String> getKeyspaces()
    {
        List<String> keyspaceNamesList = new ArrayList<>(Schema.instance.getKeyspaces());
        return Collections.unmodifiableList(keyspaceNamesList);
    }

    public List<String> getNonSystemKeyspaces()
    {
        List<String> nonKeyspaceNamesList = new ArrayList<>(Schema.instance.getNonSystemKeyspaces());
        return Collections.unmodifiableList(nonKeyspaceNamesList);
    }

    public List<String> getNonLocalStrategyKeyspaces()
    {
        return Collections.unmodifiableList(Schema.instance.getNonLocalStrategyKeyspaces());
    }

    public Map<String, String> getViewBuildStatuses(String keyspace, String view, boolean withPort)
    {
        Map<UUID, String> coreViewStatus = SystemDistributedKeyspace.viewStatus(keyspace, view);
        Map<InetAddressAndPort, UUID> hostIdToEndpoint = tokenMetadata.getEndpointToHostIdMapForReading();
        Map<String, String> result = new HashMap<>();

        for (Map.Entry<InetAddressAndPort, UUID> entry : hostIdToEndpoint.entrySet())
        {
            UUID hostId = entry.getValue();
            InetAddressAndPort endpoint = entry.getKey();
            result.put(endpoint.toString(withPort),
                       coreViewStatus.getOrDefault(hostId, "UNKNOWN"));
        }

        return Collections.unmodifiableMap(result);
    }

    public Map<String, String> getViewBuildStatuses(String keyspace, String view)
    {
        return getViewBuildStatuses(keyspace, view, false);
    }

    public Map<String, String> getViewBuildStatusesWithPort(String keyspace, String view)
    {
        return getViewBuildStatuses(keyspace, view, true);
    }

    public void setDynamicUpdateInterval(int dynamicUpdateInterval)
    {
        if (DatabaseDescriptor.getEndpointSnitch() instanceof DynamicEndpointSnitch)
        {

            try
            {
                updateSnitch(null, true, dynamicUpdateInterval, null, null);
            }
            catch (ClassNotFoundException e)
            {
                throw new RuntimeException(e);
            }
        }
    }

    public int getDynamicUpdateInterval()
    {
        return DatabaseDescriptor.getDynamicUpdateInterval();
    }

    public void updateSnitch(String epSnitchClassName, Boolean dynamic, Integer dynamicUpdateInterval, Integer dynamicResetInterval, Double dynamicBadnessThreshold) throws ClassNotFoundException
    {
        // apply dynamic snitch configuration
        if (dynamicUpdateInterval != null)
            DatabaseDescriptor.setDynamicUpdateInterval(dynamicUpdateInterval);
        if (dynamicResetInterval != null)
            DatabaseDescriptor.setDynamicResetInterval(dynamicResetInterval);
        if (dynamicBadnessThreshold != null)
            DatabaseDescriptor.setDynamicBadnessThreshold(dynamicBadnessThreshold);

        IEndpointSnitch oldSnitch = DatabaseDescriptor.getEndpointSnitch();

        // new snitch registers mbean during construction
        if(epSnitchClassName != null)
        {

            // need to unregister the mbean _before_ the new dynamic snitch is instantiated (and implicitly initialized
            // and its mbean registered)
            if (oldSnitch instanceof DynamicEndpointSnitch)
                ((DynamicEndpointSnitch)oldSnitch).close();

            IEndpointSnitch newSnitch;
            try
            {
                newSnitch = DatabaseDescriptor.createEndpointSnitch(dynamic != null && dynamic, epSnitchClassName);
            }
            catch (ConfigurationException e)
            {
                throw new ClassNotFoundException(e.getMessage());
            }

            if (newSnitch instanceof DynamicEndpointSnitch)
            {
                logger.info("Created new dynamic snitch {} with update-interval={}, reset-interval={}, badness-threshold={}",
                            ((DynamicEndpointSnitch)newSnitch).subsnitch.getClass().getName(), DatabaseDescriptor.getDynamicUpdateInterval(),
                            DatabaseDescriptor.getDynamicResetInterval(), DatabaseDescriptor.getDynamicBadnessThreshold());
            }
            else
            {
                logger.info("Created new non-dynamic snitch {}", newSnitch.getClass().getName());
            }

            // point snitch references to the new instance
            DatabaseDescriptor.setEndpointSnitch(newSnitch);
            for (String ks : Schema.instance.getKeyspaces())
            {
                Keyspace.open(ks).getReplicationStrategy().snitch = newSnitch;
            }
        }
        else
        {
            if (oldSnitch instanceof DynamicEndpointSnitch)
            {
                logger.info("Applying config change to dynamic snitch {} with update-interval={}, reset-interval={}, badness-threshold={}",
                            ((DynamicEndpointSnitch)oldSnitch).subsnitch.getClass().getName(), DatabaseDescriptor.getDynamicUpdateInterval(),
                            DatabaseDescriptor.getDynamicResetInterval(), DatabaseDescriptor.getDynamicBadnessThreshold());

                DynamicEndpointSnitch snitch = (DynamicEndpointSnitch)oldSnitch;
                snitch.applyConfigChanges();
            }
        }

        updateTopology();
    }

    /**
     * Send data to the endpoints that will be responsible for it in the future
     *
     * @param rangesToStreamByKeyspace keyspaces and data ranges with endpoints included for each
     * @return async Future for whether stream was success
     */
    private Future<StreamState> streamRanges(Map<String, EndpointsByReplica> rangesToStreamByKeyspace)
    {
        // First, we build a list of ranges to stream to each host, per table
        Map<String, RangesByEndpoint> sessionsToStreamByKeyspace = new HashMap<>();

        for (Map.Entry<String, EndpointsByReplica> entry : rangesToStreamByKeyspace.entrySet())
        {
            String keyspace = entry.getKey();
            EndpointsByReplica rangesWithEndpoints = entry.getValue();

            if (rangesWithEndpoints.isEmpty())
                continue;

            //Description is always Unbootstrap? Is that right?
            Map<InetAddressAndPort, Set<Range<Token>>> transferredRangePerKeyspace = SystemKeyspace.getTransferredRanges("Unbootstrap",
                                                                                                                         keyspace,
                                                                                                                         StorageService.instance.getTokenMetadata().partitioner);
            RangesByEndpoint.Builder replicasPerEndpoint = new RangesByEndpoint.Builder();
            for (Map.Entry<Replica, Replica> endPointEntry : rangesWithEndpoints.flattenEntries())
            {
                Replica local = endPointEntry.getKey();
                Replica remote = endPointEntry.getValue();
                Set<Range<Token>> transferredRanges = transferredRangePerKeyspace.get(remote.endpoint());
                if (transferredRanges != null && transferredRanges.contains(local.range()))
                {
                    logger.debug("Skipping transferred range {} of keyspace {}, endpoint {}", local, keyspace, remote);
                    continue;
                }

                replicasPerEndpoint.put(remote.endpoint(), remote.decorateSubrange(local.range()));
            }

            sessionsToStreamByKeyspace.put(keyspace, replicasPerEndpoint.build());
        }

        StreamPlan streamPlan = new StreamPlan(StreamOperation.DECOMMISSION);

        // Vinculate StreamStateStore to current StreamPlan to update transferred rangeas per StreamSession
        streamPlan.listeners(streamStateStore);

        for (Map.Entry<String, RangesByEndpoint> entry : sessionsToStreamByKeyspace.entrySet())
        {
            String keyspaceName = entry.getKey();
            RangesByEndpoint replicasPerEndpoint = entry.getValue();

            for (Map.Entry<InetAddressAndPort, RangesAtEndpoint> rangesEntry : replicasPerEndpoint.asMap().entrySet())
            {
                RangesAtEndpoint replicas = rangesEntry.getValue();
                InetAddressAndPort newEndpoint = rangesEntry.getKey();

                // TODO each call to transferRanges re-flushes, this is potentially a lot of waste
                streamPlan.transferRanges(newEndpoint, keyspaceName, replicas);
            }
        }
        return streamPlan.execute();
    }

    public void bulkLoad(String directory)
    {
        try
        {
            bulkLoadInternal(directory).get();
        }
        catch (Exception e)
        {
            throw new RuntimeException(e);
        }
    }

    public String bulkLoadAsync(String directory)
    {
        return bulkLoadInternal(directory).planId.toString();
    }

    private StreamResultFuture bulkLoadInternal(String directory)
    {
        File dir = new File(directory);

        if (!dir.exists() || !dir.isDirectory())
            throw new IllegalArgumentException("Invalid directory " + directory);

        SSTableLoader.Client client = new SSTableLoader.Client()
        {
            private String keyspace;

            public void init(String keyspace)
            {
                this.keyspace = keyspace;
                try
                {
                    for (Map.Entry<Range<Token>, EndpointsForRange> entry : StorageService.instance.getRangeToAddressMap(keyspace).entrySet())
                    {
                        Range<Token> range = entry.getKey();
                        EndpointsForRange replicas = entry.getValue();
                        Replicas.temporaryAssertFull(replicas);
                        for (InetAddressAndPort endpoint : replicas.endpoints())
                            addRangeForEndpoint(range, endpoint);
                    }
                }
                catch (Exception e)
                {
                    throw new RuntimeException(e);
                }
            }

            public TableMetadataRef getTableMetadata(String tableName)
            {
                return Schema.instance.getTableMetadataRef(keyspace, tableName);
            }
        };

        return new SSTableLoader(dir, client, new OutputHandler.LogOutput()).stream();
    }

    public void rescheduleFailedDeletions()
    {
        LifecycleTransaction.rescheduleFailedDeletions();
    }

    /**
     * #{@inheritDoc}
     */
    @Deprecated
    public void loadNewSSTables(String ksName, String cfName)
    {
        if (!isInitialized())
            throw new RuntimeException("Not yet initialized, can't load new sstables");
        verifyKeyspaceIsValid(ksName);
        ColumnFamilyStore.loadNewSSTables(ksName, cfName);
    }

    /**
     * #{@inheritDoc}
     */
    public List<String> sampleKeyRange() // do not rename to getter - see CASSANDRA-4452 for details
    {
        List<DecoratedKey> keys = new ArrayList<>();
        for (Keyspace keyspace : Keyspace.nonLocalStrategy())
        {
            for (Range<Token> range : getPrimaryRangesForEndpoint(keyspace.getName(), FBUtilities.getBroadcastAddressAndPort()))
                keys.addAll(keySamples(keyspace.getColumnFamilyStores(), range));
        }

        List<String> sampledKeys = new ArrayList<>(keys.size());
        for (DecoratedKey key : keys)
            sampledKeys.add(key.getToken().toString());
        return sampledKeys;
    }

    /*
     * { "sampler_name": [ {table: "", count: i, error: i, value: ""}, ... ] }
     */
    @Override
    public Map<String, List<CompositeData>> samplePartitions(int durationMillis, int capacity, int count,
            List<String> samplers) throws OpenDataException
    {
        ConcurrentHashMap<String, List<CompositeData>> result = new ConcurrentHashMap<>();
        for (String sampler : samplers)
        {
            for (ColumnFamilyStore table : ColumnFamilyStore.all())
            {
                table.beginLocalSampling(sampler, capacity, durationMillis);
            }
        }
        Uninterruptibles.sleepUninterruptibly(durationMillis, TimeUnit.MILLISECONDS);

        for (String sampler : samplers)
        {
            List<CompositeData> topk = new ArrayList<>();
            for (ColumnFamilyStore table : ColumnFamilyStore.all())
            {
                topk.addAll(table.finishLocalSampling(sampler, count));
            }
            Collections.sort(topk, new Ordering<CompositeData>()
            {
                public int compare(CompositeData left, CompositeData right)
                {
                    return Long.compare((long) right.get("count"), (long) left.get("count"));
                }
            });
            // sublist is not serializable for jmx
            topk = new ArrayList<>(topk.subList(0, Math.min(topk.size(), count)));
            result.put(sampler, topk);
        }
        return result;
    }

    public void rebuildSecondaryIndex(String ksName, String cfName, String... idxNames)
    {
        String[] indices = asList(idxNames).stream()
                                           .map(p -> isIndexColumnFamily(p) ? getIndexName(p) : p)
                                           .collect(toList())
                                           .toArray(new String[idxNames.length]);

        ColumnFamilyStore.rebuildSecondaryIndex(ksName, cfName, indices);
    }

    public void resetLocalSchema() throws IOException
    {
        MigrationManager.resetLocalSchema();
    }

    public void reloadLocalSchema()
    {
        Schema.instance.reloadSchemaAndAnnounceVersion();
    }

    public void setTraceProbability(double probability)
    {
        this.traceProbability = probability;
    }

    public double getTraceProbability()
    {
        return traceProbability;
    }

    public boolean shouldTraceProbablistically()
    {
        return traceProbability != 0 && ThreadLocalRandom.current().nextDouble() < traceProbability;
    }

    public void disableAutoCompaction(String ks, String... tables) throws IOException
    {
        for (ColumnFamilyStore cfs : getValidColumnFamilies(true, true, ks, tables))
        {
            cfs.disableAutoCompaction();
        }
    }

    public synchronized void enableAutoCompaction(String ks, String... tables) throws IOException
    {
        checkServiceAllowedToStart("auto compaction");

        for (ColumnFamilyStore cfs : getValidColumnFamilies(true, true, ks, tables))
        {
            cfs.enableAutoCompaction();
        }
    }

    public Map<String, Boolean> getAutoCompactionStatus(String ks, String... tables) throws IOException
    {
        Map<String, Boolean> status = new HashMap<String, Boolean>();
        for (ColumnFamilyStore cfs : getValidColumnFamilies(true, true, ks, tables))
            status.put(cfs.getTableName(), cfs.isAutoCompactionDisabled());
        return status;
    }

    /** Returns the name of the cluster */
    public String getClusterName()
    {
        return DatabaseDescriptor.getClusterName();
    }

    /** Returns the cluster partitioner */
    public String getPartitionerName()
    {
        return DatabaseDescriptor.getPartitionerName();
    }

    public int getTombstoneWarnThreshold()
    {
        return DatabaseDescriptor.getTombstoneWarnThreshold();
    }

    public void setTombstoneWarnThreshold(int threshold)
    {
        DatabaseDescriptor.setTombstoneWarnThreshold(threshold);
    }

    public int getTombstoneFailureThreshold()
    {
        return DatabaseDescriptor.getTombstoneFailureThreshold();
    }

    public void setTombstoneFailureThreshold(int threshold)
    {
        DatabaseDescriptor.setTombstoneFailureThreshold(threshold);
    }

    public int getBatchSizeFailureThreshold()
    {
        return DatabaseDescriptor.getBatchSizeFailThresholdInKB();
    }

    public void setBatchSizeFailureThreshold(int threshold)
    {
        DatabaseDescriptor.setBatchSizeFailThresholdInKB(threshold);
        logger.info("Updated batch_size_fail_threshold_in_kb to {}", threshold);
    }

    public int getBatchSizeWarnThreshold()
    {
        return DatabaseDescriptor.getBatchSizeWarnThresholdInKB();
    }

    public void setBatchSizeWarnThreshold(int threshold)
    {
        DatabaseDescriptor.setBatchSizeWarnThresholdInKB(threshold);
        logger.info("Updated batch_size_warn_threshold_in_kb to {}", threshold);
    }

    public void setHintedHandoffThrottleInKB(int throttleInKB)
    {
        DatabaseDescriptor.setHintedHandoffThrottleInKB(throttleInKB);
        logger.info("Updated hinted_handoff_throttle_in_kb to {}", throttleInKB);
    }

    @Override
    public void clearConnectionHistory()
    {
        daemon.clearConnectionHistory();
        logger.info("Cleared connection history");
    }
    public void disableAuditLog()
    {
        AuditLogManager.getInstance().disableAuditLog();
        logger.info("Auditlog is disabled");
    }

    public void enableAuditLog(String loggerName, String includedKeyspaces, String excludedKeyspaces, String includedCategories, String excludedCategories,
                               String includedUsers, String excludedUsers) throws ConfigurationException, IllegalStateException
    {
        loggerName = loggerName != null ? loggerName : DatabaseDescriptor.getAuditLoggingOptions().logger;

        Preconditions.checkNotNull(loggerName, "cassandra.yaml did not have logger in audit_logging_option and not set as parameter");
        Preconditions.checkState(FBUtilities.isAuditLoggerClassExists(loggerName), "Unable to find AuditLogger class: "+loggerName);

        AuditLogOptions auditLogOptions = new AuditLogOptions();
        auditLogOptions.enabled = true;
        auditLogOptions.logger = loggerName;
        auditLogOptions.included_keyspaces = includedKeyspaces != null ? includedKeyspaces : DatabaseDescriptor.getAuditLoggingOptions().included_keyspaces;
        auditLogOptions.excluded_keyspaces = excludedKeyspaces != null ? excludedKeyspaces : DatabaseDescriptor.getAuditLoggingOptions().excluded_keyspaces;
        auditLogOptions.included_categories = includedCategories != null ? includedCategories : DatabaseDescriptor.getAuditLoggingOptions().included_categories;
        auditLogOptions.excluded_categories = excludedCategories != null ? excludedCategories : DatabaseDescriptor.getAuditLoggingOptions().excluded_categories;
        auditLogOptions.included_users = includedUsers != null ? includedUsers : DatabaseDescriptor.getAuditLoggingOptions().included_users;
        auditLogOptions.excluded_users = excludedUsers != null ? excludedUsers : DatabaseDescriptor.getAuditLoggingOptions().excluded_users;

        AuditLogManager.getInstance().enableAuditLog(auditLogOptions);

        logger.info("AuditLog is enabled with logger: [{}], included_keyspaces: [{}], excluded_keyspaces: [{}], " +
                    "included_categories: [{}], excluded_categories: [{}], included_users: [{}], "
                    + "excluded_users: [{}], archive_command: [{}]", loggerName, auditLogOptions.included_keyspaces, auditLogOptions.excluded_keyspaces,
                    auditLogOptions.included_categories, auditLogOptions.excluded_categories, auditLogOptions.included_users, auditLogOptions.excluded_users,
                    auditLogOptions.archive_command);

    }

    public boolean isAuditLogEnabled()
    {
        return AuditLogManager.getInstance().isAuditingEnabled();
    }

    public String getCorruptedTombstoneStrategy()
    {
        return DatabaseDescriptor.getCorruptedTombstoneStrategy().toString();
    }

    public void setCorruptedTombstoneStrategy(String strategy)
    {
        DatabaseDescriptor.setCorruptedTombstoneStrategy(Config.CorruptedTombstoneStrategy.valueOf(strategy));
        logger.info("Setting corrupted tombstone strategy to {}", strategy);
    }
}<|MERGE_RESOLUTION|>--- conflicted
+++ resolved
@@ -1039,15 +1039,10 @@
                 // remove the existing info about the replaced node.
                 if (!current.isEmpty())
                 {
-<<<<<<< HEAD
-                    for (InetAddressAndPort existing : current)
-                        Gossiper.instance.replacedEndpoint(existing);
-=======
                     Gossiper.runInGossipStageBlocking(() -> {
-                        for (InetAddress existing : current)
+                        for (InetAddressAndPort existing : current)
                             Gossiper.instance.replacedEndpoint(existing);
                     });
->>>>>>> 01d6548e
                 }
             }
             else
