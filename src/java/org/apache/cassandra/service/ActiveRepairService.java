--- conflicted
+++ resolved
@@ -943,7 +943,12 @@
         return parentRepairSessions.size();
     }
 
-<<<<<<< HEAD
+    @VisibleForTesting
+    public int sessionCount()
+    {
+        return sessions.size();
+    }
+
     public Future<?> repairPaxosForTopologyChange(String ksName, Collection<Range<Token>> ranges, String reason)
     {
         if (!paxosRepairEnabled())
@@ -1012,11 +1017,5 @@
     public void shutdownNowAndWait(long timeout, TimeUnit unit) throws InterruptedException, TimeoutException
     {
         ExecutorUtils.shutdownNowAndWait(timeout, unit, clearSnapshotExecutor);
-=======
-    @VisibleForTesting
-    public int sessionCount()
-    {
-        return sessions.size();
->>>>>>> 00898588
     }
 }