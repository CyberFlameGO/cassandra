/*
 * Licensed to the Apache Software Foundation (ASF) under one
 * or more contributor license agreements.  See the NOTICE file
 * distributed with this work for additional information
 * regarding copyright ownership.  The ASF licenses this file
 * to you under the Apache License, Version 2.0 (the
 * "License"); you may not use this file except in compliance
 * with the License.  You may obtain a copy of the License at
 *
 *     http://www.apache.org/licenses/LICENSE-2.0
 *
 * Unless required by applicable law or agreed to in writing, software
 * distributed under the License is distributed on an "AS IS" BASIS,
 * WITHOUT WARRANTIES OR CONDITIONS OF ANY KIND, either express or implied.
 * See the License for the specific language governing permissions and
 * limitations under the License.
 */
package org.apache.cassandra.db;

import java.io.IOException;
import java.security.MessageDigest;

import com.google.common.base.Objects;

import org.apache.cassandra.cache.IMeasurableMemory;
import org.apache.cassandra.db.rows.Cell;
import org.apache.cassandra.io.ISerializer;
import org.apache.cassandra.io.util.DataInputPlus;
import org.apache.cassandra.io.util.DataOutputPlus;
import org.apache.cassandra.io.util.FileUtils;
import org.apache.cassandra.utils.FBUtilities;
import org.apache.cassandra.utils.ObjectSizes;

/**
 * Information on deletion of a storage engine object.
 */
public class DeletionTime implements Comparable<DeletionTime>, IMeasurableMemory
{
    private static final long EMPTY_SIZE = ObjectSizes.measure(new DeletionTime(0, 0));

    /**
     * A special DeletionTime that signifies that there is no top-level (row) tombstone.
     */
    public static final DeletionTime LIVE = new DeletionTime(Long.MIN_VALUE, Integer.MAX_VALUE);

    public static final Serializer serializer = new Serializer();

    private final long markedForDeleteAt;
    private final int localDeletionTime;

    public DeletionTime(long markedForDeleteAt, int localDeletionTime)
    {
        this.markedForDeleteAt = markedForDeleteAt;
        this.localDeletionTime = localDeletionTime;
    }

    /**
     * A timestamp (typically in microseconds since the unix epoch, although this is not enforced) after which
     * data should be considered deleted. If set to Long.MIN_VALUE, this implies that the data has not been marked
     * for deletion at all.
     */
    public long markedForDeleteAt()
    {
        return markedForDeleteAt;
    }

    /**
     * The local server timestamp, in seconds since the unix epoch, at which this tombstone was created. This is
     * only used for purposes of purging the tombstone after gc_grace_seconds have elapsed.
     */
    public int localDeletionTime()
    {
        return localDeletionTime;
    }

    /**
     * Returns whether this DeletionTime is live, that is deletes no columns.
     */
    public boolean isLive()
    {
        return markedForDeleteAt() == Long.MIN_VALUE && localDeletionTime() == Integer.MAX_VALUE;
    }

    public void digest(MessageDigest digest)
    {
        // localDeletionTime is basically a metadata of the deletion time that tells us when it's ok to purge it.
        // It's thus intrinsically a local information and shouldn't be part of the digest (which exists for
        // cross-nodes comparisons).
        FBUtilities.updateWithLong(digest, markedForDeleteAt());
    }

    @Override
    public boolean equals(Object o)
    {
        if(!(o instanceof DeletionTime))
            return false;
        DeletionTime that = (DeletionTime)o;
        return markedForDeleteAt() == that.markedForDeleteAt() && localDeletionTime() == that.localDeletionTime();
    }

    @Override
    public final int hashCode()
    {
        return Objects.hashCode(markedForDeleteAt(), localDeletionTime());
    }

    @Override
    public String toString()
    {
        return String.format("deletedAt=%d, localDeletion=%d", markedForDeleteAt(), localDeletionTime());
    }

    public int compareTo(DeletionTime dt)
    {
        if (markedForDeleteAt() < dt.markedForDeleteAt())
            return -1;
        else if (markedForDeleteAt() > dt.markedForDeleteAt())
            return 1;
        else if (localDeletionTime() < dt.localDeletionTime())
            return -1;
<<<<<<< HEAD
        else if (localDeletionTime() > dt.localDeletionTime())
            return -1;
=======
        else if (localDeletionTime > dt.localDeletionTime)
            return 1;
>>>>>>> db970837
        else
            return 0;
    }

    public boolean supersedes(DeletionTime dt)
    {
        return markedForDeleteAt() > dt.markedForDeleteAt() || (markedForDeleteAt() == dt.markedForDeleteAt() && localDeletionTime() > dt.localDeletionTime());
    }

    public boolean deletes(LivenessInfo info)
    {
        return deletes(info.timestamp());
    }

    public boolean deletes(Cell cell)
    {
        return deletes(cell.timestamp());
    }

    public boolean deletes(long timestamp)
    {
        return timestamp <= markedForDeleteAt();
    }

    public int dataSize()
    {
        return 12;
    }

    public long unsharedHeapSize()
    {
        return EMPTY_SIZE;
    }

    public static class Serializer implements ISerializer<DeletionTime>
    {
        public void serialize(DeletionTime delTime, DataOutputPlus out) throws IOException
        {
            out.writeInt(delTime.localDeletionTime());
            out.writeLong(delTime.markedForDeleteAt());
        }

        public DeletionTime deserialize(DataInputPlus in) throws IOException
        {
            int ldt = in.readInt();
            long mfda = in.readLong();
            return mfda == Long.MIN_VALUE && ldt == Integer.MAX_VALUE
                 ? LIVE
                 : new DeletionTime(mfda, ldt);
        }

        public void skip(DataInputPlus in) throws IOException
        {
            in.skipBytesFully(4 + 8);
        }

        public long serializedSize(DeletionTime delTime)
        {
            return TypeSizes.sizeof(delTime.localDeletionTime())
                 + TypeSizes.sizeof(delTime.markedForDeleteAt());
        }
    }
}<|MERGE_RESOLUTION|>--- conflicted
+++ resolved
@@ -27,7 +27,6 @@
 import org.apache.cassandra.io.ISerializer;
 import org.apache.cassandra.io.util.DataInputPlus;
 import org.apache.cassandra.io.util.DataOutputPlus;
-import org.apache.cassandra.io.util.FileUtils;
 import org.apache.cassandra.utils.FBUtilities;
 import org.apache.cassandra.utils.ObjectSizes;
 
@@ -118,13 +117,8 @@
             return 1;
         else if (localDeletionTime() < dt.localDeletionTime())
             return -1;
-<<<<<<< HEAD
         else if (localDeletionTime() > dt.localDeletionTime())
-            return -1;
-=======
-        else if (localDeletionTime > dt.localDeletionTime)
             return 1;
->>>>>>> db970837
         else
             return 0;
     }
