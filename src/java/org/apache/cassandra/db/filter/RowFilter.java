/*
 * Licensed to the Apache Software Foundation (ASF) under one
 * or more contributor license agreements.  See the NOTICE file
 * distributed with this work for additional information
 * regarding copyright ownership.  The ASF licenses this file
 * to you under the Apache License, Version 2.0 (the
 * "License"); you may not use this file except in compliance
 * with the License.  You may obtain a copy of the License at
 *
 *     http://www.apache.org/licenses/LICENSE-2.0
 *
 * Unless required by applicable law or agreed to in writing, software
 * distributed under the License is distributed on an "AS IS" BASIS,
 * WITHOUT WARRANTIES OR CONDITIONS OF ANY KIND, either express or implied.
 * See the License for the specific language governing permissions and
 * limitations under the License.
 */
package org.apache.cassandra.db.filter;

import java.io.IOException;
import java.nio.ByteBuffer;
import java.util.ArrayList;
import java.util.Collections;
import java.util.Iterator;
import java.util.List;
import java.util.concurrent.ConcurrentHashMap;
import java.util.concurrent.ConcurrentMap;
import java.util.concurrent.atomic.AtomicInteger;

import com.google.common.base.Objects;
import org.slf4j.Logger;
import org.slf4j.LoggerFactory;

import org.apache.cassandra.cql3.ColumnIdentifier;
import org.apache.cassandra.cql3.Operator;
import org.apache.cassandra.cql3.QueryOptions;
import org.apache.cassandra.cql3.restrictions.StatementRestrictions;
import org.apache.cassandra.db.Clustering;
import org.apache.cassandra.db.DecoratedKey;
import org.apache.cassandra.db.DeletionPurger;
import org.apache.cassandra.db.Keyspace;
import org.apache.cassandra.db.TypeSizes;
import org.apache.cassandra.db.context.CounterContext;
import org.apache.cassandra.db.marshal.AbstractType;
import org.apache.cassandra.db.marshal.ByteBufferAccessor;
import org.apache.cassandra.db.marshal.BytesType;
import org.apache.cassandra.db.marshal.CollectionType;
import org.apache.cassandra.db.marshal.CompositeType;
import org.apache.cassandra.db.marshal.ListType;
import org.apache.cassandra.db.marshal.LongType;
import org.apache.cassandra.db.marshal.MapType;
import org.apache.cassandra.db.marshal.SetType;
import org.apache.cassandra.db.marshal.UTF8Type;
import org.apache.cassandra.db.partitions.PartitionIterator;
import org.apache.cassandra.db.partitions.UnfilteredPartitionIterator;
import org.apache.cassandra.db.rows.BaseRowIterator;
import org.apache.cassandra.db.rows.Cell;
import org.apache.cassandra.db.rows.CellPath;
import org.apache.cassandra.db.rows.ComplexColumnData;
import org.apache.cassandra.db.rows.Row;
import org.apache.cassandra.db.rows.RowIterator;
import org.apache.cassandra.db.rows.UnfilteredRowIterator;
import org.apache.cassandra.db.transform.Transformation;
import org.apache.cassandra.exceptions.InvalidRequestException;
import org.apache.cassandra.index.IndexRegistry;
import org.apache.cassandra.io.util.DataInputPlus;
import org.apache.cassandra.io.util.DataOutputPlus;
import org.apache.cassandra.schema.ColumnMetadata;
import org.apache.cassandra.schema.IndexMetadata;
import org.apache.cassandra.schema.TableMetadata;
import org.apache.cassandra.utils.ByteBufferUtil;
import org.apache.cassandra.utils.FBUtilities;

import static org.apache.cassandra.cql3.statements.RequestValidations.checkBindValueSet;
import static org.apache.cassandra.cql3.statements.RequestValidations.checkFalse;
import static org.apache.cassandra.cql3.statements.RequestValidations.checkNotNull;

/**
 * A filter on which rows a given query should include or exclude.
 * <p>
 * This corresponds to the restrictions on rows that are not handled by the query
 * {@link ClusteringIndexFilter}. Some of the expressions of this filter may
 * be handled by a 2ndary index, and the rest is simply filtered out from the
 * result set (the later can only happen if the query was using ALLOW FILTERING).
 */
public class RowFilter implements Iterable<RowFilter.Expression>
{
    private static final Logger logger = LoggerFactory.getLogger(RowFilter.class);

    public static final Serializer serializer = new Serializer();
    private static final RowFilter NONE = new RowFilter(Collections.emptyList(), false);

    protected final List<Expression> expressions;

    private final boolean needsReconciliation;

    protected RowFilter(List<Expression> expressions, boolean needsReconciliation)
    {
        this.expressions = expressions;
        this.needsReconciliation = needsReconciliation;
    }

    /**
     * 
     * @param needsReconciliation whether or not this filter belongs to a read that requires coordinator reconciliation 
     * 
     * @return a new {@link RowFilter} with an empty {@link Expression} list
     */
    public static RowFilter create(boolean needsReconciliation)
    {
        return new RowFilter(new ArrayList<>(), needsReconciliation);
    }

    public static RowFilter none()
    {
        return NONE;
    }

    public SimpleExpression add(ColumnMetadata def, Operator op, ByteBuffer value)
    {
        SimpleExpression expression = new SimpleExpression(def, op, value);
        add(expression);
        return expression;
    }

    public void addMapEquality(ColumnMetadata def, ByteBuffer key, Operator op, ByteBuffer value)
    {
        add(new MapEqualityExpression(def, key, op, value));
    }

    public void addCustomIndexExpression(TableMetadata metadata, IndexMetadata targetIndex, ByteBuffer value)
    {
        add(new CustomExpression(metadata, targetIndex, value));
    }

    private void add(Expression expression)
    {
        expression.validate();
        expressions.add(expression);
    }

    public List<Expression> getExpressions()
    {
        return expressions;
    }

    /**
     * @return true if this filter belongs to a read that requires reconciliation at the coordinator
     * @see StatementRestrictions#getRowFilter(IndexRegistry, QueryOptions)
     */
    public boolean needsReconciliation()
    {
        return needsReconciliation;
    }

    /**
     * If this filter belongs to a read that requires reconciliation at the coordinator, and it contains an intersection
     * on two or more non-key (and therefore mutable) columns, we cannot strictly apply it to local, unrepaired rows.
     * When this occurs, we must downgrade the intersection of expressions to a union and leave the coordinator to 
     * filter strictly before sending results to the client.
     * 
     * @return true if strict filtering is safe
     *
     * @see <a href="https://issues.apache.org/jira/browse/CASSANDRA-19018">CASSANDRA-19018</a>
     */
    public boolean isStrict()
    {
        return !needsReconciliation || !isMutableIntersection();
    }

    /**
     * @return true if this filter contains an intersection on two or more mutable columns
     */
    public boolean isMutableIntersection()
    {
        return expressions.stream().filter(e -> !e.column.isPrimaryKeyColumn()).count() > 1;
    }

    /**
     * Checks if some of the expressions apply to clustering or regular columns.
     * @return {@code true} if some of the expressions apply to clustering or regular columns, {@code false} otherwise.
     */
    public boolean hasExpressionOnClusteringOrRegularColumns()
    {
        for (Expression expression : expressions)
        {
            ColumnMetadata column = expression.column();
            if (column.isClusteringColumn() || column.isRegular())
                return true;
        }
        return false;
    }

    /**
     * Note that the application of this transformation does not yet take {@link #isStrict()} into account. This means
     * that even when strict filtering is not safe, expressions will be applied as intersections rather than unions.
     * The filter will always be evaluated strictly in conjunction with replica filtering protection at the 
     * coordinator, however, even after CASSANDRA-19007 is addressed.
     * 
     * @see <a href="https://issues.apache.org/jira/browse/CASSANDRA-190007">CASSANDRA-19007</a>
     */
    protected Transformation<BaseRowIterator<?>> filter(TableMetadata metadata, long nowInSec)
    {
        List<Expression> partitionLevelExpressions = new ArrayList<>();
        List<Expression> rowLevelExpressions = new ArrayList<>();
        for (Expression e: expressions)
        {
            if (e.column.isStatic() || e.column.isPartitionKey())
                partitionLevelExpressions.add(e);
            else
                rowLevelExpressions.add(e);
        }

        long numberOfRegularColumnExpressions = rowLevelExpressions.size();
        final boolean filterNonStaticColumns = numberOfRegularColumnExpressions > 0;

        return new Transformation<>()
        {
            DecoratedKey pk;

            @Override
            protected BaseRowIterator<?> applyToPartition(BaseRowIterator<?> partition)
            {
                pk = partition.partitionKey();

                // Short-circuit all partitions that won't match based on static and partition keys
                for (Expression e : partitionLevelExpressions)
                    if (!e.isSatisfiedBy(metadata, partition.partitionKey(), partition.staticRow()))
                    {
                        partition.close();
                        return null;
                    }

                BaseRowIterator<?> iterator = partition instanceof UnfilteredRowIterator
                                              ? Transformation.apply((UnfilteredRowIterator) partition, this)
                                              : Transformation.apply((RowIterator) partition, this);

                if (filterNonStaticColumns && !iterator.hasNext())
                {
                    iterator.close();
                    return null;
                }

                return iterator;
            }

            @Override
            public Row applyToRow(Row row)
            {
                Row purged = row.purge(DeletionPurger.PURGE_ALL, nowInSec, metadata.enforceStrictLiveness());
                if (purged == null)
                    return null;

                for (Expression e : rowLevelExpressions)
                    if (!e.isSatisfiedBy(metadata, pk, purged))
                        return null;

                return row;
            }
        };
    }

    /**
     * Filters the provided iterator so that only the row satisfying the expression of this filter
     * are included in the resulting iterator.
     *
     * @param iter the iterator to filter
     * @param nowInSec the time of query in seconds.
     * @return the filtered iterator.
     */
    public UnfilteredPartitionIterator filter(UnfilteredPartitionIterator iter, long nowInSec)
    {
        return expressions.isEmpty() ? iter : Transformation.apply(iter, filter(iter.metadata(), nowInSec));
    }

    /**
     * Filters the provided iterator so that only the row satisfying the expression of this filter
     * are included in the resulting iterator.
     *
     * @param iter the iterator to filter
     * @param nowInSec the time of query in seconds.
     * @return the filtered iterator.
     */
    public PartitionIterator filter(PartitionIterator iter, TableMetadata metadata, long nowInSec)
    {
        return expressions.isEmpty() ? iter : Transformation.apply(iter, filter(metadata, nowInSec));
    }

    /**
     * Whether the provided row in the provided partition satisfies this filter.
     *
     * @param metadata the table metadata.
     * @param partitionKey the partition key for partition to test.
     * @param row the row to test.
     * @param nowInSec the current time in seconds (to know what is live and what isn't).
     * @return {@code true} if {@code row} in partition {@code partitionKey} satisfies this row filter.
     */
    public boolean isSatisfiedBy(TableMetadata metadata, DecoratedKey partitionKey, Row row, long nowInSec)
    {
        // We purge all tombstones as the expressions isSatisfiedBy methods expects it
        Row purged = row.purge(DeletionPurger.PURGE_ALL, nowInSec, metadata.enforceStrictLiveness());
        if (purged == null)
            return expressions.isEmpty();

        for (Expression e : expressions)
        {
            if (!e.isSatisfiedBy(metadata, partitionKey, purged, nowInSec))
                return false;
        }
        return true;
    }

    /**
     * Returns true if all of the expressions within this filter that apply to the partition key are satisfied by
     * the given key, false otherwise.
     */
    public boolean partitionKeyRestrictionsAreSatisfiedBy(DecoratedKey key, AbstractType<?> keyValidator)
    {
        for (Expression e : expressions)
        {
            if (!e.column.isPartitionKey())
                continue;

            ByteBuffer value = keyValidator instanceof CompositeType
                             ? ((CompositeType) keyValidator).split(key.getKey())[e.column.position()]
                             : key.getKey();
            if (!e.operator().isSatisfiedBy(e.column.type, value, e.value))
                return false;
        }
        return true;
    }

    /**
     * Returns true if all of the expressions within this filter that apply to the clustering key are satisfied by
     * the given Clustering, false otherwise.
     */
    public boolean clusteringKeyRestrictionsAreSatisfiedBy(Clustering<?> clustering)
    {
        for (Expression e : expressions)
        {
            if (!e.column.isClusteringColumn())
                continue;

            if (!e.operator().isSatisfiedBy(e.column.type, clustering.bufferAt(e.column.position()), e.value))
            {
                return false;
            }
        }
        return true;
    }

    /**
     * Returns this filter but without the provided expression. This method
     * *assumes* that the filter contains the provided expression.
     */
    public RowFilter without(Expression expression)
    {
        assert expressions.contains(expression);
        if (expressions.size() == 1)
            return RowFilter.none();

        List<Expression> newExpressions = new ArrayList<>(expressions.size() - 1);
        for (Expression e : expressions)
            if (!e.equals(expression))
                newExpressions.add(e);

        return withNewExpressions(newExpressions);
    }

    /**
     * Returns a copy of this filter but without the provided expression. If this filter doesn't contain the specified
     * expression this method will just return an identical copy of this filter.
     */
    public RowFilter without(ColumnMetadata column, Operator op, ByteBuffer value)
    {
        if (isEmpty())
            return this;

        List<Expression> newExpressions = new ArrayList<>(expressions.size() - 1);
        for (Expression e : expressions)
            if (!e.column().equals(column) || e.operator() != op || !e.value.equals(value))
                newExpressions.add(e);

        return withNewExpressions(newExpressions);
    }

    public RowFilter withoutExpressions()
    {
        return withNewExpressions(Collections.emptyList());
    }

    protected RowFilter withNewExpressions(List<Expression> expressions)
    {
        return new RowFilter(expressions, needsReconciliation);
    }

    public boolean isEmpty()
    {
        return expressions.isEmpty();
    }

    public Iterator<Expression> iterator()
    {
        return expressions.iterator();
    }

    @Override
    public String toString()
    {
        return toString(false);
    }

    /**
     * Returns a CQL representation of this row filter.
     *
     * @return a CQL representation of this row filter
     */
    public String toCQLString()
    {
        return toString(true);
    }

    private String toString(boolean cql)
    {
        StringBuilder sb = new StringBuilder();
        for (int i = 0; i < expressions.size(); i++)
        {
            if (i > 0)
                sb.append(" AND ");
            sb.append(expressions.get(i).toString(cql));
        }
        return sb.toString();
    }

<<<<<<< HEAD
=======
    private static class CQLFilter extends RowFilter
    {
        private CQLFilter(List<Expression> expressions)
        {
            super(expressions);
        }

        protected Transformation<BaseRowIterator<?>> filter(TableMetadata metadata, int nowInSec)
        {
            List<Expression> partitionLevelExpressions = new ArrayList<>();
            List<Expression> rowLevelExpressions = new ArrayList<>();
            for (Expression e: expressions)
            {
                if (e.column.isStatic() || e.column.isPartitionKey())
                    partitionLevelExpressions.add(e);
                else
                    rowLevelExpressions.add(e);
            }

            long numberOfRegularColumnExpressions = rowLevelExpressions.size();
            final boolean filterNonStaticColumns = numberOfRegularColumnExpressions > 0;

            return new Transformation<BaseRowIterator<?>>()
            {
                DecoratedKey pk;

                @SuppressWarnings("resource")
                protected BaseRowIterator<?> applyToPartition(BaseRowIterator<?> partition)
                {
                    pk = partition.partitionKey();

                    // Short-circuit all partitions that won't match based on static and partition keys
                    for (Expression e : partitionLevelExpressions)
                        if (!e.isSatisfiedBy(metadata, partition.partitionKey(), partition.staticRow(), nowInSec))
                        {
                            partition.close();
                            return null;
                        }

                    BaseRowIterator<?> iterator = partition instanceof UnfilteredRowIterator
                                                  ? Transformation.apply((UnfilteredRowIterator) partition, this)
                                                  : Transformation.apply((RowIterator) partition, this);

                    if (filterNonStaticColumns && !iterator.hasNext())
                    {
                        iterator.close();
                        return null;
                    }

                    return iterator;
                }

                public Row applyToRow(Row row)
                {
                    Row purged = row.purge(DeletionPurger.PURGE_ALL, nowInSec, metadata.enforceStrictLiveness());
                    if (purged == null)
                        return null;

                    for (Expression e : rowLevelExpressions)
                        if (!e.isSatisfiedBy(metadata, pk, purged, nowInSec))
                            return null;

                    return row;
                }
            };
        }

        protected RowFilter withNewExpressions(List<Expression> expressions)
        {
            return new CQLFilter(expressions);
        }
    }

>>>>>>> 4da92af5
    public static abstract class Expression
    {
        private static final Serializer serializer = new Serializer();

        // Note: the order of this enum matter, it's used for serialization,
        // and this is why we have some UNUSEDX for values we don't use anymore
        // (we could clean those on a major protocol update, but it's not worth
        // the trouble for now)
        protected enum Kind { SIMPLE, MAP_EQUALITY, UNUSED1, CUSTOM, USER }

        protected abstract Kind kind();
        protected final ColumnMetadata column;
        protected final Operator operator;
        protected final ByteBuffer value;

        protected Expression(ColumnMetadata column, Operator operator, ByteBuffer value)
        {
            this.column = column;
            this.operator = operator;
            this.value = value;
        }

        public boolean isCustom()
        {
            return kind() == Kind.CUSTOM;
        }

        public boolean isUserDefined()
        {
            return kind() == Kind.USER;
        }

        public ColumnMetadata column()
        {
            return column;
        }

        public Operator operator()
        {
            return operator;
        }

        /**
         * Checks if the operator of this <code>IndexExpression</code> is a <code>CONTAINS</code> operator.
         *
         * @return <code>true</code> if the operator of this <code>IndexExpression</code> is a <code>CONTAINS</code>
         * operator, <code>false</code> otherwise.
         */
        public boolean isContains()
        {
            return Operator.CONTAINS == operator;
        }

        /**
         * Checks if the operator of this <code>IndexExpression</code> is a <code>CONTAINS_KEY</code> operator.
         *
         * @return <code>true</code> if the operator of this <code>IndexExpression</code> is a <code>CONTAINS_KEY</code>
         * operator, <code>false</code> otherwise.
         */
        public boolean isContainsKey()
        {
            return Operator.CONTAINS_KEY == operator;
        }

        /**
         * If this expression is used to query an index, the value to use as
         * partition key for that index query.
         */
        public ByteBuffer getIndexValue()
        {
            return value;
        }

        public void validate()
        {
            checkNotNull(value, "Unsupported null value for column %s", column.name);
            checkBindValueSet(value, "Unsupported unset value for column %s", column.name);
        }

        /** @deprecated See CASSANDRA-6377 */
        @Deprecated(since = "3.5")
        public void validateForIndexing()
        {
            checkFalse(value.remaining() > FBUtilities.MAX_UNSIGNED_SHORT,
                       "Index expression values may not be larger than 64K");
        }

        /**
         * Returns whether the provided row satisfied this expression or not.
         *
         *
         * @param metadata
         * @param partitionKey the partition key for row to check.
         * @param row the row to check. It should *not* contain deleted cells
         * (i.e. it should come from a RowIterator).
         * @return whether the row is satisfied by this expression.
         */
        public abstract boolean isSatisfiedBy(TableMetadata metadata, DecoratedKey partitionKey, Row row, int nowInSec);

        protected ByteBuffer getValue(TableMetadata metadata, DecoratedKey partitionKey, Row row, int nowInSec)
        {
            switch (column.kind)
            {
                case PARTITION_KEY:
                    return metadata.partitionKeyType instanceof CompositeType
                         ? CompositeType.extractComponent(partitionKey.getKey(), column.position())
                         : partitionKey.getKey();
                case CLUSTERING:
                    return row.clustering().bufferAt(column.position());
                default:
                    Cell<?> cell = row.getCell(column);
                    return cell == null || cell.isTombstone() || !cell.isLive(nowInSec) ? null : cell.buffer();
            }
        }

        @Override
        public boolean equals(Object o)
        {
            if (this == o)
                return true;

            if (!(o instanceof Expression))
                return false;

            Expression that = (Expression)o;

            return Objects.equal(this.kind(), that.kind())
                && Objects.equal(this.column.name, that.column.name)
                && Objects.equal(this.operator, that.operator)
                && Objects.equal(this.value, that.value);
        }

        @Override
        public int hashCode()
        {
            return Objects.hashCode(column.name, operator, value);
        }

        @Override
        public String toString()
        {
            return toString(false);
        }

        /**
         * Returns a CQL representation of this expression.
         *
         * @return a CQL representation of this expression
         */
        public String toCQLString()
        {
            return toString(true);
        }

        protected abstract String toString(boolean cql);

        private static class Serializer
        {
            public void serialize(Expression expression, DataOutputPlus out, int version) throws IOException
            {
                out.writeByte(expression.kind().ordinal());

                // Custom expressions include neither a column or operator, but all
                // other expressions do.
                if (expression.kind() == Kind.CUSTOM)
                {
                    IndexMetadata.serializer.serialize(((CustomExpression)expression).targetIndex, out, version);
                    ByteBufferUtil.writeWithShortLength(expression.value, out);
                    return;
                }

                if (expression.kind() == Kind.USER)
                {
                    UserExpression.serialize((UserExpression)expression, out, version);
                    return;
                }

                ByteBufferUtil.writeWithShortLength(expression.column.name.bytes, out);
                expression.operator.writeTo(out);

                switch (expression.kind())
                {
                    case SIMPLE:
                        ByteBufferUtil.writeWithShortLength(expression.value, out);
                        break;
                    case MAP_EQUALITY:
                        MapEqualityExpression mexpr = (MapEqualityExpression)expression;
                        ByteBufferUtil.writeWithShortLength(mexpr.key, out);
                        ByteBufferUtil.writeWithShortLength(mexpr.value, out);
                        break;
                }
            }

            public Expression deserialize(DataInputPlus in, int version, TableMetadata metadata) throws IOException
            {
                Kind kind = Kind.values()[in.readByte()];

                // custom expressions (3.0+ only) do not contain a column or operator, only a value
                if (kind == Kind.CUSTOM)
                {
                    return new CustomExpression(metadata,
                            IndexMetadata.serializer.deserialize(in, version, metadata),
                            ByteBufferUtil.readWithShortLength(in));
                }

                if (kind == Kind.USER)
                    return UserExpression.deserialize(in, version, metadata);

                ByteBuffer name = ByteBufferUtil.readWithShortLength(in);
                Operator operator = Operator.readFrom(in);
                ColumnMetadata column = metadata.getColumn(name);

                // Compact storage tables, when used with thrift, used to allow falling through this withouot throwing an
                // exception. However, since thrift was removed in 4.0, this behaviour was not restored in CASSANDRA-16217
                if (column == null)
                    throw new RuntimeException("Unknown (or dropped) column " + UTF8Type.instance.getString(name) + " during deserialization");

                switch (kind)
                {
                    case SIMPLE:
                        return new SimpleExpression(column, operator, ByteBufferUtil.readWithShortLength(in));
                    case MAP_EQUALITY:
                        ByteBuffer key = ByteBufferUtil.readWithShortLength(in);
                        ByteBuffer value = ByteBufferUtil.readWithShortLength(in);
                        return new MapEqualityExpression(column, key, operator, value);
                }
                throw new AssertionError();
            }

            public long serializedSize(Expression expression, int version)
            {
                long size = 1; // kind byte

                // Custom expressions include neither a column or operator, but all
                // other expressions do.
                if (expression.kind() != Kind.CUSTOM && expression.kind() != Kind.USER)
                    size += ByteBufferUtil.serializedSizeWithShortLength(expression.column().name.bytes)
                            + expression.operator.serializedSize();

                switch (expression.kind())
                {
                    case SIMPLE:
                        size += ByteBufferUtil.serializedSizeWithShortLength(((SimpleExpression)expression).value);
                        break;
                    case MAP_EQUALITY:
                        MapEqualityExpression mexpr = (MapEqualityExpression)expression;
                        size += ByteBufferUtil.serializedSizeWithShortLength(mexpr.key)
                              + ByteBufferUtil.serializedSizeWithShortLength(mexpr.value);
                        break;
                    case CUSTOM:
                        size += IndexMetadata.serializer.serializedSize(((CustomExpression)expression).targetIndex, version)
                               + ByteBufferUtil.serializedSizeWithShortLength(expression.value);
                        break;
                    case USER:
                        size += UserExpression.serializedSize((UserExpression)expression, version);
                        break;
                }
                return size;
            }
        }
    }

    /**
     * An expression of the form 'column' 'op' 'value'.
     */
    public static class SimpleExpression extends Expression
    {
        SimpleExpression(ColumnMetadata column, Operator operator, ByteBuffer value)
        {
            super(column, operator, value);
        }

        public boolean isSatisfiedBy(TableMetadata metadata, DecoratedKey partitionKey, Row row, int nowInSec)
        {
            // We support null conditions for LWT (in ColumnCondition) but not for RowFilter.
            // TODO: we should try to merge both code someday.
            assert value != null;

            switch (operator)
            {
                case EQ:
                case IN:
                case LT:
                case LTE:
                case GTE:
                case GT:
                    {
                        assert !column.isComplex() : "Only CONTAINS and CONTAINS_KEY are supported for collection types";

                        // In order to support operators on Counter types, their value has to be extracted from internal
                        // representation. See CASSANDRA-11629
                        if (column.type.isCounter())
                        {
                            ByteBuffer foundValue = getValue(metadata, partitionKey, row, nowInSec);
                            if (foundValue == null)
                                return false;

                            ByteBuffer counterValue = LongType.instance.decompose(CounterContext.instance().total(foundValue, ByteBufferAccessor.instance));
                            return operator.isSatisfiedBy(LongType.instance, counterValue, value);
                        }
                        else
                        {
                            // Note that CQL expression are always of the form 'x < 4', i.e. the tested value is on the left.
                            ByteBuffer foundValue = getValue(metadata, partitionKey, row, nowInSec);
                            return foundValue != null && operator.isSatisfiedBy(column.type, foundValue, value);
                        }
                    }
                case NEQ:
                case LIKE_PREFIX:
                case LIKE_SUFFIX:
                case LIKE_CONTAINS:
                case LIKE_MATCHES:
                case ANN:
                    {
<<<<<<< HEAD
                        assert !column.isComplex() : "Only CONTAINS and CONTAINS_KEY are supported for collection types";
                        ByteBuffer foundValue = getValue(metadata, partitionKey, row);
=======
                        assert !column.isComplex() : "Only CONTAINS and CONTAINS_KEY are supported for 'complex' types";
                        ByteBuffer foundValue = getValue(metadata, partitionKey, row, nowInSec);
>>>>>>> 4da92af5
                        // Note that CQL expression are always of the form 'x < 4', i.e. the tested value is on the left.
                        return foundValue != null && operator.isSatisfiedBy(column.type, foundValue, value);
                    }
                case CONTAINS:
                    assert column.type.isCollection();
                    CollectionType<?> type = (CollectionType<?>)column.type;
                    if (column.isComplex())
                    {
                        ComplexColumnData complexData = row.getComplexColumnData(column);
                        if (complexData != null)
                        {
                            for (Cell<?> cell : complexData)
                            {
                                if (type.kind == CollectionType.Kind.SET)
                                {
                                    if (type.nameComparator().compare(cell.path().get(0), value) == 0)
                                        return true;
                                }
                                else
                                {
                                    if (type.valueComparator().compare(cell.buffer(), value) == 0)
                                        return true;
                                }
                            }
                        }
                        return false;
                    }
                    else
                    {
                        ByteBuffer foundValue = getValue(metadata, partitionKey, row, nowInSec);
                        if (foundValue == null)
                            return false;

                        switch (type.kind)
                        {
                            case LIST:
                                ListType<?> listType = (ListType<?>)type;
                                return listType.compose(foundValue).contains(listType.getElementsType().compose(value));
                            case SET:
                                SetType<?> setType = (SetType<?>)type;
                                return setType.compose(foundValue).contains(setType.getElementsType().compose(value));
                            case MAP:
                                MapType<?,?> mapType = (MapType<?, ?>)type;
                                return mapType.compose(foundValue).containsValue(mapType.getValuesType().compose(value));
                        }
                        throw new AssertionError();
                    }
                case CONTAINS_KEY:
                    assert column.type.isCollection() && column.type instanceof MapType;
                    MapType<?, ?> mapType = (MapType<?, ?>)column.type;
                    if (column.isComplex())
                    {
                         return row.getCell(column, CellPath.create(value)) != null;
                    }
                    else
                    {
                        ByteBuffer foundValue = getValue(metadata, partitionKey, row, nowInSec);
                        return foundValue != null && mapType.getSerializer().getSerializedValue(foundValue, value, mapType.getKeysType()) != null;
                    }
            }
            throw new AssertionError();
        }

        @Override
        protected String toString(boolean cql)
        {
            AbstractType<?> type = column.type;
            switch (operator)
            {
                case CONTAINS:
                    assert type instanceof CollectionType;
                    CollectionType<?> ct = (CollectionType<?>)type;
                    type = ct.kind == CollectionType.Kind.SET ? ct.nameComparator() : ct.valueComparator();
                    break;
                case CONTAINS_KEY:
                    assert type instanceof MapType;
                    type = ((MapType<?, ?>)type).nameComparator();
                    break;
                case IN:
                    type = ListType.getInstance(type, false);
                    break;
                default:
                    break;
            }
            return cql
                 ? String.format("%s %s %s", column.name.toCQLString(), operator, type.toCQLString(value) )
                 : String.format("%s %s %s", column.name.toString(), operator, type.getString(value));
        }

        @Override
        protected Kind kind()
        {
            return Kind.SIMPLE;
        }
    }

    /**
     * An expression of the form 'column' ['key'] = 'value' (which is only
     * supported when 'column' is a map).
     */
    private static class MapEqualityExpression extends Expression
    {
        private final ByteBuffer key;

        public MapEqualityExpression(ColumnMetadata column, ByteBuffer key, Operator operator, ByteBuffer value)
        {
            super(column, operator, value);
            assert column.type instanceof MapType && operator == Operator.EQ;
            this.key = key;
        }

        @Override
        public void validate() throws InvalidRequestException
        {
            checkNotNull(key, "Unsupported null map key for column %s", column.name);
            checkBindValueSet(key, "Unsupported unset map key for column %s", column.name);
            checkNotNull(value, "Unsupported null map value for column %s", column.name);
            checkBindValueSet(value, "Unsupported unset map value for column %s", column.name);
        }

        @Override
        public ByteBuffer getIndexValue()
        {
            return CompositeType.build(ByteBufferAccessor.instance, key, value);
        }

        @Override
        public boolean isSatisfiedBy(TableMetadata metadata, DecoratedKey partitionKey, Row row, int nowInSec)
        {
            assert key != null;
            // We support null conditions for LWT (in ColumnCondition) but not for RowFilter.
            // TODO: we should try to merge both code someday.
            assert value != null;

            if (row.isStatic() != column.isStatic())
                return true;

            MapType<?, ?> mt = (MapType<?, ?>)column.type;
            if (column.isComplex())
            {
                Cell<?> cell = row.getCell(column, CellPath.create(key));
                return cell != null && mt.valueComparator().compare(cell.buffer(), value) == 0;
            }
            else
            {
                ByteBuffer serializedMap = getValue(metadata, partitionKey, row, nowInSec);
                if (serializedMap == null)
                    return false;

                ByteBuffer foundValue = mt.getSerializer().getSerializedValue(serializedMap, key, mt.getKeysType());
                return foundValue != null && mt.valueComparator().compare(foundValue, value) == 0;
            }
        }

        @Override
        protected String toString(boolean cql)
        {
            MapType<?, ?> mt = (MapType<?, ?>) column.type;
            AbstractType<?> nt = mt.nameComparator();
            AbstractType<?> vt = mt.valueComparator();
            return cql
                 ? String.format("%s[%s] = %s", column.name.toCQLString(), nt.toCQLString(key), vt.toCQLString(value))
                 : String.format("%s[%s] = %s", column.name.toString(), nt.getString(key), vt.getString(value));
        }

        @Override
        public boolean equals(Object o)
        {
            if (this == o)
                return true;

            if (!(o instanceof MapEqualityExpression))
                return false;

            MapEqualityExpression that = (MapEqualityExpression)o;

            return Objects.equal(this.column.name, that.column.name)
                && Objects.equal(this.operator, that.operator)
                && Objects.equal(this.key, that.key)
                && Objects.equal(this.value, that.value);
        }

        @Override
        public int hashCode()
        {
            return Objects.hashCode(column.name, operator, key, value);
        }

        @Override
        protected Kind kind()
        {
            return Kind.MAP_EQUALITY;
        }
    }

    /**
     * A custom index expression for use with 2i implementations which support custom syntax and which are not
     * necessarily linked to a single column in the base table.
     */
    public static final class CustomExpression extends Expression
    {
        private final IndexMetadata targetIndex;
        private final TableMetadata table;

        public CustomExpression(TableMetadata table, IndexMetadata targetIndex, ByteBuffer value)
        {
            // The operator is not relevant, but Expression requires it so for now we just hardcode EQ
            super(makeDefinition(table, targetIndex), Operator.EQ, value);
            this.targetIndex = targetIndex;
            this.table = table;
        }

        private static ColumnMetadata makeDefinition(TableMetadata table, IndexMetadata index)
        {
            // Similarly to how we handle non-defined columns in thift, we create a fake column definition to
            // represent the target index. This is definitely something that can be improved though.
            return ColumnMetadata.regularColumn(table, ByteBuffer.wrap(index.name.getBytes()), BytesType.instance);
        }

        public IndexMetadata getTargetIndex()
        {
            return targetIndex;
        }

        public ByteBuffer getValue()
        {
            return value;
        }

        @Override
        protected String toString(boolean cql)
        {
            return String.format("expr(%s, %s)",
                                 cql ? ColumnIdentifier.maybeQuote(targetIndex.name) : targetIndex.name,
                                 Keyspace.openAndGetStore(table)
                                         .indexManager
                                         .getIndex(targetIndex)
                                         .customExpressionValueType());
        }

        protected Kind kind()
        {
            return Kind.CUSTOM;
        }

        // Filtering by custom expressions isn't supported yet, so just accept any row
        @Override
        public boolean isSatisfiedBy(TableMetadata metadata, DecoratedKey partitionKey, Row row, int nowInSec)
        {
            return true;
        }
    }

    /**
     * A user defined filtering expression. These may be added to RowFilter programmatically by a
     * QueryHandler implementation. No concrete implementations are provided and adding custom impls
     * to the classpath is a task for operators (needless to say, this is something of a power
     * user feature). Care must also be taken to register implementations, via the static register
     * method during system startup. An implementation and its corresponding Deserializer must be
     * registered before sending or receiving any messages containing expressions of that type.
     * Use of custom filtering expressions in a mixed version cluster should be handled with caution
     * as the order in which types are registered is significant: if continuity of use during upgrades
     * is important, new types should registered last and obsoleted types should still be registered (
     * or dummy implementations registered in their place) to preserve consistent identifiers across
     * the cluster).
     *
     * During serialization, the identifier for the Deserializer implementation is prepended to the
     * implementation specific payload. To deserialize, the identifier is read first to obtain the
     * Deserializer, which then provides the concrete expression instance.
     */
    public static abstract class UserExpression extends Expression
    {
        private static final DeserializerRegistry deserializers = new DeserializerRegistry();
        private static final class DeserializerRegistry
        {
            private final AtomicInteger counter = new AtomicInteger(0);
            private final ConcurrentMap<Integer, Deserializer> deserializers = new ConcurrentHashMap<>();
            private final ConcurrentMap<Class<? extends UserExpression>, Integer> registeredClasses = new ConcurrentHashMap<>();

            public void registerUserExpressionClass(Class<? extends UserExpression> expressionClass,
                                                    UserExpression.Deserializer deserializer)
            {
                int id = registeredClasses.computeIfAbsent(expressionClass, (cls) -> counter.getAndIncrement());
                deserializers.put(id, deserializer);

                logger.debug("Registered user defined expression type {} and serializer {} with identifier {}",
                             expressionClass.getName(), deserializer.getClass().getName(), id);
            }

            public Integer getId(UserExpression expression)
            {
                return registeredClasses.get(expression.getClass());
            }

            public Deserializer getDeserializer(int id)
            {
                return deserializers.get(id);
            }
        }

        protected static abstract class Deserializer
        {
            protected abstract UserExpression deserialize(DataInputPlus in,
                                                          int version,
                                                          TableMetadata metadata) throws IOException;
        }

        public static void register(Class<? extends UserExpression> expressionClass, Deserializer deserializer)
        {
            deserializers.registerUserExpressionClass(expressionClass, deserializer);
        }

        private static UserExpression deserialize(DataInputPlus in, int version, TableMetadata metadata) throws IOException
        {
            int id = in.readInt();
            Deserializer deserializer = deserializers.getDeserializer(id);
            assert deserializer != null : "No user defined expression type registered with id " + id;
            return deserializer.deserialize(in, version, metadata);
        }

        private static void serialize(UserExpression expression, DataOutputPlus out, int version) throws IOException
        {
            Integer id = deserializers.getId(expression);
            assert id != null : "User defined expression type " + expression.getClass().getName() + " is not registered";
            out.writeInt(id);
            expression.serialize(out, version);
        }

        private static long serializedSize(UserExpression expression, int version)
        {   // 4 bytes for the expression type id
            return 4 + expression.serializedSize(version);
        }

        protected UserExpression(ColumnMetadata column, Operator operator, ByteBuffer value)
        {
            super(column, operator, value);
        }

        protected Kind kind()
        {
            return Kind.USER;
        }

        protected abstract void serialize(DataOutputPlus out, int version) throws IOException;
        protected abstract long serializedSize(int version);
    }

    public static class Serializer
    {
        public void serialize(RowFilter filter, DataOutputPlus out, int version) throws IOException
        {
            out.writeBoolean(false); // Old "is for thrift" boolean
            out.writeUnsignedVInt32(filter.expressions.size());
            for (Expression expr : filter.expressions)
                Expression.serializer.serialize(expr, out, version);

        }

        public RowFilter deserialize(DataInputPlus in, int version, TableMetadata metadata, boolean needsReconciliation) throws IOException
        {
            in.readBoolean(); // Unused
            int size = in.readUnsignedVInt32();
            List<Expression> expressions = new ArrayList<>(size);
            for (int i = 0; i < size; i++)
                expressions.add(Expression.serializer.deserialize(in, version, metadata));

            return new RowFilter(expressions, needsReconciliation);
        }

        public long serializedSize(RowFilter filter, int version)
        {
            long size = 1 // unused boolean
                      + TypeSizes.sizeofUnsignedVInt(filter.expressions.size());
            for (Expression expr : filter.expressions)
                size += Expression.serializer.serializedSize(expr, version);
            return size;
        }
    }
}<|MERGE_RESOLUTION|>--- conflicted
+++ resolved
@@ -225,7 +225,7 @@
 
                 // Short-circuit all partitions that won't match based on static and partition keys
                 for (Expression e : partitionLevelExpressions)
-                    if (!e.isSatisfiedBy(metadata, partition.partitionKey(), partition.staticRow()))
+                    if (!e.isSatisfiedBy(metadata, partition.partitionKey(), partition.staticRow(), nowInSec))
                     {
                         partition.close();
                         return null;
@@ -252,7 +252,7 @@
                     return null;
 
                 for (Expression e : rowLevelExpressions)
-                    if (!e.isSatisfiedBy(metadata, pk, purged))
+                    if (!e.isSatisfiedBy(metadata, pk, purged, nowInSec))
                         return null;
 
                 return row;
@@ -432,82 +432,6 @@
         return sb.toString();
     }
 
-<<<<<<< HEAD
-=======
-    private static class CQLFilter extends RowFilter
-    {
-        private CQLFilter(List<Expression> expressions)
-        {
-            super(expressions);
-        }
-
-        protected Transformation<BaseRowIterator<?>> filter(TableMetadata metadata, int nowInSec)
-        {
-            List<Expression> partitionLevelExpressions = new ArrayList<>();
-            List<Expression> rowLevelExpressions = new ArrayList<>();
-            for (Expression e: expressions)
-            {
-                if (e.column.isStatic() || e.column.isPartitionKey())
-                    partitionLevelExpressions.add(e);
-                else
-                    rowLevelExpressions.add(e);
-            }
-
-            long numberOfRegularColumnExpressions = rowLevelExpressions.size();
-            final boolean filterNonStaticColumns = numberOfRegularColumnExpressions > 0;
-
-            return new Transformation<BaseRowIterator<?>>()
-            {
-                DecoratedKey pk;
-
-                @SuppressWarnings("resource")
-                protected BaseRowIterator<?> applyToPartition(BaseRowIterator<?> partition)
-                {
-                    pk = partition.partitionKey();
-
-                    // Short-circuit all partitions that won't match based on static and partition keys
-                    for (Expression e : partitionLevelExpressions)
-                        if (!e.isSatisfiedBy(metadata, partition.partitionKey(), partition.staticRow(), nowInSec))
-                        {
-                            partition.close();
-                            return null;
-                        }
-
-                    BaseRowIterator<?> iterator = partition instanceof UnfilteredRowIterator
-                                                  ? Transformation.apply((UnfilteredRowIterator) partition, this)
-                                                  : Transformation.apply((RowIterator) partition, this);
-
-                    if (filterNonStaticColumns && !iterator.hasNext())
-                    {
-                        iterator.close();
-                        return null;
-                    }
-
-                    return iterator;
-                }
-
-                public Row applyToRow(Row row)
-                {
-                    Row purged = row.purge(DeletionPurger.PURGE_ALL, nowInSec, metadata.enforceStrictLiveness());
-                    if (purged == null)
-                        return null;
-
-                    for (Expression e : rowLevelExpressions)
-                        if (!e.isSatisfiedBy(metadata, pk, purged, nowInSec))
-                            return null;
-
-                    return row;
-                }
-            };
-        }
-
-        protected RowFilter withNewExpressions(List<Expression> expressions)
-        {
-            return new CQLFilter(expressions);
-        }
-    }
-
->>>>>>> 4da92af5
     public static abstract class Expression
     {
         private static final Serializer serializer = new Serializer();
@@ -605,9 +529,9 @@
          * (i.e. it should come from a RowIterator).
          * @return whether the row is satisfied by this expression.
          */
-        public abstract boolean isSatisfiedBy(TableMetadata metadata, DecoratedKey partitionKey, Row row, int nowInSec);
-
-        protected ByteBuffer getValue(TableMetadata metadata, DecoratedKey partitionKey, Row row, int nowInSec)
+        public abstract boolean isSatisfiedBy(TableMetadata metadata, DecoratedKey partitionKey, Row row, long nowInSec);
+
+        protected ByteBuffer getValue(TableMetadata metadata, DecoratedKey partitionKey, Row row, long nowInSec)
         {
             switch (column.kind)
             {
@@ -780,7 +704,7 @@
             super(column, operator, value);
         }
 
-        public boolean isSatisfiedBy(TableMetadata metadata, DecoratedKey partitionKey, Row row, int nowInSec)
+        public boolean isSatisfiedBy(TableMetadata metadata, DecoratedKey partitionKey, Row row, long nowInSec)
         {
             // We support null conditions for LWT (in ColumnCondition) but not for RowFilter.
             // TODO: we should try to merge both code someday.
@@ -822,13 +746,8 @@
                 case LIKE_MATCHES:
                 case ANN:
                     {
-<<<<<<< HEAD
                         assert !column.isComplex() : "Only CONTAINS and CONTAINS_KEY are supported for collection types";
-                        ByteBuffer foundValue = getValue(metadata, partitionKey, row);
-=======
-                        assert !column.isComplex() : "Only CONTAINS and CONTAINS_KEY are supported for 'complex' types";
                         ByteBuffer foundValue = getValue(metadata, partitionKey, row, nowInSec);
->>>>>>> 4da92af5
                         // Note that CQL expression are always of the form 'x < 4', i.e. the tested value is on the left.
                         return foundValue != null && operator.isSatisfiedBy(column.type, foundValue, value);
                     }
@@ -956,7 +875,7 @@
         }
 
         @Override
-        public boolean isSatisfiedBy(TableMetadata metadata, DecoratedKey partitionKey, Row row, int nowInSec)
+        public boolean isSatisfiedBy(TableMetadata metadata, DecoratedKey partitionKey, Row row, long nowInSec)
         {
             assert key != null;
             // We support null conditions for LWT (in ColumnCondition) but not for RowFilter.
@@ -1076,7 +995,7 @@
 
         // Filtering by custom expressions isn't supported yet, so just accept any row
         @Override
-        public boolean isSatisfiedBy(TableMetadata metadata, DecoratedKey partitionKey, Row row, int nowInSec)
+        public boolean isSatisfiedBy(TableMetadata metadata, DecoratedKey partitionKey, Row row, long nowInSec)
         {
             return true;
         }
