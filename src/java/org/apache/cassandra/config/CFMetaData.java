--- conflicted
+++ resolved
@@ -50,11 +50,8 @@
     public final static double DEFAULT_ROW_CACHE_SIZE = 0.0;
     public final static double DEFAULT_KEY_CACHE_SIZE = 200000;
     public final static double DEFAULT_READ_REPAIR_CHANCE = 1.0;
-<<<<<<< HEAD
     public final static boolean DEFAULT_REPLICATE_ON_WRITE = false;
-=======
     public final static int DEFAULT_SYSTEM_MEMTABLE_THROUGHPUT_IN_MB = 8;
->>>>>>> 2dbe3501
     public final static int DEFAULT_ROW_CACHE_SAVE_PERIOD_IN_SECONDS = 0;
     public final static int DEFAULT_KEY_CACHE_SAVE_PERIOD_IN_SECONDS = 4 * 3600;
     public final static int DEFAULT_GC_GRACE_SECONDS = 864000;
