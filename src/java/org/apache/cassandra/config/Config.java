--- conflicted
+++ resolved
@@ -409,16 +409,11 @@
 
     public InternodeCompression internode_compression = InternodeCompression.none;
 
-<<<<<<< HEAD
     @Replaces(oldName = "hinted_handoff_throttle_in_kb", converter = Converters.KIBIBYTES_DATASTORAGE, deprecated = true)
     public DataStorageSpec.IntKibibytesBound hinted_handoff_throttle = new DataStorageSpec.IntKibibytesBound("1024KiB");
     @Replaces(oldName = "batchlog_replay_throttle_in_kb", converter = Converters.KIBIBYTES_DATASTORAGE, deprecated = true)
     public DataStorageSpec.IntKibibytesBound batchlog_replay_throttle = new DataStorageSpec.IntKibibytesBound("1024KiB");
-=======
-    public int hinted_handoff_throttle_in_kb = 1024;
-    public int batchlog_replay_throttle_in_kb = 1024;
     public BatchlogEndpointStrategy batchlog_endpoint_strategy = BatchlogEndpointStrategy.random_remote;
->>>>>>> b8c54362
     public int max_hints_delivery_threads = 2;
     @Replaces(oldName = "hints_flush_period_in_ms", converter = Converters.MILLIS_DURATION_INT, deprecated = true)
     public DurationSpec.IntMillisecondsBound hints_flush_period = new DurationSpec.IntMillisecondsBound("10s");
@@ -1150,9 +1145,6 @@
         exception
     }
 
-<<<<<<< HEAD
-    private static final Set<String> SENSITIVE_KEYS = new HashSet<String>() {{
-=======
     public enum BatchlogEndpointStrategy
     {
         /**
@@ -1215,8 +1207,7 @@
         }
     }
 
-    private static final List<String> SENSITIVE_KEYS = new ArrayList<String>() {{
->>>>>>> b8c54362
+    private static final Set<String> SENSITIVE_KEYS = new HashSet<String>() {{
         add("client_encryption_options");
         add("server_encryption_options");
     }};
