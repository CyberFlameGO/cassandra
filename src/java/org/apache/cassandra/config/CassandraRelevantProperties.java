/*
 * Licensed to the Apache Software Foundation (ASF) under one
 * or more contributor license agreements.  See the NOTICE file
 * distributed with this work for additional information
 * regarding copyright ownership.  The ASF licenses this file
 * to you under the Apache License, Version 2.0 (the
 * "License"); you may not use this file except in compliance
 * with the License.  You may obtain a copy of the License at
 *
 *     http://www.apache.org/licenses/LICENSE-2.0
 *
 * Unless required by applicable law or agreed to in writing, software
 * distributed under the License is distributed on an "AS IS" BASIS,
 * WITHOUT WARRANTIES OR CONDITIONS OF ANY KIND, either express or implied.
 * See the License for the specific language governing permissions and
 * limitations under the License.
 */

package org.apache.cassandra.config;

import java.util.concurrent.TimeUnit;

import org.apache.cassandra.exceptions.ConfigurationException;
import org.apache.cassandra.service.FileSystemOwnershipCheck;

/** A class that extracts system properties for the cassandra node it runs within. */
public enum CassandraRelevantProperties
{
    //base JVM properties
    JAVA_HOME("java.home"),
    CASSANDRA_PID_FILE ("cassandra-pidfile"),

    /**
     * Indicates the temporary directory used by the Java Virtual Machine (JVM)
     * to create and store temporary files.
     */
    JAVA_IO_TMPDIR ("java.io.tmpdir"),

    /**
     * Path from which to load native libraries.
     * Default is absolute path to lib directory.
     */
    JAVA_LIBRARY_PATH ("java.library.path"),

    JAVA_SECURITY_EGD ("java.security.egd"),

    /** Java Runtime Environment version */
    JAVA_VERSION ("java.version"),

    /** Java Virtual Machine implementation name */
    JAVA_VM_NAME ("java.vm.name"),

    /** Line separator ("\n" on UNIX). */
    LINE_SEPARATOR ("line.separator"),

    /** Java class path. */
    JAVA_CLASS_PATH ("java.class.path"),

    /** Operating system architecture. */
    OS_ARCH ("os.arch"),

    /** Operating system name. */
    OS_NAME ("os.name"),

    /** User's home directory. */
    USER_HOME ("user.home"),

    /** Platform word size sun.arch.data.model. Examples: "32", "64", "unknown"*/
    SUN_ARCH_DATA_MODEL ("sun.arch.data.model"),

    //JMX properties
    /**
     * The value of this property represents the host name string
     * that should be associated with remote stubs for locally created remote objects,
     * in order to allow clients to invoke methods on the remote object.
     */
    JAVA_RMI_SERVER_HOSTNAME ("java.rmi.server.hostname"),

    /**
     * If this value is true, object identifiers for remote objects exported by this VM will be generated by using
     * a cryptographically secure random number generator. The default value is false.
     */
    JAVA_RMI_SERVER_RANDOM_ID ("java.rmi.server.randomIDs"),

    /**
     * This property indicates whether password authentication for remote monitoring is
     * enabled. By default it is disabled - com.sun.management.jmxremote.authenticate
     */
    COM_SUN_MANAGEMENT_JMXREMOTE_AUTHENTICATE ("com.sun.management.jmxremote.authenticate"),

    /**
     * The port number to which the RMI connector will be bound - com.sun.management.jmxremote.rmi.port.
     * An Integer object that represents the value of the second argument is returned
     * if there is no port specified, if the port does not have the correct numeric format,
     * or if the specified name is empty or null.
     */
    COM_SUN_MANAGEMENT_JMXREMOTE_RMI_PORT ("com.sun.management.jmxremote.rmi.port", "0"),

    /** Cassandra jmx remote and local port */
    CASSANDRA_JMX_REMOTE_PORT("cassandra.jmx.remote.port"),
    CASSANDRA_JMX_LOCAL_PORT("cassandra.jmx.local.port"),

    /** This property  indicates whether SSL is enabled for monitoring remotely. Default is set to false. */
    COM_SUN_MANAGEMENT_JMXREMOTE_SSL ("com.sun.management.jmxremote.ssl"),

    /**
     * This property indicates whether SSL client authentication is enabled - com.sun.management.jmxremote.ssl.need.client.auth.
     * Default is set to false.
     */
    COM_SUN_MANAGEMENT_JMXREMOTE_SSL_NEED_CLIENT_AUTH ("com.sun.management.jmxremote.ssl.need.client.auth"),

    /**
     * This property indicates the location for the access file. If com.sun.management.jmxremote.authenticate is false,
     * then this property and the password and access files, are ignored. Otherwise, the access file must exist and
     * be in the valid format. If the access file is empty or nonexistent, then no access is allowed.
     */
    COM_SUN_MANAGEMENT_JMXREMOTE_ACCESS_FILE ("com.sun.management.jmxremote.access.file"),

    /** This property indicates the path to the password file - com.sun.management.jmxremote.password.file */
    COM_SUN_MANAGEMENT_JMXREMOTE_PASSWORD_FILE ("com.sun.management.jmxremote.password.file"),

    /** Port number to enable JMX RMI connections - com.sun.management.jmxremote.port */
    COM_SUN_MANAGEMENT_JMXREMOTE_PORT ("com.sun.management.jmxremote.port"),

    /**
     * A comma-delimited list of SSL/TLS protocol versions to enable.
     * Used in conjunction with com.sun.management.jmxremote.ssl - com.sun.management.jmxremote.ssl.enabled.protocols
     */
    COM_SUN_MANAGEMENT_JMXREMOTE_SSL_ENABLED_PROTOCOLS ("com.sun.management.jmxremote.ssl.enabled.protocols"),

    /**
     * A comma-delimited list of SSL/TLS cipher suites to enable.
     * Used in conjunction with com.sun.management.jmxremote.ssl - com.sun.management.jmxremote.ssl.enabled.cipher.suites
     */
    COM_SUN_MANAGEMENT_JMXREMOTE_SSL_ENABLED_CIPHER_SUITES ("com.sun.management.jmxremote.ssl.enabled.cipher.suites"),

    /** mx4jaddress */
    MX4JADDRESS ("mx4jaddress"),

    /** mx4jport */
    MX4JPORT ("mx4jport"),

    RING_DELAY("cassandra.ring_delay_ms"),

    /**
     * When bootstraping we wait for all schema versions found in gossip to be seen, and if not seen in time we fail
     * the bootstrap; this property will avoid failing and allow bootstrap to continue if set to true.
     */
    BOOTSTRAP_SKIP_SCHEMA_CHECK("cassandra.skip_schema_check"),

    /**
     * When bootstraping how long to wait for schema versions to be seen.
     */
    BOOTSTRAP_SCHEMA_DELAY_MS("cassandra.schema_delay_ms"),

    /**
     * When draining, how long to wait for mutating executors to shutdown.
     */
    DRAIN_EXECUTOR_TIMEOUT_MS("cassandra.drain_executor_timeout_ms", String.valueOf(TimeUnit.MINUTES.toMillis(5))),

    /**
     * Gossip quarantine delay is used while evaluating membership changes and should only be changed with extreme care.
     */
    GOSSIPER_QUARANTINE_DELAY("cassandra.gossip_quarantine_delay_ms"),

    GOSSIPER_SKIP_WAITING_TO_SETTLE("cassandra.skip_wait_for_gossip_to_settle", "-1"),

    IGNORED_SCHEMA_CHECK_VERSIONS("cassandra.skip_schema_check_for_versions"),

    IGNORED_SCHEMA_CHECK_ENDPOINTS("cassandra.skip_schema_check_for_endpoints"),

    SHUTDOWN_ANNOUNCE_DELAY_IN_MS("cassandra.shutdown_announce_in_ms", "2000"),

    /**
     * When doing a host replacement its possible that the gossip state is "empty" meaning that the endpoint is known
     * but the current state isn't known.  If the host replacement is needed to repair this state, this property must
     * be true.
     */
    REPLACEMENT_ALLOW_EMPTY("cassandra.allow_empty_replace_address", "true"),

    /**
     * Directory where Cassandra puts its logs, defaults to "." which is current directory.
     */
    LOG_DIR("cassandra.logdir", "."),

    /**
     * Directory where Cassandra persists logs from audit logging. If this property is not set, the audit log framework
     * will set it automatically to {@link CassandraRelevantProperties#LOG_DIR} + "/audit".
     */
    LOG_DIR_AUDIT("cassandra.logdir.audit"),

    CONSISTENT_DIRECTORY_LISTINGS("cassandra.consistent_directory_listings", "false"),
    CLOCK_GLOBAL("cassandra.clock", null),
    CLOCK_MONOTONIC_APPROX("cassandra.monotonic_clock.approx", null),
    CLOCK_MONOTONIC_PRECISE("cassandra.monotonic_clock.precise", null),

    /*
     * Whether {@link org.apache.cassandra.db.ConsistencyLevel#NODE_LOCAL} should be allowed.
     */
    ENABLE_NODELOCAL_QUERIES("cassandra.enable_nodelocal_queries", "false"),

    //cassandra properties (without the "cassandra." prefix)

    /**
     * The cassandra-foreground option will tell CassandraDaemon whether
     * to close stdout/stderr, but it's up to us not to background.
     * yes/null
     */
    CASSANDRA_FOREGROUND ("cassandra-foreground"),

    DEFAULT_PROVIDE_OVERLAPPING_TOMBSTONES ("default.provide.overlapping.tombstones"),
    ORG_APACHE_CASSANDRA_DISABLE_MBEAN_REGISTRATION ("org.apache.cassandra.disable_mbean_registration"),

    /** This property indicates whether disable_mbean_registration is true */
    IS_DISABLED_MBEAN_REGISTRATION("org.apache.cassandra.disable_mbean_registration"),

    /** snapshots ttl cleanup period in seconds */
    SNAPSHOT_CLEANUP_PERIOD_SECONDS("cassandra.snapshot.ttl_cleanup_period_seconds", "60"),

    /** snapshots ttl cleanup initial delay in seconds */
    SNAPSHOT_CLEANUP_INITIAL_DELAY_SECONDS("cassandra.snapshot.ttl_cleanup_initial_delay_seconds", "5"),

    /** minimum allowed TTL for snapshots */
    SNAPSHOT_MIN_ALLOWED_TTL_SECONDS("cassandra.snapshot.min_allowed_ttl_seconds", "60"),

    /** what class to use for mbean registeration */
    MBEAN_REGISTRATION_CLASS("org.apache.cassandra.mbean_registration_class"),

    BATCH_COMMIT_LOG_SYNC_INTERVAL("cassandra.batch_commitlog_sync_interval_millis", "1000"),

    SYSTEM_AUTH_DEFAULT_RF("cassandra.system_auth.default_rf", "1"),
    SYSTEM_TRACES_DEFAULT_RF("cassandra.system_traces.default_rf", "2"),
    SYSTEM_DISTRIBUTED_DEFAULT_RF("cassandra.system_distributed.default_rf", "3"),

    MEMTABLE_OVERHEAD_SIZE("cassandra.memtable.row_overhead_size", "-1"),
    MEMTABLE_OVERHEAD_COMPUTE_STEPS("cassandra.memtable_row_overhead_computation_step", "100000"),
    MIGRATION_DELAY("cassandra.migration_delay_ms", "60000"),
    /** Defines how often schema definitions are pulled from the other nodes */
    SCHEMA_PULL_INTERVAL_MS("cassandra.schema_pull_interval_ms", "60000"),
<<<<<<< HEAD

    PAXOS_REPAIR_RETRY_TIMEOUT_IN_MS("cassandra.paxos_repair_retry_timeout_millis", "60000"),

    /** If we should allow having duplicate keys in the config file, default to true for legacy reasons */
    ALLOW_DUPLICATE_CONFIG_KEYS("cassandra.allow_duplicate_config_keys", "true"),
    /** If we should allow having both new (post CASSANDRA-15234) and old config keys for the same config item in the yaml */
    ALLOW_NEW_OLD_CONFIG_KEYS("cassandra.allow_new_old_config_keys", "false"),

    // startup checks properties
    LIBJEMALLOC("cassandra.libjemalloc"),
    @Deprecated // should be removed in favor of enable flag of relevant startup check (checkDatacenter)
    IGNORE_DC("cassandra.ignore_dc"),
    @Deprecated // should be removed in favor of enable flag of relevant startup check (checkRack)
    IGNORE_RACK("cassandra.ignore_rack"),
    @Deprecated // should be removed in favor of enable flag of relevant startup check (FileSystemOwnershipCheck)
    FILE_SYSTEM_CHECK_ENABLE("cassandra.enable_fs_ownership_check"),
    @Deprecated // should be removed in favor of flags in relevant startup check (FileSystemOwnershipCheck)
    FILE_SYSTEM_CHECK_OWNERSHIP_FILENAME("cassandra.fs_ownership_filename", FileSystemOwnershipCheck.DEFAULT_FS_OWNERSHIP_FILENAME),
    @Deprecated // should be removed in favor of flags in relevant startup check (FileSystemOwnershipCheck)
    FILE_SYSTEM_CHECK_OWNERSHIP_TOKEN(FileSystemOwnershipCheck.FILE_SYSTEM_CHECK_OWNERSHIP_TOKEN),
    // default heartbeating period is 1 minute
    CHECK_DATA_RESURRECTION_HEARTBEAT_PERIOD("check_data_resurrection_heartbeat_period_milli", "60000"),

    // defaults to false for 4.1 but plan to switch to true in a later release
    // the thinking is that environments may not work right off the bat so safer to add this feature disabled by default
    CONFIG_ALLOW_SYSTEM_PROPERTIES("cassandra.config.allow_system_properties", "false"),

    // properties for debugging simulator ASM output
    TEST_SIMULATOR_PRINT_ASM("cassandra.test.simulator.print_asm", "none"),
    TEST_SIMULATOR_PRINT_ASM_TYPES("cassandra.test.simulator.print_asm_types", ""),
    TEST_SIMULATOR_LIVENESS_CHECK("cassandra.test.simulator.livenesscheck", "true"),
    TEST_SIMULATOR_DEBUG("cassandra.test.simulator.debug", "false"),
    TEST_SIMULATOR_DETERMINISM_CHECK("cassandra.test.simulator.determinismcheck", "none"),
    TEST_JVM_DTEST_DISABLE_SSL("cassandra.test.disable_ssl", "false"),

    // determinism properties for testing
    DETERMINISM_SSTABLE_COMPRESSION_DEFAULT("cassandra.sstable_compression_default", "true"),
    DETERMINISM_CONSISTENT_DIRECTORY_LISTINGS("cassandra.consistent_directory_listings", "false"),
    DETERMINISM_UNSAFE_UUID_NODE("cassandra.unsafe.deterministicuuidnode", "false"),
    FAILURE_LOGGING_INTERVAL_SECONDS("cassandra.request_failure_log_interval_seconds", "60"),

    // properties to disable certain behaviours for testing
    DISABLE_GOSSIP_ENDPOINT_REMOVAL("cassandra.gossip.disable_endpoint_removal"),
    IGNORE_MISSING_NATIVE_FILE_HINTS("cassandra.require_native_file_hints", "false"),
    DISABLE_SSTABLE_ACTIVITY_TRACKING("cassandra.sstable_activity_tracking", "true"),
    TEST_IGNORE_SIGAR("cassandra.test.ignore_sigar", "false"),
    PAXOS_EXECUTE_ON_SELF("cassandra.paxos.use_self_execution", "true"),

    /** property for the rate of the scheduled task that monitors disk usage */
    DISK_USAGE_MONITOR_INTERVAL_MS("cassandra.disk_usage.monitor_interval_ms", Long.toString(TimeUnit.SECONDS.toMillis(30))),

    /** property for the interval on which the repeated client warnings and diagnostic events about disk usage are ignored */
    DISK_USAGE_NOTIFY_INTERVAL_MS("cassandra.disk_usage.notify_interval_ms", Long.toString(TimeUnit.MINUTES.toMillis(30))),

    // for specific tests
    ORG_APACHE_CASSANDRA_CONF_CASSANDRA_RELEVANT_PROPERTIES_TEST("org.apache.cassandra.conf.CassandraRelevantPropertiesTest"),
    ORG_APACHE_CASSANDRA_DB_VIRTUAL_SYSTEM_PROPERTIES_TABLE_TEST("org.apache.cassandra.db.virtual.SystemPropertiesTableTest"),

    /** Used when running in Client mode and the system and schema keyspaces need to be initialized outside of their normal initialization path **/
    FORCE_LOAD_LOCAL_KEYSPACES("cassandra.schema.force_load_local_keyspaces"),
    ;


=======
    /**
     * Minimum delay after a failed pull request before it is reattempted. It prevents reattempting failed requests
     * immediately as it is high chance they will fail anyway. It is better to wait a bit instead of flooding logs
     * and wasting resources.
     */
    SCHEMA_PULL_BACKOFF_DELAY_MS("cassandra.schema_pull_backoff_delay_ms", "3000"),

    /** When enabled, recursive directory deletion will be executed using a unix command `rm -rf` instead of traversing
     * and removing individual files. This is now used only tests, but eventually we will make it true by default.*/
    USE_NIX_RECURSIVE_DELETE("cassandra.use_nix_recursive_delete"),

    /** If set, {@link org.apache.cassandra.net.MessagingService} is shutdown abrtuptly without waiting for anything.
     * This is an optimization used in unit tests becuase we never restart a node there. The only node is stopoped
     * when the JVM terminates. Therefore, we can use such optimization and not wait unnecessarily. */
    NON_GRACEFUL_SHUTDOWN("cassandra.test.messagingService.nonGracefulShutdown"),

    /** Flush changes of {@link org.apache.cassandra.schema.SchemaKeyspace} after each schema modification. In production,
     * we always do that. However, tests which do not restart nodes may disable this functionality in order to run
     * faster. Note that this is disabled for unit tests but if an individual test requires schema to be flushed, it
     * can be also done manually for that particular case: {@code flush(SchemaConstants.SCHEMA_KEYSPACE_NAME);}. */
    FLUSH_LOCAL_SCHEMA_CHANGES("cassandra.test.flush_local_schema_changes", "true"),

    ;
>>>>>>> 9bf128aa

    CassandraRelevantProperties(String key, String defaultVal)
    {
        this.key = key;
        this.defaultVal = defaultVal;
    }

    CassandraRelevantProperties(String key)
    {
        this.key = key;
        this.defaultVal = null;
    }

    private final String key;
    private final String defaultVal;

    public String getKey()
    {
        return key;
    }

    /**
     * Gets the value of the indicated system property.
     * @return system property value if it exists, defaultValue otherwise.
     */
    public String getString()
    {
        String value = System.getProperty(key);

        return value == null ? defaultVal : STRING_CONVERTER.convert(value);
    }

    /**
<<<<<<< HEAD
     * Returns default value.
     *
     * @return default value, if any, otherwise null.
     */
    public String getDefaultValue()
    {
        return defaultVal;
=======
     * Sets the property to its default value if a default value was specified. Remove the property otherwise.
     */
    public void reset()
    {
        if (defaultVal != null)
            System.setProperty(key, defaultVal);
        else
            System.getProperties().remove(key);
>>>>>>> 9bf128aa
    }

    /**
     * Gets the value of a system property as a String.
     * @return system property String value if it exists, overrideDefaultValue otherwise.
     */
    public String getString(String overrideDefaultValue)
    {
        String value = System.getProperty(key);
        if (value == null)
            return overrideDefaultValue;

        return STRING_CONVERTER.convert(value);
    }

    public <T> T convert(PropertyConverter<T> converter)
    {
        String value = System.getProperty(key);
        if (value == null)
            value = defaultVal;

        return converter.convert(value);
    }

    /**
     * Sets the value into system properties.
     * @param value to set
     */
    public void setString(String value)
    {
        System.setProperty(key, value);
    }

    /**
     * Gets the value of a system property as a boolean.
     * @return system property boolean value if it exists, false otherwise().
     */
    public boolean getBoolean()
    {
        String value = System.getProperty(key);

        return BOOLEAN_CONVERTER.convert(value == null ? defaultVal : value);
    }

    /**
     * Gets the value of a system property as a boolean.
     * @return system property boolean value if it exists, overrideDefaultValue otherwise.
     */
    public boolean getBoolean(boolean overrideDefaultValue)
    {
        String value = System.getProperty(key);
        if (value == null)
            return overrideDefaultValue;

        return BOOLEAN_CONVERTER.convert(value);
    }

    /**
     * Sets the value into system properties.
     * @param value to set
     */
    public void setBoolean(boolean value)
    {
        System.setProperty(key, Boolean.toString(value));
    }

    /**
     * Gets the value of a system property as a int.
     * @return system property int value if it exists, defaultValue otherwise.
     */
    public int getInt()
    {
        String value = System.getProperty(key);

        return INTEGER_CONVERTER.convert(value == null ? defaultVal : value);
    }

    /**
     * Gets the value of a system property as a int.
     * @return system property int value if it exists, defaultValue otherwise.
     */
    public long getLong()
    {
        String value = System.getProperty(key);

        return LONG_CONVERTER.convert(value == null ? defaultVal : value);
    }

    /**
     * Gets the value of a system property as a int.
     * @return system property int value if it exists, overrideDefaultValue otherwise.
     */
    public int getInt(int overrideDefaultValue)
    {
        String value = System.getProperty(key);
        if (value == null)
            return overrideDefaultValue;

        return INTEGER_CONVERTER.convert(value);
    }

    /**
     * Sets the value into system properties.
     * @param value to set
     */
    public void setInt(int value)
    {
        System.setProperty(key, Integer.toString(value));
    }

    /**
     * Sets the value into system properties.
     * @param value to set
     */
    public void setLong(long value)
    {
        System.setProperty(key, Long.toString(value));
    }

    public interface PropertyConverter<T>
    {
        T convert(String value);
    }

    private static final PropertyConverter<String> STRING_CONVERTER = value -> value;

    private static final PropertyConverter<Boolean> BOOLEAN_CONVERTER = Boolean::parseBoolean;

    private static final PropertyConverter<Integer> INTEGER_CONVERTER = value ->
    {
        try
        {
            return Integer.decode(value);
        }
        catch (NumberFormatException e)
        {
            throw new ConfigurationException(String.format("Invalid value for system property: " +
                                                           "expected integer value but got '%s'", value));
        }
    };

    private static final PropertyConverter<Long> LONG_CONVERTER = value ->
    {
        try
        {
            return Long.decode(value);
        }
        catch (NumberFormatException e)
        {
            throw new ConfigurationException(String.format("Invalid value for system property: " +
                                                           "expected integer value but got '%s'", value));
        }
    };

    /**
     * @return whether a system property is present or not.
     */
    public boolean isPresent()
    {
        return System.getProperties().containsKey(key);
    }
}<|MERGE_RESOLUTION|>--- conflicted
+++ resolved
@@ -237,7 +237,6 @@
     MIGRATION_DELAY("cassandra.migration_delay_ms", "60000"),
     /** Defines how often schema definitions are pulled from the other nodes */
     SCHEMA_PULL_INTERVAL_MS("cassandra.schema_pull_interval_ms", "60000"),
-<<<<<<< HEAD
 
     PAXOS_REPAIR_RETRY_TIMEOUT_IN_MS("cassandra.paxos_repair_retry_timeout_millis", "60000"),
 
@@ -298,16 +297,6 @@
 
     /** Used when running in Client mode and the system and schema keyspaces need to be initialized outside of their normal initialization path **/
     FORCE_LOAD_LOCAL_KEYSPACES("cassandra.schema.force_load_local_keyspaces"),
-    ;
-
-
-=======
-    /**
-     * Minimum delay after a failed pull request before it is reattempted. It prevents reattempting failed requests
-     * immediately as it is high chance they will fail anyway. It is better to wait a bit instead of flooding logs
-     * and wasting resources.
-     */
-    SCHEMA_PULL_BACKOFF_DELAY_MS("cassandra.schema_pull_backoff_delay_ms", "3000"),
 
     /** When enabled, recursive directory deletion will be executed using a unix command `rm -rf` instead of traversing
      * and removing individual files. This is now used only tests, but eventually we will make it true by default.*/
@@ -325,7 +314,6 @@
     FLUSH_LOCAL_SCHEMA_CHANGES("cassandra.test.flush_local_schema_changes", "true"),
 
     ;
->>>>>>> 9bf128aa
 
     CassandraRelevantProperties(String key, String defaultVal)
     {
@@ -359,7 +347,6 @@
     }
 
     /**
-<<<<<<< HEAD
      * Returns default value.
      *
      * @return default value, if any, otherwise null.
@@ -367,7 +354,9 @@
     public String getDefaultValue()
     {
         return defaultVal;
-=======
+    }
+
+    /**
      * Sets the property to its default value if a default value was specified. Remove the property otherwise.
      */
     public void reset()
@@ -376,7 +365,6 @@
             System.setProperty(key, defaultVal);
         else
             System.getProperties().remove(key);
->>>>>>> 9bf128aa
     }
 
     /**
