/*
 * Licensed to the Apache Software Foundation (ASF) under one
 * or more contributor license agreements.  See the NOTICE file
 * distributed with this work for additional information
 * regarding copyright ownership.  The ASF licenses this file
 * to you under the Apache License, Version 2.0 (the
 * "License"); you may not use this file except in compliance
 * with the License.  You may obtain a copy of the License at
 *
 *     http://www.apache.org/licenses/LICENSE-2.0
 *
 * Unless required by applicable law or agreed to in writing, software
 * distributed under the License is distributed on an "AS IS" BASIS,
 * WITHOUT WARRANTIES OR CONDITIONS OF ANY KIND, either express or implied.
 * See the License for the specific language governing permissions and
 * limitations under the License.
 */

package org.apache.cassandra.tools.nodetool.stats;

import java.io.PrintStream;
import java.util.List;

import org.apache.cassandra.utils.FBUtilities;

public class TableStatsPrinter<T extends StatsHolder>
{
    public static <T extends StatsHolder> StatsPrinter<T> from(String format, boolean sorted)
    {
        switch (format)
        {
            case "json":
                return new StatsPrinter.JsonPrinter<T>();
            case "yaml":
                return new StatsPrinter.YamlPrinter<T>();
            default:
                if (sorted)
                    return (StatsPrinter<T>) new SortedDefaultPrinter();
                else
                    return (StatsPrinter<T>) new DefaultPrinter();
        }
    }

    /**
     * A StatsPrinter to print stats in a keyspace-centric way, nesting stats for each table under their parent keyspaces.
     */
    private static class DefaultPrinter implements StatsPrinter<TableStatsHolder>
    {
        @Override
        public void print(TableStatsHolder data, PrintStream out)
        {
            out.println("Total number of tables: " + data.numberOfTables);
            out.println("----------------");

            List<StatsKeyspace> keyspaces = data.keyspaces;
            for (StatsKeyspace keyspace : keyspaces)
            {
                // print each keyspace's information
                out.println("Keyspace : " + keyspace.name);
                out.println("\tRead Count: " + keyspace.readCount);
                out.println("\tRead Latency: " + keyspace.readLatency() + " ms");
                out.println("\tWrite Count: " + keyspace.writeCount);
                out.println("\tWrite Latency: " + keyspace.writeLatency() + " ms");
                out.println("\tPending Flushes: " + keyspace.pendingFlushes);

                // print each table's information
                List<StatsTable> tables = keyspace.tables;
                for (StatsTable table : tables)
                {
<<<<<<< HEAD
                    printStatsTable(table, table.tableName, "\t\t", out);
=======
                    out.println("\t\tTable" + (table.isIndex ? " (index): " : ": ") + table.name);
                    out.println("\t\tSSTable count: " + table.sstableCount);
                    if (table.isLeveledSstable)
                        out.println("\t\tSSTables in each level: [" + String.join(", ",
                                                                                  table.sstablesInEachLevel) + "]");

                    out.println("\t\tSpace used (live): " + table.spaceUsedLive);
                    out.println("\t\tSpace used (total): " + table.spaceUsedTotal);
                    out.println("\t\tSpace used by snapshots (total): " + table.spaceUsedBySnapshotsTotal);

                    if (table.offHeapUsed)
                        out.println("\t\tOff heap memory used (total): " + table.offHeapMemoryUsedTotal);
                    out.println("\t\tSSTable Compression Ratio: " + table.sstableCompressionRatio);
                    out.println("\t\tNumber of partitions (estimate): " + table.numberOfPartitionsEstimate);
                    out.println("\t\tMemtable cell count: " + table.memtableCellCount);
                    out.println("\t\tMemtable data size: " + table.memtableDataSize);

                    if (table.memtableOffHeapUsed)
                        out.println("\t\tMemtable off heap memory used: " + table.memtableOffHeapMemoryUsed);
                    out.println("\t\tMemtable switch count: " + table.memtableSwitchCount);
                    out.println("\t\tSpeculative retries: " + table.speculativeRetries);
                    out.println("\t\tLocal read count: " + table.localReadCount);
                    out.printf("\t\tLocal read latency: %01.3f ms%n", table.localReadLatencyMs);
                    out.println("\t\tLocal write count: " + table.localWriteCount);
                    out.printf("\t\tLocal write latency: %01.3f ms%n", table.localWriteLatencyMs);
                    out.println("\t\tPending flushes: " + table.pendingFlushes);
                    out.println("\t\tPercent repaired: " + table.percentRepaired);

                    out.println("\t\tBloom filter false positives: " + table.bloomFilterFalsePositives);
                    out.printf("\t\tBloom filter false ratio: %01.5f%n", table.bloomFilterFalseRatio);
                    out.println("\t\tBloom filter space used: " + table.bloomFilterSpaceUsed);

                    if (table.bloomFilterOffHeapUsed)
                        out.println("\t\tBloom filter off heap memory used: " + table.bloomFilterOffHeapMemoryUsed);
                    if (table.indexSummaryOffHeapUsed)
                        out.println("\t\tIndex summary off heap memory used: " + table.indexSummaryOffHeapMemoryUsed);
                    if (table.compressionMetadataOffHeapUsed)
                        out.println("\t\tCompression metadata off heap memory used: " + table.compressionMetadataOffHeapMemoryUsed);

                    out.println("\t\tCompacted partition minimum bytes: " + table.compactedPartitionMinimumBytes);
                    out.println("\t\tCompacted partition maximum bytes: " + table.compactedPartitionMaximumBytes);
                    out.println("\t\tCompacted partition mean bytes: " + table.compactedPartitionMeanBytes);
                    out.println("\t\tAverage live cells per slice (last five minutes): " + table.averageLiveCellsPerSliceLastFiveMinutes);
                    out.println("\t\tMaximum live cells per slice (last five minutes): " + table.maximumLiveCellsPerSliceLastFiveMinutes);
                    out.println("\t\tAverage tombstones per slice (last five minutes): " + table.averageTombstonesPerSliceLastFiveMinutes);
                    out.println("\t\tMaximum tombstones per slice (last five minutes): " + table.maximumTombstonesPerSliceLastFiveMinutes);
                    out.println("\t\tDropped Mutations: " + table.droppedMutations);
                    out.println("");
>>>>>>> c8706414
                }
                out.println("----------------");
            }
        }

        protected void printStatsTable(StatsTable table, String tableDisplayName, String indent, PrintStream out)
        {
            out.println(indent + "Table" + (table.isIndex ? " (index): " : ": ") + tableDisplayName);
            out.println(indent + "SSTable count: " + table.sstableCount);
            out.println(indent + "Old SSTable count: " + table.oldSSTableCount);
            if (table.isLeveledSstable)
                out.println(indent + "SSTables in each level: [" + String.join(", ",
                                                                          table.sstablesInEachLevel) + "]");

            out.println(indent + "Space used (live): " + table.spaceUsedLive);
            out.println(indent + "Space used (total): " + table.spaceUsedTotal);
            out.println(indent + "Space used by snapshots (total): " + table.spaceUsedBySnapshotsTotal);

            if (table.offHeapUsed)
                out.println(indent + "Off heap memory used (total): " + table.offHeapMemoryUsedTotal);
            out.println(indent + "SSTable Compression Ratio: " + table.sstableCompressionRatio);
            out.println(indent + "Number of partitions (estimate): " + table.numberOfPartitionsEstimate);
            out.println(indent + "Memtable cell count: " + table.memtableCellCount);
            out.println(indent + "Memtable data size: " + table.memtableDataSize);

            if (table.memtableOffHeapUsed)
                out.println(indent + "Memtable off heap memory used: " + table.memtableOffHeapMemoryUsed);
            out.println(indent + "Memtable switch count: " + table.memtableSwitchCount);
            out.println(indent + "Local read count: " + table.localReadCount);
            out.printf(indent + "Local read latency: %01.3f ms%n", table.localReadLatencyMs);
            out.println(indent + "Local write count: " + table.localWriteCount);
            out.printf(indent + "Local write latency: %01.3f ms%n", table.localWriteLatencyMs);
            out.println(indent + "Pending flushes: " + table.pendingFlushes);
            out.println(indent + "Percent repaired: " + table.percentRepaired);

            out.println(indent +"Bytes repaired: " + FBUtilities.prettyPrintMemory(table.bytesRepaired));
            out.println(indent +"Bytes unrepaired: " + FBUtilities.prettyPrintMemory(table.bytesUnrepaired));
            out.println(indent +"Bytes pending repair: " + FBUtilities.prettyPrintMemory(table.bytesPendingRepair));

            out.println(indent + "Bloom filter false positives: " + table.bloomFilterFalsePositives);
            out.printf(indent + "Bloom filter false ratio: %01.5f%n", table.bloomFilterFalseRatio);
            out.println(indent + "Bloom filter space used: " + table.bloomFilterSpaceUsed);

            if (table.bloomFilterOffHeapUsed)
                out.println(indent + "Bloom filter off heap memory used: " + table.bloomFilterOffHeapMemoryUsed);
            if (table.indexSummaryOffHeapUsed)
                out.println(indent + "Index summary off heap memory used: " + table.indexSummaryOffHeapMemoryUsed);
            if (table.compressionMetadataOffHeapUsed)
                out.println(indent + "Compression metadata off heap memory used: " + table.compressionMetadataOffHeapMemoryUsed);

            out.println(indent + "Compacted partition minimum bytes: " + table.compactedPartitionMinimumBytes);
            out.println(indent + "Compacted partition maximum bytes: " + table.compactedPartitionMaximumBytes);
            out.println(indent + "Compacted partition mean bytes: " + table.compactedPartitionMeanBytes);
            out.println(indent + "Average live cells per slice (last five minutes): " + table.averageLiveCellsPerSliceLastFiveMinutes);
            out.println(indent + "Maximum live cells per slice (last five minutes): " + table.maximumLiveCellsPerSliceLastFiveMinutes);
            out.println(indent + "Average tombstones per slice (last five minutes): " + table.averageTombstonesPerSliceLastFiveMinutes);
            out.println(indent + "Maximum tombstones per slice (last five minutes): " + table.maximumTombstonesPerSliceLastFiveMinutes);
            out.println(indent + "Dropped Mutations: " + table.droppedMutations);
            out.printf(indent + "Droppable tombstone ratio: %01.5f%n", table.droppableTombstoneRatio);
            if (table.isInCorrectLocation != null)
                out.println(indent + "SSTables in correct location: " + table.isInCorrectLocation);
            out.println("");
        }
    }

    /**
     * A StatsPrinter to print stats in a sorted, table-centric way.
     */
    private static class SortedDefaultPrinter extends DefaultPrinter
    {
        @Override
        public void print(TableStatsHolder data, PrintStream out)
        {
            List<StatsTable> tables = data.getSortedFilteredTables();
            String totalTablesSummary = String.format("Total number of tables: %d", data.numberOfTables);
            if (data.top > 0)
            {
                int k = (data.top <= data.numberOfTables) ? data.top : data.numberOfTables;
                totalTablesSummary += String.format(" (showing top %d by %s)", k, data.sortKey);
            }
            out.println(totalTablesSummary);
            out.println("----------------");
            for (StatsTable table : tables)
            {
                printStatsTable(table, table.keyspaceName + "." + table.tableName, "\t", out);
            }
            out.println("----------------");
        }
    }
}<|MERGE_RESOLUTION|>--- conflicted
+++ resolved
@@ -67,58 +67,7 @@
                 List<StatsTable> tables = keyspace.tables;
                 for (StatsTable table : tables)
                 {
-<<<<<<< HEAD
                     printStatsTable(table, table.tableName, "\t\t", out);
-=======
-                    out.println("\t\tTable" + (table.isIndex ? " (index): " : ": ") + table.name);
-                    out.println("\t\tSSTable count: " + table.sstableCount);
-                    if (table.isLeveledSstable)
-                        out.println("\t\tSSTables in each level: [" + String.join(", ",
-                                                                                  table.sstablesInEachLevel) + "]");
-
-                    out.println("\t\tSpace used (live): " + table.spaceUsedLive);
-                    out.println("\t\tSpace used (total): " + table.spaceUsedTotal);
-                    out.println("\t\tSpace used by snapshots (total): " + table.spaceUsedBySnapshotsTotal);
-
-                    if (table.offHeapUsed)
-                        out.println("\t\tOff heap memory used (total): " + table.offHeapMemoryUsedTotal);
-                    out.println("\t\tSSTable Compression Ratio: " + table.sstableCompressionRatio);
-                    out.println("\t\tNumber of partitions (estimate): " + table.numberOfPartitionsEstimate);
-                    out.println("\t\tMemtable cell count: " + table.memtableCellCount);
-                    out.println("\t\tMemtable data size: " + table.memtableDataSize);
-
-                    if (table.memtableOffHeapUsed)
-                        out.println("\t\tMemtable off heap memory used: " + table.memtableOffHeapMemoryUsed);
-                    out.println("\t\tMemtable switch count: " + table.memtableSwitchCount);
-                    out.println("\t\tSpeculative retries: " + table.speculativeRetries);
-                    out.println("\t\tLocal read count: " + table.localReadCount);
-                    out.printf("\t\tLocal read latency: %01.3f ms%n", table.localReadLatencyMs);
-                    out.println("\t\tLocal write count: " + table.localWriteCount);
-                    out.printf("\t\tLocal write latency: %01.3f ms%n", table.localWriteLatencyMs);
-                    out.println("\t\tPending flushes: " + table.pendingFlushes);
-                    out.println("\t\tPercent repaired: " + table.percentRepaired);
-
-                    out.println("\t\tBloom filter false positives: " + table.bloomFilterFalsePositives);
-                    out.printf("\t\tBloom filter false ratio: %01.5f%n", table.bloomFilterFalseRatio);
-                    out.println("\t\tBloom filter space used: " + table.bloomFilterSpaceUsed);
-
-                    if (table.bloomFilterOffHeapUsed)
-                        out.println("\t\tBloom filter off heap memory used: " + table.bloomFilterOffHeapMemoryUsed);
-                    if (table.indexSummaryOffHeapUsed)
-                        out.println("\t\tIndex summary off heap memory used: " + table.indexSummaryOffHeapMemoryUsed);
-                    if (table.compressionMetadataOffHeapUsed)
-                        out.println("\t\tCompression metadata off heap memory used: " + table.compressionMetadataOffHeapMemoryUsed);
-
-                    out.println("\t\tCompacted partition minimum bytes: " + table.compactedPartitionMinimumBytes);
-                    out.println("\t\tCompacted partition maximum bytes: " + table.compactedPartitionMaximumBytes);
-                    out.println("\t\tCompacted partition mean bytes: " + table.compactedPartitionMeanBytes);
-                    out.println("\t\tAverage live cells per slice (last five minutes): " + table.averageLiveCellsPerSliceLastFiveMinutes);
-                    out.println("\t\tMaximum live cells per slice (last five minutes): " + table.maximumLiveCellsPerSliceLastFiveMinutes);
-                    out.println("\t\tAverage tombstones per slice (last five minutes): " + table.averageTombstonesPerSliceLastFiveMinutes);
-                    out.println("\t\tMaximum tombstones per slice (last five minutes): " + table.maximumTombstonesPerSliceLastFiveMinutes);
-                    out.println("\t\tDropped Mutations: " + table.droppedMutations);
-                    out.println("");
->>>>>>> c8706414
                 }
                 out.println("----------------");
             }
@@ -147,6 +96,7 @@
             if (table.memtableOffHeapUsed)
                 out.println(indent + "Memtable off heap memory used: " + table.memtableOffHeapMemoryUsed);
             out.println(indent + "Memtable switch count: " + table.memtableSwitchCount);
+            out.println(indent + "Speculative retries: " + table.speculativeRetries);
             out.println(indent + "Local read count: " + table.localReadCount);
             out.printf(indent + "Local read latency: %01.3f ms%n", table.localReadLatencyMs);
             out.println(indent + "Local write count: " + table.localWriteCount);
