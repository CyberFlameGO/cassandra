--- conflicted
+++ resolved
@@ -352,12 +352,8 @@
                     nodeClient = nodeProbeFactory.create(host, parseInt(port));
                 else
                     nodeClient = nodeProbeFactory.create(host, parseInt(port), username, password);
-<<<<<<< HEAD
+                nodeClient.setOutput(output);
             } catch (IOException | SecurityException e)
-=======
-                nodeClient.setOutput(output);
-            } catch (IOException e)
->>>>>>> 5bb76ba9
             {
                 Throwable rootCause = Throwables.getRootCause(e);
                 output.err.println(format("nodetool: Failed to connect to '%s:%s' - %s: '%s'.", host, port, rootCause.getClass().getSimpleName(), rootCause.getMessage()));
