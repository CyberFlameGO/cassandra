/*
 * Licensed to the Apache Software Foundation (ASF) under one
 * or more contributor license agreements.  See the NOTICE file
 * distributed with this work for additional information
 * regarding copyright ownership.  The ASF licenses this file
 * to you under the Apache License, Version 2.0 (the
 * "License"); you may not use this file except in compliance
 * with the License.  You may obtain a copy of the License at
 *
 *     http://www.apache.org/licenses/LICENSE-2.0
 *
 * Unless required by applicable law or agreed to in writing, software
 * distributed under the License is distributed on an "AS IS" BASIS,
 * WITHOUT WARRANTIES OR CONDITIONS OF ANY KIND, either express or implied.
 * See the License for the specific language governing permissions and
 * limitations under the License.
 */
package org.apache.cassandra.cql3;

import java.nio.ByteBuffer;
import java.util.*;
import java.util.concurrent.ConcurrentHashMap;
import java.util.concurrent.ConcurrentMap;
import java.util.concurrent.TimeUnit;
import java.util.concurrent.atomic.AtomicInteger;
import java.util.stream.Collectors;

import com.github.benmanes.caffeine.cache.Cache;
import com.github.benmanes.caffeine.cache.Caffeine;
import com.google.common.annotations.VisibleForTesting;
import com.google.common.base.Predicate;
import com.google.common.collect.*;
import com.google.common.primitives.Ints;
import org.slf4j.Logger;
import org.slf4j.LoggerFactory;

import org.antlr.runtime.*;
import org.apache.cassandra.concurrent.ImmediateExecutor;
import org.apache.cassandra.concurrent.ScheduledExecutors;
import org.apache.cassandra.config.DatabaseDescriptor;
import org.apache.cassandra.db.partitions.UnfilteredPartitionIterators;
import org.apache.cassandra.locator.InetAddressAndPort;
import org.apache.cassandra.metrics.ClientRequestMetrics;
import org.apache.cassandra.metrics.ClientRequestsMetricsHolder;
import org.apache.cassandra.net.Message;
import org.apache.cassandra.net.MessagingService;
import org.apache.cassandra.schema.KeyspaceMetadata;
import org.apache.cassandra.schema.Schema;
import org.apache.cassandra.schema.SchemaChangeListener;
import org.apache.cassandra.schema.SchemaConstants;
import org.apache.cassandra.schema.TableMetadata;
import org.apache.cassandra.cql3.functions.UDAggregate;
import org.apache.cassandra.cql3.functions.UDFunction;
import org.apache.cassandra.cql3.functions.Function;
import org.apache.cassandra.cql3.functions.FunctionName;
import org.apache.cassandra.cql3.selection.ResultSetBuilder;
import org.apache.cassandra.cql3.statements.*;
import org.apache.cassandra.db.*;
import org.apache.cassandra.db.rows.Row;
import org.apache.cassandra.db.rows.RowIterator;
import org.apache.cassandra.db.partitions.PartitionIterator;
import org.apache.cassandra.db.partitions.PartitionIterators;
import org.apache.cassandra.db.marshal.AbstractType;
import org.apache.cassandra.exceptions.*;
import org.apache.cassandra.gms.Gossiper;
import org.apache.cassandra.metrics.CQLMetrics;
import org.apache.cassandra.service.*;
import org.apache.cassandra.service.pager.QueryPager;
import org.apache.cassandra.tracing.Tracing;
import org.apache.cassandra.transport.Dispatcher;
import org.apache.cassandra.transport.ProtocolVersion;
import org.apache.cassandra.transport.messages.ResultMessage;
import org.apache.cassandra.utils.*;
import org.apache.cassandra.utils.concurrent.Future;
import org.apache.cassandra.utils.concurrent.FutureCombiner;

import static org.apache.cassandra.config.CassandraRelevantProperties.ENABLE_NODELOCAL_QUERIES;
import static org.apache.cassandra.cql3.statements.RequestValidations.checkTrue;
import static org.apache.cassandra.utils.Clock.Global.nanoTime;

public class QueryProcessor implements QueryHandler
{
    public static final CassandraVersion CQL_VERSION = new CassandraVersion("3.4.7");

    // See comments on QueryProcessor #prepare
    public static final CassandraVersion NEW_PREPARED_STATEMENT_BEHAVIOUR_SINCE_40 = new CassandraVersion("4.0.2");

    public static final QueryProcessor instance = new QueryProcessor();

    private static final Logger logger = LoggerFactory.getLogger(QueryProcessor.class);

    private static final Cache<MD5Digest, Prepared> preparedStatements;

    // A map for prepared statements used internally (which we don't want to mix with user statement, in particular we don't
    // bother with expiration on those.
    private static final ConcurrentMap<String, Prepared> internalStatements = new ConcurrentHashMap<>();

    // Direct calls to processStatement do not increment the preparedStatementsExecuted/regularStatementsExecuted
    // counters. Callers of processStatement are responsible for correctly notifying metrics
    public static final CQLMetrics metrics = new CQLMetrics();

    private static final AtomicInteger lastMinuteEvictionsCount = new AtomicInteger(0);

    static
    {
        preparedStatements = Caffeine.newBuilder()
                             .executor(ImmediateExecutor.INSTANCE)
                             .maximumWeight(capacityToBytes(DatabaseDescriptor.getPreparedStatementsCacheSizeMiB()))
                             .weigher(QueryProcessor::measure)
                             .removalListener((key, prepared, cause) -> {
                                 MD5Digest md5Digest = (MD5Digest) key;
                                 if (cause.wasEvicted())
                                 {
                                     metrics.preparedStatementsEvicted.inc();
                                     lastMinuteEvictionsCount.incrementAndGet();
                                     SystemKeyspace.removePreparedStatement(md5Digest);
                                 }
                             }).build();

        ScheduledExecutors.scheduledTasks.scheduleAtFixedRate(() -> {
            long count = lastMinuteEvictionsCount.getAndSet(0);
            if (count > 0)
                logger.warn("{} prepared statements discarded in the last minute because cache limit reached ({} MiB)",
                            count,
                            DatabaseDescriptor.getPreparedStatementsCacheSizeMiB());
        }, 1, 1, TimeUnit.MINUTES);

        logger.info("Initialized prepared statement caches with {} MiB",
                    DatabaseDescriptor.getPreparedStatementsCacheSizeMiB());
    }

    private static long capacityToBytes(long cacheSizeMB)
    {
        return cacheSizeMB * 1024 * 1024;
    }

    public static int preparedStatementsCount()
    {
        return preparedStatements.asMap().size();
    }

    // Work around initialization dependency
    private enum InternalStateInstance
    {
        INSTANCE;

        private final ClientState clientState;

        InternalStateInstance()
        {
            clientState = ClientState.forInternalCalls(SchemaConstants.SYSTEM_KEYSPACE_NAME);
        }
    }

    public void preloadPreparedStatements()
    {
        int count = SystemKeyspace.loadPreparedStatements((id, query, keyspace) -> {
            try
            {
                ClientState clientState = ClientState.forInternalCalls();
                if (keyspace != null)
                    clientState.setKeyspace(keyspace);

                Prepared prepared = parseAndPrepare(query, clientState, false);
                preparedStatements.put(id, prepared);

                // Preload `null` statement for non-fully qualified statements, since it can't be parsed if loaded from cache and will be dropped
                if (!prepared.fullyQualified)
                    preparedStatements.get(computeId(query, null), (ignored_) -> prepared);
                return true;
            }
            catch (RequestValidationException e)
            {
                JVMStabilityInspector.inspectThrowable(e);
                logger.warn(String.format("Prepared statement recreation error, removing statement: %s %s %s", id, query, keyspace));
                SystemKeyspace.removePreparedStatement(id);
                return false;
            }
        });
        logger.info("Preloaded {} prepared statements", count);
    }


    /**
     * Clears the prepared statement cache.
     * @param memoryOnly {@code true} if only the in memory caches must be cleared, {@code false} otherwise.
     */
    @VisibleForTesting
    public static void clearPreparedStatements(boolean memoryOnly)
    {
        preparedStatements.invalidateAll();
        if (!memoryOnly)
            SystemKeyspace.resetPreparedStatements();
    }

    @VisibleForTesting
    public static ConcurrentMap<String, Prepared> getInternalStatements()
    {
        return internalStatements;
    }

    @VisibleForTesting
    public static QueryState internalQueryState()
    {
        return new QueryState(InternalStateInstance.INSTANCE.clientState);
    }

    private QueryProcessor()
    {
        Schema.instance.registerListener(new StatementInvalidatingListener());
    }

    @VisibleForTesting
    public void evictPrepared(MD5Digest id)
    {
        preparedStatements.invalidate(id);
        SystemKeyspace.removePreparedStatement(id);
    }

    public HashMap<MD5Digest, Prepared> getPreparedStatements()
    {
        return new HashMap<>(preparedStatements.asMap());
    }

    public Prepared getPrepared(MD5Digest id)
    {
        return preparedStatements.getIfPresent(id);
    }

    public static void validateKey(ByteBuffer key) throws InvalidRequestException
    {
        if (key == null || key.remaining() == 0)
        {
            throw new InvalidRequestException("Key may not be empty");
        }
        if (key == ByteBufferUtil.UNSET_BYTE_BUFFER)
            throw new InvalidRequestException("Key may not be unset");

        // check that key can be handled by ByteArrayUtil.writeWithShortLength and ByteBufferUtil.writeWithShortLength
        if (key.remaining() > FBUtilities.MAX_UNSIGNED_SHORT)
        {
            throw new InvalidRequestException("Key length of " + key.remaining() +
                                              " is longer than maximum of " + FBUtilities.MAX_UNSIGNED_SHORT);
        }
    }

    public ResultMessage processStatement(CQLStatement statement, QueryState queryState, QueryOptions options, Dispatcher.RequestTime requestTime)
    throws RequestExecutionException, RequestValidationException
    {
        logger.trace("Process {} @CL.{}", statement, options.getConsistency());
        ClientState clientState = queryState.getClientState();
        statement.authorize(clientState);
        statement.validate(clientState);

        ResultMessage result = options.getConsistency() == ConsistencyLevel.NODE_LOCAL
                             ? processNodeLocalStatement(statement, queryState, options)
                             : statement.execute(queryState, options, requestTime);

        return result == null ? new ResultMessage.Void() : result;
    }

    private ResultMessage processNodeLocalStatement(CQLStatement statement, QueryState queryState, QueryOptions options)
    {
        if (!ENABLE_NODELOCAL_QUERIES.getBoolean())
            throw new InvalidRequestException("NODE_LOCAL consistency level is highly dangerous and should be used only for debugging purposes");

        if (statement instanceof BatchStatement || statement instanceof ModificationStatement)
            return processNodeLocalWrite(statement, queryState, options);
        else if (statement instanceof SelectStatement)
            return processNodeLocalSelect((SelectStatement) statement, queryState, options);
        else
            throw new InvalidRequestException("NODE_LOCAL consistency level can only be used with BATCH, UPDATE, INSERT, DELETE, and SELECT statements");
    }

    private ResultMessage processNodeLocalWrite(CQLStatement statement, QueryState queryState, QueryOptions options)
    {
        ClientRequestMetrics  levelMetrics = ClientRequestsMetricsHolder.writeMetricsForLevel(ConsistencyLevel.NODE_LOCAL);
        ClientRequestMetrics globalMetrics = ClientRequestsMetricsHolder.writeMetrics;

        long startTime = nanoTime();
        try
        {
            return statement.executeLocally(queryState, options);
        }
        finally
        {
            long latency = nanoTime() - startTime;
             levelMetrics.addNano(latency);
            globalMetrics.addNano(latency);
        }
    }

    private ResultMessage processNodeLocalSelect(SelectStatement statement, QueryState queryState, QueryOptions options)
    {
        ClientRequestMetrics  levelMetrics = ClientRequestsMetricsHolder.readMetricsForLevel(ConsistencyLevel.NODE_LOCAL);
        ClientRequestMetrics globalMetrics = ClientRequestsMetricsHolder.readMetrics;

        if (StorageService.instance.isBootstrapMode() && !SchemaConstants.isLocalSystemKeyspace(statement.keyspace()))
        {
            levelMetrics.unavailables.mark();
            globalMetrics.unavailables.mark();
            throw new IsBootstrappingException();
        }

        long startTime = nanoTime();
        try
        {
            return statement.executeLocally(queryState, options);
        }
        finally
        {
            long latency = nanoTime() - startTime;
             levelMetrics.addNano(latency);
            globalMetrics.addNano(latency);
        }
    }

    public static ResultMessage process(String queryString, ConsistencyLevel cl, QueryState queryState, Dispatcher.RequestTime requestTime)
    throws RequestExecutionException, RequestValidationException
    {
        QueryOptions options = QueryOptions.forInternalCalls(cl, Collections.<ByteBuffer>emptyList());
        CQLStatement statement = instance.parse(queryString, queryState, options);
        return instance.process(statement, queryState, options, requestTime);
    }

    public CQLStatement parse(String queryString, QueryState queryState, QueryOptions options)
    {
        return getStatement(queryString, queryState.getClientState().cloneWithKeyspaceIfSet(options.getKeyspace()));
    }

    public ResultMessage process(CQLStatement statement,
                                 QueryState state,
                                 QueryOptions options,
                                 Map<String, ByteBuffer> customPayload,
                                 Dispatcher.RequestTime requestTime) throws RequestExecutionException, RequestValidationException
    {
        return process(statement, state, options, requestTime);
    }

    public ResultMessage process(CQLStatement prepared, QueryState queryState, QueryOptions options, Dispatcher.RequestTime requestTime)
    throws RequestExecutionException, RequestValidationException
    {
        options.prepare(prepared.getBindVariables());
        if (prepared.getBindVariables().size() != options.getValues().size())
            throw new InvalidRequestException("Invalid amount of bind variables");

        if (!queryState.getClientState().isInternal)
            metrics.regularStatementsExecuted.inc();

        return processStatement(prepared, queryState, options, requestTime);
    }

    public static CQLStatement parseStatement(String queryStr, ClientState clientState) throws RequestValidationException
    {
        return getStatement(queryStr, clientState);
    }

    public static UntypedResultSet process(String query, ConsistencyLevel cl) throws RequestExecutionException
    {
        return process(query, cl, Collections.<ByteBuffer>emptyList());
    }

    public static UntypedResultSet process(String query, ConsistencyLevel cl, List<ByteBuffer> values) throws RequestExecutionException
    {
        QueryState queryState = QueryState.forInternalCalls();
        QueryOptions options = QueryOptions.forInternalCalls(cl, values);
        CQLStatement statement = instance.parse(query, queryState, options);
        ResultMessage result = instance.process(statement, queryState, options, Dispatcher.RequestTime.forImmediateExecution());
        if (result instanceof ResultMessage.Rows)
            return UntypedResultSet.create(((ResultMessage.Rows)result).result);
        else
            return null;
    }

    @VisibleForTesting
    public static QueryOptions makeInternalOptions(CQLStatement prepared, Object[] values)
    {
        return makeInternalOptions(prepared, values, ConsistencyLevel.ONE);
    }

    private static QueryOptions makeInternalOptions(CQLStatement prepared, Object[] values, ConsistencyLevel cl)
    {
        return makeInternalOptionsWithNowInSec(prepared, FBUtilities.nowInSeconds(), values, cl);
    }

    public static QueryOptions makeInternalOptionsWithNowInSec(CQLStatement prepared, long nowInSec, Object[] values)
    {
        return makeInternalOptionsWithNowInSec(prepared, nowInSec, values, ConsistencyLevel.ONE);
    }

    private static QueryOptions makeInternalOptionsWithNowInSec(CQLStatement prepared, long nowInSec, Object[] values, ConsistencyLevel cl)
    {
        if (prepared.getBindVariables().size() != values.length)
            throw new IllegalArgumentException(String.format("Invalid number of values. Expecting %d but got %d", prepared.getBindVariables().size(), values.length));

        List<ByteBuffer> boundValues = new ArrayList<>(values.length);
        for (int i = 0; i < values.length; i++)
        {
            Object value = values[i];
            AbstractType<?> type = prepared.getBindVariables().get(i).type;
            boundValues.add(value instanceof ByteBuffer || value == null ? (ByteBuffer)value : type.decomposeUntyped(value));
        }
        return QueryOptions.forInternalCallsWithNowInSec(nowInSec, cl, boundValues);
    }

    public static Prepared prepareInternal(String query) throws RequestValidationException
    {
        Prepared prepared = internalStatements.get(query);
        if (prepared != null)
            return prepared;

        prepared = parseAndPrepare(query, internalQueryState().getClientState(), true);
        internalStatements.put(query, prepared);
        return prepared;
    }

    public static Prepared parseAndPrepare(String query, ClientState clientState, boolean isInternal) throws RequestValidationException
    {
        CQLStatement.Raw raw = parseStatement(query);

        boolean fullyQualified = false;
        String keyspace = null;

        // Set keyspace for statement that require login
        if (raw instanceof QualifiedStatement)
        {
            QualifiedStatement qualifiedStatement = ((QualifiedStatement) raw);
            fullyQualified = qualifiedStatement.isFullyQualified();
            qualifiedStatement.setKeyspace(clientState);
            keyspace = qualifiedStatement.keyspace();
        }

        // Note: if 2 threads prepare the same query, we'll live so don't bother synchronizing
        CQLStatement statement = raw.prepare(clientState);
        statement.validate(clientState);

        if (isInternal)
            return new Prepared(statement, "", fullyQualified, keyspace);
        else
            return new Prepared(statement, query, fullyQualified, keyspace);
    }

    public static UntypedResultSet executeInternal(String query, Object... values)
    {
        Prepared prepared = prepareInternal(query);
        ResultMessage result = prepared.statement.executeLocally(internalQueryState(), makeInternalOptions(prepared.statement, values));
        if (result instanceof ResultMessage.Rows)
            return UntypedResultSet.create(((ResultMessage.Rows)result).result);
        else
            return null;
    }

    public static Future<UntypedResultSet> executeAsync(InetAddressAndPort address, String query, Object... values)
    {
        Prepared prepared = prepareInternal(query);
        long nowInSec = FBUtilities.nowInSeconds();
        QueryOptions options = makeInternalOptionsWithNowInSec(prepared.statement, nowInSec, values);
        if (prepared.statement instanceof SelectStatement)
        {
            SelectStatement select = (SelectStatement) prepared.statement;
            ReadQuery readQuery = select.getQuery(options, nowInSec);
            List<ReadCommand> commands;
            if (readQuery instanceof ReadCommand)
            {
                commands = Collections.singletonList((ReadCommand) readQuery);
            }
            else if (readQuery instanceof SinglePartitionReadQuery.Group)
            {
                List<? extends SinglePartitionReadQuery> queries = ((SinglePartitionReadQuery.Group<? extends SinglePartitionReadQuery>) readQuery).queries;
                queries.forEach(a -> {
                    if (!(a instanceof ReadCommand))
                        throw new IllegalArgumentException("Queries found which are not ReadCommand: " + a.getClass());
                });
                commands = (List<ReadCommand>) (List<?>) queries;
            }
            else
            {
                throw new IllegalArgumentException("Unable to handle; only expected ReadCommands but given " + readQuery.getClass());
            }
            Future<List<Message<ReadResponse>>> future = FutureCombiner.allOf(commands.stream()
                                                                                      .map(rc -> Message.out(rc.verb(), rc))
                                                                                      .map(m -> MessagingService.instance().<ReadCommand, ReadResponse>sendWithResult(m, address))
                                                                                      .collect(Collectors.toList()));

            ResultSetBuilder result = new ResultSetBuilder(select.getResultMetadata(), select.getSelection().newSelectors(options), false);
            return future.map(list -> {
                int i = 0;
                for (Message<ReadResponse> m : list)
                {
                    ReadResponse rsp = m.payload;
                    try (PartitionIterator it = UnfilteredPartitionIterators.filter(rsp.makeIterator(commands.get(i++)), nowInSec))
                    {
                        while (it.hasNext())
                        {
                            try (RowIterator partition = it.next())
                            {
                                select.processPartition(partition, options, result, nowInSec);
                            }
                        }
                    }
                }
                return result.build();
            }).map(UntypedResultSet::create);
        }
        throw new IllegalArgumentException("Unable to execute query; only SELECT supported but given: " + query);
    }

    public static UntypedResultSet execute(String query, ConsistencyLevel cl, Object... values)
    throws RequestExecutionException
    {
        return execute(query, cl, internalQueryState(), values);
    }

    public static UntypedResultSet executeInternalWithNowInSec(String query, long nowInSec, Object... values)
    {
        Prepared prepared = prepareInternal(query);
        ResultMessage result = prepared.statement.executeLocally(internalQueryState(), makeInternalOptionsWithNowInSec(prepared.statement, nowInSec, values));
        if (result instanceof ResultMessage.Rows)
            return UntypedResultSet.create(((ResultMessage.Rows)result).result);
        else
            return null;
    }

    public static UntypedResultSet execute(String query, ConsistencyLevel cl, QueryState state, Object... values)
    throws RequestExecutionException
    {
        try
        {
            Prepared prepared = prepareInternal(query);
            ResultMessage result = prepared.statement.execute(state, makeInternalOptionsWithNowInSec(prepared.statement, state.getNowInSeconds(), values, cl), Dispatcher.RequestTime.forImmediateExecution());
            if (result instanceof ResultMessage.Rows)
                return UntypedResultSet.create(((ResultMessage.Rows)result).result);
            else
                return null;
        }
        catch (RequestValidationException e)
        {
            throw new RuntimeException("Error validating " + query, e);
        }
    }

    public static UntypedResultSet executeInternalWithPaging(String query, int pageSize, Object... values)
    {
        Prepared prepared = prepareInternal(query);
        if (!(prepared.statement instanceof SelectStatement))
            throw new IllegalArgumentException("Only SELECTs can be paged");

        SelectStatement select = (SelectStatement)prepared.statement;
        long nowInSec = FBUtilities.nowInSeconds();
        QueryPager pager = select.getQuery(makeInternalOptionsWithNowInSec(prepared.statement, nowInSec, values), nowInSec).getPager(null, ProtocolVersion.CURRENT);
        return UntypedResultSet.create(select, pager, pageSize);
    }

    /**
     * Same than executeLocally, but to use for queries we know are only executed once so that the
     * created statement object is not cached.
     */
    public static UntypedResultSet executeOnceInternal(String query, Object... values)
    {
        return executeOnceInternal(internalQueryState(), query, values);
    }

    /**
     * Execute an internal query with the provided {@code nowInSec} and {@code timestamp} for the {@code QueryState}.
     * <p>This method ensure that the statement will not be cached in the prepared statement cache.</p>
     */
    @VisibleForTesting
    public static UntypedResultSet executeOnceInternalWithNowAndTimestamp(long nowInSec, long timestamp, String query, Object... values)
    {
        QueryState queryState = new QueryState(InternalStateInstance.INSTANCE.clientState, timestamp, nowInSec);
        return executeOnceInternal(queryState, query, values);
    }

    private static UntypedResultSet executeOnceInternal(QueryState queryState, String query, Object... values)
    {
        CQLStatement statement = parseStatement(query, queryState.getClientState());
        statement.validate(queryState.getClientState());
        ResultMessage result = statement.executeLocally(queryState, makeInternalOptionsWithNowInSec(statement, queryState.getNowInSeconds(), values));
        if (result instanceof ResultMessage.Rows)
            return UntypedResultSet.create(((ResultMessage.Rows)result).result);
        else
            return null;
    }

    /**
     * A special version of executeLocally that takes the time used as "now" for the query in argument.
     * Note that this only make sense for Selects so this only accept SELECT statements and is only useful in rare
     * cases.
     */
<<<<<<< HEAD
    public static UntypedResultSet executeInternalWithNow(long nowInSec, long queryStartNanoTime, String query, Object... values)
=======
    public static UntypedResultSet executeInternalWithNow(int nowInSec, Dispatcher.RequestTime requestTime, String query, Object... values)
>>>>>>> dc17c297
    {
        Prepared prepared = prepareInternal(query);
        assert prepared.statement instanceof SelectStatement;
        SelectStatement select = (SelectStatement)prepared.statement;
        ResultMessage result = select.executeInternal(internalQueryState(), makeInternalOptionsWithNowInSec(prepared.statement, nowInSec, values), nowInSec, requestTime);
        assert result instanceof ResultMessage.Rows;
        return UntypedResultSet.create(((ResultMessage.Rows)result).result);
    }

    /**
     * A special version of executeInternal that takes the time used as "now" for the query in argument.
     * Note that this only make sense for Selects so this only accept SELECT statements and is only useful in rare
     * cases.
     */
    public static Map<DecoratedKey, List<Row>> executeInternalRawWithNow(long nowInSec, String query, Object... values)
    {
        Prepared prepared = prepareInternal(query);
        assert prepared.statement instanceof SelectStatement;
        SelectStatement select = (SelectStatement) prepared.statement;
        return select.executeRawInternal(makeInternalOptionsWithNowInSec(prepared.statement, nowInSec, values), internalQueryState().getClientState(), nowInSec);
    }

    @VisibleForTesting
    public static UntypedResultSet resultify(String query, RowIterator partition)
    {
        return resultify(query, PartitionIterators.singletonIterator(partition));
    }

    @VisibleForTesting
    public static UntypedResultSet resultify(String query, PartitionIterator partitions)
    {
        try (PartitionIterator iter = partitions)
        {
            SelectStatement ss = (SelectStatement) getStatement(query, null);
            ResultSet cqlRows = ss.process(iter, FBUtilities.nowInSeconds(), true, ClientState.forInternalCalls());
            return UntypedResultSet.create(cqlRows);
        }
    }

    public ResultMessage.Prepared prepare(String query,
                                          ClientState clientState,
                                          Map<String, ByteBuffer> customPayload) throws RequestValidationException
    {
        return prepare(query, clientState);
    }

    private volatile boolean newPreparedStatementBehaviour = false;
    public boolean useNewPreparedStatementBehaviour()
    {
        if (newPreparedStatementBehaviour || DatabaseDescriptor.getForceNewPreparedStatementBehaviour())
            return true;

        synchronized (this)
        {
            CassandraVersion minVersion = Gossiper.instance.getMinVersion(DatabaseDescriptor.getWriteRpcTimeout(TimeUnit.MILLISECONDS), TimeUnit.MILLISECONDS);
            if (minVersion != null && minVersion.compareTo(NEW_PREPARED_STATEMENT_BEHAVIOUR_SINCE_40, true) >= 0)
            {
                logger.info("Fully upgraded to at least {}", minVersion);
                newPreparedStatementBehaviour = true;
            }

            return newPreparedStatementBehaviour;
        }
    }

    /**
     * This method got slightly out of hand, but this is with best intentions: to allow users to be upgraded from any
     * prior version, and help implementers avoid previous mistakes by clearly separating fully qualified and non-fully
     * qualified statement behaviour.
     * <p>
     * Basically we need to handle 4 different hashes here;
     * 1. fully qualified query with keyspace
     * 2. fully qualified query without keyspace
     * 3. unqualified query with keyspace
     * 4. unqualified query without keyspace
     * <p>
     * The correct combination to return is 2/3 - the problem is during upgrades (assuming upgrading from < 4.0.2)
     * - Existing clients have hash 1 or 3
     * - Query prepared on a post-4.0.2 instance needs to return hash 1/3 to be able to execute it on a pre-4.0.2 instance
     * - This is handled by the useNewPreparedStatementBehaviour flag - while there still are pre-4.0.2 instances in
     *   the cluster we always return hash 1/3
     * - Once fully upgraded we start returning hash 2/3, this will cause a prepared statement id mismatch for existing
     *   clients, but they will be able to continue using the old prepared statement id after that exception since we
     *   store the query both with and without keyspace.
     */
    public ResultMessage.Prepared prepare(String queryString, ClientState clientState)
    {
        boolean useNewPreparedStatementBehaviour = useNewPreparedStatementBehaviour();
        MD5Digest hashWithoutKeyspace = computeId(queryString, null);
        MD5Digest hashWithKeyspace = computeId(queryString, clientState.getRawKeyspace());
        Prepared cachedWithoutKeyspace = preparedStatements.getIfPresent(hashWithoutKeyspace);
        Prepared cachedWithKeyspace = preparedStatements.getIfPresent(hashWithKeyspace);
        // We assume it is only safe to return cached prepare if we have both instances
        boolean safeToReturnCached = cachedWithoutKeyspace != null && cachedWithKeyspace != null;

        if (safeToReturnCached)
        {
            if (useNewPreparedStatementBehaviour)
            {
                if (cachedWithoutKeyspace.fullyQualified) // For fully qualified statements, we always skip keyspace to avoid digest switching
                    return createResultMessage(hashWithoutKeyspace, cachedWithoutKeyspace);

                if (clientState.getRawKeyspace() != null && !cachedWithKeyspace.fullyQualified) // For non-fully qualified statements, we always include keyspace to avoid ambiguity
                    return createResultMessage(hashWithKeyspace, cachedWithKeyspace);

            }
            else // legacy caches, pre-CASSANDRA-15252 behaviour
            {
                return createResultMessage(hashWithKeyspace, cachedWithKeyspace);
            }
        }
        else
        {
            // Make sure the missing one is going to be eventually re-prepared
            evictPrepared(hashWithKeyspace);
            evictPrepared(hashWithoutKeyspace);
        }

        Prepared prepared = parseAndPrepare(queryString, clientState, false);
        CQLStatement statement = prepared.statement;

        int boundTerms = statement.getBindVariables().size();
        if (boundTerms > FBUtilities.MAX_UNSIGNED_SHORT)
            throw new InvalidRequestException(String.format("Too many markers(?). %d markers exceed the allowed maximum of %d", boundTerms, FBUtilities.MAX_UNSIGNED_SHORT));

        if (prepared.fullyQualified)
        {
            ResultMessage.Prepared qualifiedWithoutKeyspace = storePreparedStatement(queryString, null, prepared);
            ResultMessage.Prepared qualifiedWithKeyspace = null;
            if (clientState.getRawKeyspace() != null)
                qualifiedWithKeyspace = storePreparedStatement(queryString, clientState.getRawKeyspace(), prepared);

            if (!useNewPreparedStatementBehaviour && qualifiedWithKeyspace != null)
                return qualifiedWithKeyspace;

            return qualifiedWithoutKeyspace;
        }
        else
        {
            clientState.warnAboutUseWithPreparedStatements(hashWithKeyspace, clientState.getRawKeyspace());

            ResultMessage.Prepared nonQualifiedWithKeyspace = storePreparedStatement(queryString, clientState.getRawKeyspace(), prepared);
            ResultMessage.Prepared nonQualifiedWithNullKeyspace = storePreparedStatement(queryString, null, prepared);
            if (!useNewPreparedStatementBehaviour)
                return nonQualifiedWithNullKeyspace;

            return nonQualifiedWithKeyspace;
        }
    }

    private static MD5Digest computeId(String queryString, String keyspace)
    {
        String toHash = keyspace == null ? queryString : keyspace + queryString;
        return MD5Digest.compute(toHash);
    }

    @VisibleForTesting
    public static ResultMessage.Prepared getStoredPreparedStatement(String queryString, String clientKeyspace)
    throws InvalidRequestException
    {
        MD5Digest statementId = computeId(queryString, clientKeyspace);
        Prepared existing = preparedStatements.getIfPresent(statementId);
        if (existing == null)
            return null;

        checkTrue(queryString.equals(existing.rawCQLStatement),
                  "MD5 hash collision: query with the same MD5 hash was already prepared. \n Existing: '%s'",
                  existing.rawCQLStatement);

        return createResultMessage(statementId, existing);
    }

    @VisibleForTesting
    private static ResultMessage.Prepared createResultMessage(MD5Digest statementId, Prepared existing)
    throws InvalidRequestException
    {
        ResultSet.PreparedMetadata preparedMetadata = ResultSet.PreparedMetadata.fromPrepared(existing.statement);
        ResultSet.ResultMetadata resultMetadata = ResultSet.ResultMetadata.fromPrepared(existing.statement);
        return new ResultMessage.Prepared(statementId, resultMetadata.getResultMetadataId(), preparedMetadata, resultMetadata);
    }

    @VisibleForTesting
    public static ResultMessage.Prepared storePreparedStatement(String queryString, String keyspace, Prepared prepared)
    throws InvalidRequestException
    {
        // Concatenate the current keyspace so we don't mix prepared statements between keyspace (#5352).
        // (if the keyspace is null, queryString has to have a fully-qualified keyspace so it's fine.
        long statementSize = ObjectSizes.measureDeep(prepared.statement);
        // don't execute the statement if it's bigger than the allowed threshold
        if (statementSize > capacityToBytes(DatabaseDescriptor.getPreparedStatementsCacheSizeMiB()))
            throw new InvalidRequestException(String.format("Prepared statement of size %d bytes is larger than allowed maximum of %d MB: %s...",
                                                            statementSize,
                                                            DatabaseDescriptor.getPreparedStatementsCacheSizeMiB(),
                                                            queryString.substring(0, 200)));
        MD5Digest statementId = computeId(queryString, keyspace);
        Prepared previous = preparedStatements.get(statementId, (ignored_) -> prepared);
        if (previous == prepared)
            SystemKeyspace.writePreparedStatement(keyspace, statementId, queryString);

        ResultSet.PreparedMetadata preparedMetadata = ResultSet.PreparedMetadata.fromPrepared(prepared.statement);
        ResultSet.ResultMetadata resultMetadata = ResultSet.ResultMetadata.fromPrepared(prepared.statement);
        return new ResultMessage.Prepared(statementId, resultMetadata.getResultMetadataId(), preparedMetadata, resultMetadata);
    }

    @Override
    public ResultMessage processPrepared(CQLStatement statement,
                                         QueryState state,
                                         QueryOptions options,
                                         Map<String, ByteBuffer> customPayload,
                                         Dispatcher.RequestTime requestTime)
                                                 throws RequestExecutionException, RequestValidationException
    {
        return processPrepared(statement, state, options, requestTime);
    }

    public ResultMessage processPrepared(CQLStatement statement, QueryState queryState, QueryOptions options, Dispatcher.RequestTime requestTime)
    throws RequestExecutionException, RequestValidationException
    {
        List<ByteBuffer> variables = options.getValues();
        // Check to see if there are any bound variables to verify
        if (!(variables.isEmpty() && statement.getBindVariables().isEmpty()))
        {
            if (variables.size() != statement.getBindVariables().size())
                throw new InvalidRequestException(String.format("there were %d markers(?) in CQL but %d bound variables",
                                                                statement.getBindVariables().size(),
                                                                variables.size()));

            // at this point there is a match in count between markers and variables that is non-zero
            if (logger.isTraceEnabled())
                for (int i = 0; i < variables.size(); i++)
                    logger.trace("[{}] '{}'", i+1, variables.get(i));
        }

        metrics.preparedStatementsExecuted.inc();
        return processStatement(statement, queryState, options, requestTime);
    }

    public ResultMessage processBatch(BatchStatement statement,
                                      QueryState state,
                                      BatchQueryOptions options,
                                      Map<String, ByteBuffer> customPayload,
                                      Dispatcher.RequestTime requestTime)
                                              throws RequestExecutionException, RequestValidationException
    {
        return processBatch(statement, state, options, requestTime);
    }

    public ResultMessage processBatch(BatchStatement batch, QueryState queryState, BatchQueryOptions options, Dispatcher.RequestTime requestTime)
    throws RequestExecutionException, RequestValidationException
    {
        ClientState clientState = queryState.getClientState().cloneWithKeyspaceIfSet(options.getKeyspace());
        batch.authorize(clientState);
        batch.validate();
        batch.validate(clientState);
        return batch.execute(queryState, options, requestTime);
    }

    public static CQLStatement getStatement(String queryStr, ClientState clientState)
    throws RequestValidationException
    {
        Tracing.trace("Parsing {}", queryStr);
        CQLStatement.Raw statement = parseStatement(queryStr);

        // Set keyspace for statement that require login
        if (statement instanceof QualifiedStatement)
            ((QualifiedStatement) statement).setKeyspace(clientState);

        Tracing.trace("Preparing statement");
        return statement.prepare(clientState);
    }

    public static <T extends CQLStatement.Raw> T parseStatement(String queryStr, Class<T> klass, String type) throws SyntaxException
    {
        try
        {
            CQLStatement.Raw stmt = parseStatement(queryStr);

            if (!klass.isAssignableFrom(stmt.getClass()))
                throw new IllegalArgumentException("Invalid query, must be a " + type + " statement but was: " + stmt.getClass());

            return klass.cast(stmt);
        }
        catch (RequestValidationException e)
        {
            throw new IllegalArgumentException(e.getMessage(), e);
        }
    }
    public static CQLStatement.Raw parseStatement(String queryStr) throws SyntaxException
    {
        try
        {
            return CQLFragmentParser.parseAnyUnhandled(CqlParser::query, queryStr);
        }
        catch (CassandraException ce)
        {
            throw ce;
        }
        catch (RuntimeException re)
        {
            logger.error(String.format("The statement: [%s] could not be parsed.", queryStr), re);
            throw new SyntaxException(String.format("Failed parsing statement: [%s] reason: %s %s",
                                                    queryStr,
                                                    re.getClass().getSimpleName(),
                                                    re.getMessage()));
        }
        catch (RecognitionException e)
        {
            throw new SyntaxException("Invalid or malformed CQL query string: " + e.getMessage());
        }
    }

    private static int measure(Object key, Prepared value)
    {
        return Ints.checkedCast(ObjectSizes.measureDeep(key) + ObjectSizes.measureDeep(value));
    }

    /**
     * Clear our internal statmeent cache for test purposes.
     */
    @VisibleForTesting
    public static void clearInternalStatementsCache()
    {
        internalStatements.clear();
    }

    @VisibleForTesting
    public static void clearPreparedStatementsCache()
    {
        preparedStatements.asMap().clear();
    }

    private static class StatementInvalidatingListener implements SchemaChangeListener
    {
        private static void removeInvalidPreparedStatements(String ksName, String cfName)
        {
            removeInvalidPreparedStatements(internalStatements.values().iterator(), ksName, cfName);
            removeInvalidPersistentPreparedStatements(preparedStatements.asMap().entrySet().iterator(), ksName, cfName);
        }

        private static void removeInvalidPreparedStatementsForFunction(String ksName, String functionName)
        {
            Predicate<Function> matchesFunction = f -> ksName.equals(f.name().keyspace) && functionName.equals(f.name().name);

            for (Iterator<Map.Entry<MD5Digest, Prepared>> iter = preparedStatements.asMap().entrySet().iterator();
                 iter.hasNext();)
            {
                Map.Entry<MD5Digest, Prepared> pstmt = iter.next();
                if (Iterables.any(pstmt.getValue().statement.getFunctions(), matchesFunction))
                {
                    SystemKeyspace.removePreparedStatement(pstmt.getKey());
                    iter.remove();
                }
            }


            Iterators.removeIf(internalStatements.values().iterator(),
                               statement -> Iterables.any(statement.statement.getFunctions(), matchesFunction));
        }

        private static void removeInvalidPersistentPreparedStatements(Iterator<Map.Entry<MD5Digest, Prepared>> iterator,
                                                                      String ksName, String cfName)
        {
            while (iterator.hasNext())
            {
                Map.Entry<MD5Digest, Prepared> entry = iterator.next();
                if (shouldInvalidate(ksName, cfName, entry.getValue().statement))
                {
                    SystemKeyspace.removePreparedStatement(entry.getKey());
                    iterator.remove();
                }
            }
        }

        private static void removeInvalidPreparedStatements(Iterator<Prepared> iterator, String ksName, String cfName)
        {
            while (iterator.hasNext())
            {
                if (shouldInvalidate(ksName, cfName, iterator.next().statement))
                    iterator.remove();
            }
        }

        private static boolean shouldInvalidate(String ksName, String cfName, CQLStatement statement)
        {
            String statementKsName;
            String statementCfName;

            if (statement instanceof ModificationStatement)
            {
                ModificationStatement modificationStatement = ((ModificationStatement) statement);
                statementKsName = modificationStatement.keyspace();
                statementCfName = modificationStatement.table();
            }
            else if (statement instanceof SelectStatement)
            {
                SelectStatement selectStatement = ((SelectStatement) statement);
                statementKsName = selectStatement.keyspace();
                statementCfName = selectStatement.table();
            }
            else if (statement instanceof BatchStatement)
            {
                BatchStatement batchStatement = ((BatchStatement) statement);
                for (ModificationStatement stmt : batchStatement.getStatements())
                {
                    if (shouldInvalidate(ksName, cfName, stmt))
                        return true;
                }
                return false;
            }
            else
            {
                return false;
            }

            return ksName.equals(statementKsName) && (cfName == null || cfName.equals(statementCfName));
        }

        @Override
        public void onCreateFunction(UDFunction function)
        {
            onCreateFunctionInternal(function.name().keyspace, function.name().name, function.argTypes());
        }

        @Override
        public void onCreateAggregate(UDAggregate aggregate)
        {
            onCreateFunctionInternal(aggregate.name().keyspace, aggregate.name().name, aggregate.argTypes());
        }

        private static void onCreateFunctionInternal(String ksName, String functionName, List<AbstractType<?>> argTypes)
        {
            // in case there are other overloads, we have to remove all overloads since argument type
            // matching may change (due to type casting)
            if (Schema.instance.getKeyspaceMetadata(ksName).userFunctions.get(new FunctionName(ksName, functionName)).size() > 1)
                removeInvalidPreparedStatementsForFunction(ksName, functionName);
        }

        @Override
        public void onAlterTable(TableMetadata before, TableMetadata after, boolean affectsStatements)
        {
            logger.trace("Column definitions for {}.{} changed, invalidating related prepared statements", before.keyspace, before.name);
            if (affectsStatements)
                removeInvalidPreparedStatements(before.keyspace, before.name);
        }

        @Override
        public void onAlterFunction(UDFunction before, UDFunction after)
        {
            // Updating a function may imply we've changed the body of the function, so we need to invalid statements so that
            // the new definition is picked (the function is resolved at preparation time).
            // TODO: if the function has multiple overload, we could invalidate only the statement refering to the overload
            // that was updated. This requires a few changes however and probably doesn't matter much in practice.
            removeInvalidPreparedStatementsForFunction(before.name().keyspace, before.name().name);
        }

        @Override
        public void onAlterAggregate(UDAggregate before, UDAggregate after)
        {
            // Updating a function may imply we've changed the body of the function, so we need to invalid statements so that
            // the new definition is picked (the function is resolved at preparation time).
            // TODO: if the function has multiple overload, we could invalidate only the statement refering to the overload
            // that was updated. This requires a few changes however and probably doesn't matter much in practice.
            removeInvalidPreparedStatementsForFunction(before.name().keyspace, before.name().name);
        }

        @Override
        public void onDropKeyspace(KeyspaceMetadata keyspace, boolean dropData)
        {
            logger.trace("Keyspace {} was dropped, invalidating related prepared statements", keyspace.name);
            removeInvalidPreparedStatements(keyspace.name, null);
        }

        @Override
        public void onDropTable(TableMetadata table, boolean dropData)
        {
            logger.trace("Table {}.{} was dropped, invalidating related prepared statements", table.keyspace, table.name);
            removeInvalidPreparedStatements(table.keyspace, table.name);
        }

        @Override
        public void onDropFunction(UDFunction function)
        {
            removeInvalidPreparedStatementsForFunction(function.name().keyspace, function.name().name);
        }

        @Override
        public void onDropAggregate(UDAggregate aggregate)
        {
            removeInvalidPreparedStatementsForFunction(aggregate.name().keyspace, aggregate.name().name);
        }
    }
}<|MERGE_RESOLUTION|>--- conflicted
+++ resolved
@@ -587,11 +587,7 @@
      * Note that this only make sense for Selects so this only accept SELECT statements and is only useful in rare
      * cases.
      */
-<<<<<<< HEAD
-    public static UntypedResultSet executeInternalWithNow(long nowInSec, long queryStartNanoTime, String query, Object... values)
-=======
-    public static UntypedResultSet executeInternalWithNow(int nowInSec, Dispatcher.RequestTime requestTime, String query, Object... values)
->>>>>>> dc17c297
+    public static UntypedResultSet executeInternalWithNow(long nowInSec, Dispatcher.RequestTime requestTime, String query, Object... values)
     {
         Prepared prepared = prepareInternal(query);
         assert prepared.statement instanceof SelectStatement;
