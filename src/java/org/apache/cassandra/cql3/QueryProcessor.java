--- conflicted
+++ resolved
@@ -106,15 +106,9 @@
     static
     {
         preparedStatements = Caffeine.newBuilder()
-<<<<<<< HEAD
                              .executor(ImmediateExecutor.INSTANCE)
                              .maximumWeight(capacityToBytes(DatabaseDescriptor.getPreparedStatementsCacheSizeMiB()))
-                             .weigher(QueryProcessor::measure)
-=======
-                             .executor(MoreExecutors.directExecutor())
-                             .maximumWeight(capacityToBytes(DatabaseDescriptor.getPreparedStatementsCacheSizeMB()))
                              .weigher(QueryProcessor::getSizeOfPreparedStatementForCache)
->>>>>>> ff54fd5f
                              .removalListener((key, prepared, cause) -> {
                                  MD5Digest md5Digest = (MD5Digest) key;
                                  if (cause.wasEvicted())
@@ -447,6 +441,7 @@
             res = new Prepared(statement, "", fullyQualified, keyspace);
         else
             res = new Prepared(statement, query, fullyQualified, keyspace);
+
         res.pstmntSize = measurePstmnt(res);
 
         return res;
@@ -790,17 +785,10 @@
         // (if the keyspace is null, queryString has to have a fully-qualified keyspace so it's fine.
         MD5Digest statementId = computeId(queryString, keyspace);
         // don't execute the statement if it's bigger than the allowed threshold
-<<<<<<< HEAD
-        if (statementSize > capacityToBytes(DatabaseDescriptor.getPreparedStatementsCacheSizeMiB()))
-            throw new InvalidRequestException(String.format("Prepared statement of size %d bytes is larger than allowed maximum of %d MB: %s...",
-                                                            statementSize,
-                                                            DatabaseDescriptor.getPreparedStatementsCacheSizeMiB(),
-=======
-        if (getSizeOfPreparedStatementForCache(statementId, prepared) > capacityToBytes(DatabaseDescriptor.getPreparedStatementsCacheSizeMB()))
+        if (getSizeOfPreparedStatementForCache(statementId, prepared) > capacityToBytes(DatabaseDescriptor.getPreparedStatementsCacheSizeMiB()))
             throw new InvalidRequestException(String.format("Prepared statement of size %d bytes is larger than allowed maximum of %d MB: %s...",
                                                             prepared.pstmntSize,
-                                                            DatabaseDescriptor.getPreparedStatementsCacheSizeMB(),
->>>>>>> ff54fd5f
+                                                            DatabaseDescriptor.getPreparedStatementsCacheSizeMiB(),
                                                             queryString.substring(0, 200)));
 
         Prepared previous = preparedStatements.get(statementId, (ignored_) -> prepared);
