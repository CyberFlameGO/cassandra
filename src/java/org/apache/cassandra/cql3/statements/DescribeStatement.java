/*
 * Licensed to the Apache Software Foundation (ASF) under one
 * or more contributor license agreements.  See the NOTICE file
 * distributed with this work for additional information
 * regarding copyright ownership.  The ASF licenses this file
 * to you under the Apache License, Version 2.0 (the
 * "License"); you may not use this file except in compliance
 * with the License.  You may obtain a copy of the License at
 *
 *     http://www.apache.org/licenses/LICENSE-2.0
 *
 * Unless required by applicable law or agreed to in writing, software
 * distributed under the License is distributed on an "AS IS" BASIS,
 * WITHOUT WARRANTIES OR CONDITIONS OF ANY KIND, either express or implied.
 * See the License for the specific language governing permissions and
 * limitations under the License.
 */
package org.apache.cassandra.cql3.statements;

import java.io.IOException;
import java.nio.ByteBuffer;
import java.util.*;
import java.util.function.BiFunction;
import java.util.stream.Collectors;
import java.util.stream.Stream;

import com.google.common.collect.ImmutableList;

import org.apache.cassandra.audit.AuditLogContext;
import org.apache.cassandra.audit.AuditLogEntryType;
import org.apache.cassandra.config.DatabaseDescriptor;
import org.apache.cassandra.cql3.*;
import org.apache.cassandra.cql3.functions.FunctionName;
import org.apache.cassandra.db.KeyspaceNotDefinedException;
import org.apache.cassandra.db.marshal.ListType;
import org.apache.cassandra.db.marshal.MapType;
import org.apache.cassandra.db.marshal.UTF8Type;
import org.apache.cassandra.db.virtual.VirtualKeyspaceRegistry;
import org.apache.cassandra.exceptions.InvalidRequestException;
import org.apache.cassandra.exceptions.RequestExecutionException;
import org.apache.cassandra.exceptions.RequestValidationException;
import org.apache.cassandra.io.util.DataInputBuffer;
import org.apache.cassandra.io.util.DataOutputBuffer;
import org.apache.cassandra.schema.*;
import org.apache.cassandra.service.ClientState;
import org.apache.cassandra.service.QueryState;
import org.apache.cassandra.service.StorageService;
import org.apache.cassandra.service.pager.PagingState;
import org.apache.cassandra.transport.messages.ResultMessage;
import org.apache.cassandra.utils.ByteBufferUtil;
import org.apache.cassandra.utils.FBUtilities;
import org.apache.cassandra.utils.Pair;
import org.apache.cassandra.utils.UUIDGen;

import static java.lang.String.format;
import static org.apache.cassandra.cql3.statements.RequestValidations.checkNotEmpty;
import static org.apache.cassandra.cql3.statements.RequestValidations.checkNotNull;
import static org.apache.cassandra.cql3.statements.RequestValidations.checkTrue;
import static org.apache.cassandra.cql3.statements.RequestValidations.invalidRequest;
import static org.apache.cassandra.utils.ByteBufferUtil.bytes;

/**
 * The differents <code>DESCRIBE</code> statements parsed from a CQL statement.
 */
public abstract class DescribeStatement<T> extends CQLStatement.Raw implements CQLStatement
{
    private static final String KS = "system";
    private static final String CF = "describe";

    /**
     * The columns returned by the describe queries that only list elements names (e.g. DESCRIBE KEYSPACES, DESCRIBE TABLES...) 
     */
    private static final List<ColumnSpecification> LIST_METADATA = 
            ImmutableList.of(new ColumnSpecification(KS, CF, new ColumnIdentifier("keyspace_name", true), UTF8Type.instance),
                             new ColumnSpecification(KS, CF, new ColumnIdentifier("type", true), UTF8Type.instance),
                             new ColumnSpecification(KS, CF, new ColumnIdentifier("name", true), UTF8Type.instance));

    /**
     * The columns returned by the describe queries that returns the CREATE STATEMENT for the different elements (e.g. DESCRIBE KEYSPACE, DESCRIBE TABLE ...) 
     */
    private static final List<ColumnSpecification> ELEMENT_METADATA = 
            ImmutableList.<ColumnSpecification>builder().addAll(LIST_METADATA)
                                                        .add(new ColumnSpecification(KS, CF, new ColumnIdentifier("create_statement", true), UTF8Type.instance))
                                                        .build();

    /**
     * "Magic version" for the paging state.
     */
    private static final int PAGING_STATE_VERSION = 0x0001;

    static final String SCHEMA_CHANGED_WHILE_PAGING_MESSAGE = "The schema has changed since the previous page of the DESCRIBE statement result. " +
                                                              "Please retry the DESCRIBE statement.";

    private boolean includeInternalDetails;

    public final void withInternalDetails()
    {
        this.includeInternalDetails = true;
    }

    @Override
    public final CQLStatement prepare(ClientState clientState) throws RequestValidationException
    {
        return this;
    }

    public final List<ColumnSpecification> getBindVariables()
    {
        return Collections.emptyList();
    }

    @Override
    public final void authorize(ClientState state)
    {
    }

    @Override
    public final void validate(ClientState state)
    {
    }

    public final AuditLogContext getAuditLogContext()
    {
        return new AuditLogContext(AuditLogEntryType.DESCRIBE);
    }

    @Override
    public final ResultMessage execute(QueryState state, QueryOptions options, long queryStartNanoTime) throws RequestValidationException, RequestExecutionException
    {
        return executeLocally(state, options);
    }

    @Override
    public ResultMessage executeLocally(QueryState state, QueryOptions options)
    {
<<<<<<< HEAD
        Keyspaces keyspaces = Schema.instance.distributedKeyspaces();
        UUID schemaVersion = Schema.instance.getVersion();

        keyspaces = Keyspaces.builder()
                             .add(keyspaces)
                             .add(Schema.instance.getLocalKeyspaces())
                             .add(VirtualKeyspaceRegistry.instance.virtualKeyspacesMetadata())
                             .build();
=======
        Pair<Keyspaces, UUID> schema = Schema.instance.getSchemaBlocking();

        Keyspaces keyspaces = Keyspaces.builder()
                                       .add(schema.left)
                                       .add(VirtualKeyspaceRegistry.instance.virtualKeyspacesMetadata())
                                       .build();
>>>>>>> 86e07595

        PagingState pagingState = options.getPagingState();

        // The paging implemented here uses some arbitray row number as the partition-key for paging,
        // which is used to skip/limit the result from the Java Stream. This works good enough for
        // reasonably sized schemas. Even a 'DESCRIBE SCHEMA' for an abnormally schema with 10000 tables
        // completes within a few seconds. This seems good enough for now. Once Cassandra actually supports
        // more than a few hundred tables, the implementation here should be reconsidered.
        //
        // Paging is only supported on row-level.
        //
        // The "partition key" in the paging-state contains a serialized object:
        //   (short) version, currently 0x0001
        //   (long) row offset
        //   (vint bytes) serialized schema hash (currently the result of Keyspaces.hashCode())
        //

        long offset = getOffset(pagingState, schema.right);
        int pageSize = options.getPageSize();

        Stream<? extends T> stream = describe(state.getClientState(), keyspaces);

        if (offset > 0L)
            stream = stream.skip(offset);
        if (pageSize > 0)
            stream = stream.limit(pageSize);

        List<List<ByteBuffer>> rows = stream.map(e -> toRow(e, includeInternalDetails))
                                            .collect(Collectors.toList());

        ResultSet.ResultMetadata resultMetadata = new ResultSet.ResultMetadata(metadata(state.getClientState()));
        ResultSet result = new ResultSet(resultMetadata, rows);

        if (pageSize > 0 && rows.size() == pageSize)
        {
            result.metadata.setHasMorePages(getPagingState(offset + pageSize, schema.right));
        }

        return new ResultMessage.Rows(result);
    }

    /**
     * Returns the columns of the {@code ResultMetadata}
     */
    protected abstract List<ColumnSpecification> metadata(ClientState state);

    private PagingState getPagingState(long nextPageOffset, UUID schemaVersion)
    {
        try (DataOutputBuffer out = new DataOutputBuffer())
        {
            out.writeShort(PAGING_STATE_VERSION);
            out.writeUTF(FBUtilities.getReleaseVersionString());
            out.write(UUIDGen.decompose(schemaVersion));
            out.writeLong(nextPageOffset);

            return new PagingState(out.asNewBuffer(),
                                   null,
                                   Integer.MAX_VALUE,
                                   Integer.MAX_VALUE);
        }
        catch (IOException e)
        {
            throw new InvalidRequestException("Invalid paging state.", e);
        }
    }

    private long getOffset(PagingState pagingState, UUID schemaVersion)
    {
        if (pagingState == null)
            return 0L;

        try (DataInputBuffer in = new DataInputBuffer(pagingState.partitionKey, false))
        {
            checkTrue(in.readShort() == PAGING_STATE_VERSION, "Incompatible paging state");

            final String pagingStateServerVersion = in.readUTF();
            final String releaseVersion = FBUtilities.getReleaseVersionString();
            checkTrue(pagingStateServerVersion.equals(releaseVersion),
                      "The server version of the paging state %s is different from the one of the server %s",
                      pagingStateServerVersion,
                      releaseVersion);

            byte[] bytes = new byte[UUIDGen.UUID_LEN];
            in.read(bytes);
            UUID version = UUIDGen.getUUID(ByteBuffer.wrap(bytes));
            checkTrue(schemaVersion.equals(version), SCHEMA_CHANGED_WHILE_PAGING_MESSAGE);

            return in.readLong();
        }
        catch (IOException e)
        {
            throw new InvalidRequestException("Invalid paging state.", e);
        }
    }

    protected abstract List<ByteBuffer> toRow(T element, boolean withInternals);

    /**
     * Returns the schema elements that must be part of the output.
     */
    protected abstract Stream<? extends T> describe(ClientState state, Keyspaces keyspaces);

    /**
     * Returns the metadata for the given keyspace or throws a {@link KeyspaceNotDefinedException} exception.
     */
    private static KeyspaceMetadata validateKeyspace(String ks, Keyspaces keyspaces)
    {
        return keyspaces.get(ks)
                        .orElseThrow(() -> new KeyspaceNotDefinedException(format("'%s' not found in keyspaces", ks)));
    }

    /**
     * {@code DescribeStatement} implementation used for describe queries that only list elements names.
     */
    public static final class Listing extends DescribeStatement<SchemaElement>
    {
        private final java.util.function.Function<KeyspaceMetadata, Stream<? extends SchemaElement>> elementsProvider;

        public Listing(java.util.function.Function<KeyspaceMetadata, Stream<? extends SchemaElement>> elementsProvider)
        {
            this.elementsProvider = elementsProvider;
        }

        @Override
        protected Stream<? extends SchemaElement> describe(ClientState state, Keyspaces keyspaces)
        {
            String keyspace = state.getRawKeyspace();
            Stream<KeyspaceMetadata> stream = keyspace == null ? keyspaces.stream().sorted(SchemaElement.NAME_COMPARATOR)
                                                               : Stream.of(validateKeyspace(keyspace, keyspaces));

            return stream.flatMap(k -> elementsProvider.apply(k).sorted(SchemaElement.NAME_COMPARATOR));
        }

        @Override
        protected List<ColumnSpecification> metadata(ClientState state)
        {
            return LIST_METADATA;
        }

        @Override
        protected List<ByteBuffer> toRow(SchemaElement element, boolean withInternals)
        {
            return ImmutableList.of(bytes(element.elementKeyspaceQuotedIfNeeded()),
                                    bytes(element.elementType().toString()),
                                    bytes(element.elementNameQuotedIfNeeded()));
        }
    }

    /**
     * Creates a {@link DescribeStatement} for {@code DESCRIBE TABLES}.
     */
    public static DescribeStatement<SchemaElement> tables()
    {
        return new Listing(ks -> ks.tables.stream());
    }

    /**
     * Creates a {@link DescribeStatement} for {@code DESCRIBE TYPES}.
     */
    public static DescribeStatement<SchemaElement> types()
    {
        return new Listing(ks -> ks.types.stream());
    }

    /**
     * Creates a {@link DescribeStatement} for {@code DESCRIBE FUNCTIONS}.
     */
    public static DescribeStatement<SchemaElement> functions()
    {
        return new Listing(ks -> ks.functions.udfs());
    }

    /**
     * Creates a {@link DescribeStatement} for {@code DESCRIBE AGGREGATES}.
     */
    public static DescribeStatement<SchemaElement> aggregates()
    {
        return new Listing(ks -> ks.functions.udas());
    }

    /**
     * Creates a {@link DescribeStatement} for {@code DESCRIBE KEYSPACES}.
     */
    public static DescribeStatement<SchemaElement> keyspaces()
    {
        return new DescribeStatement<SchemaElement>()
        {
            @Override
            protected Stream<? extends SchemaElement> describe(ClientState state, Keyspaces keyspaces)
            {
                return keyspaces.stream().sorted(SchemaElement.NAME_COMPARATOR);
            }

            @Override
            protected List<ColumnSpecification> metadata(ClientState state)
            {
                return LIST_METADATA;
            }

            @Override
            protected List<ByteBuffer> toRow(SchemaElement element, boolean withInternals)
            {
                return ImmutableList.of(bytes(element.elementKeyspaceQuotedIfNeeded()),
                                        bytes(element.elementType().toString()),
                                        bytes(element.elementNameQuotedIfNeeded()));
            }
        };
    }

    /**
     * Creates a {@link DescribeStatement} for {@code DESCRIBE [FULL] SCHEMA}.
     */
    public static DescribeStatement<SchemaElement> schema(boolean includeSystemKeyspaces)
    {
        return new DescribeStatement<SchemaElement>()
        {
            @Override
            protected Stream<? extends SchemaElement> describe(ClientState state, Keyspaces keyspaces)
            {
                return keyspaces.stream()
                                .filter(ks -> includeSystemKeyspaces || !SchemaConstants.isSystemKeyspace(ks.name))
                                .sorted(SchemaElement.NAME_COMPARATOR)
                                .flatMap(ks -> getKeyspaceElements(ks, false));
            }

            @Override
            protected List<ColumnSpecification> metadata(ClientState state)
            {
                return ELEMENT_METADATA;
            }

            @Override
            protected List<ByteBuffer> toRow(SchemaElement element, boolean withInternals)
            {
                return ImmutableList.of(bytes(element.elementKeyspaceQuotedIfNeeded()),
                                        bytes(element.elementType().toString()),
                                        bytes(element.elementNameQuotedIfNeeded()),
                                        bytes(element.toCqlString(withInternals, false)));
            }
        };
    }

    /**
     * {@code DescribeStatement} implementation used for describe queries for a single schema element.
     */
    public static class Element extends DescribeStatement<SchemaElement>
    {
        /**
         * The keyspace name 
         */
        private final String keyspace;

        /**
         * The element name
         */
        private final String name;

        private final BiFunction<KeyspaceMetadata, String, Stream<? extends SchemaElement>> elementsProvider;

        public Element(String keyspace, String name, BiFunction<KeyspaceMetadata, String, Stream<? extends SchemaElement>> elementsProvider)
        {
            this.keyspace = keyspace;
            this.name = name;
            this.elementsProvider = elementsProvider;
        }

        @Override
        protected Stream<? extends SchemaElement> describe(ClientState state, Keyspaces keyspaces)
        {
            String ks = keyspace == null ? checkNotNull(state.getRawKeyspace(), "No keyspace specified and no current keyspace")
                                         : keyspace;

            return elementsProvider.apply(validateKeyspace(ks, keyspaces), name);
        }

        @Override
        protected List<ColumnSpecification> metadata(ClientState state)
        {
            return ELEMENT_METADATA;
        }

        @Override
        protected List<ByteBuffer> toRow(SchemaElement element, boolean withInternals)
        {
            return ImmutableList.of(bytes(element.elementKeyspaceQuotedIfNeeded()),
                                    bytes(element.elementType().toString()),
                                    bytes(element.elementNameQuotedIfNeeded()),
                                    bytes(element.toCqlString(withInternals, false)));
        }
    }

    /**
     * Creates a {@link DescribeStatement} for {@code DESCRIBE KEYSPACE}.
     */
    public static DescribeStatement<SchemaElement> keyspace(String keyspace, boolean onlyKeyspaceDefinition)
    {
        return new Element(keyspace, null, (ks, t) -> getKeyspaceElements(ks, onlyKeyspaceDefinition));
    }

    private static Stream<? extends SchemaElement> getKeyspaceElements(KeyspaceMetadata ks, boolean onlyKeyspace)
    {
        Stream<? extends SchemaElement> s = Stream.of(ks);

        if (!onlyKeyspace)
        {
            s = Stream.concat(s, ks.types.sortedStream());
            s = Stream.concat(s, ks.functions.udfs().sorted(SchemaElement.NAME_COMPARATOR));
            s = Stream.concat(s, ks.functions.udas().sorted(SchemaElement.NAME_COMPARATOR));
            s = Stream.concat(s, ks.tables.stream().sorted(SchemaElement.NAME_COMPARATOR)
                                                   .flatMap(tm -> getTableElements(ks, tm)));
        }

        return s;
    }

    private static Stream<? extends SchemaElement> getTableElements(KeyspaceMetadata ks, TableMetadata table)
    {
        Stream<? extends SchemaElement> s = Stream.of(table);
        s = Stream.concat(s, table.indexes.stream()
                                          .map(i -> toDescribable(table, i))
                                          .sorted(SchemaElement.NAME_COMPARATOR));
        s = Stream.concat(s, ks.views.stream(table.id)
                                     .sorted(SchemaElement.NAME_COMPARATOR));
        return s;
    }

    /**
     * Creates a {@link DescribeStatement} for {@code DESCRIBE TABLE}.
     */
    public static DescribeStatement<SchemaElement> table(String keyspace, String name)
    {
        return new Element(keyspace, name, (ks, t) -> {

            TableMetadata table = checkNotNull(ks.getTableNullable(t),
                                               "Table '%s' not found in keyspace '%s'", t, ks.name);

            return Stream.concat(Stream.of(table), table.indexes.stream()
                                                                .map(index -> toDescribable(table, index))
                                                                .sorted(SchemaElement.NAME_COMPARATOR));
        });
    }

    /**
     * Creates a {@link DescribeStatement} for {@code DESCRIBE INDEX}.
     */
    public static DescribeStatement<SchemaElement> index(String keyspace, String name)
    {
        return new Element(keyspace, name, (ks, index) -> {

            TableMetadata tm = ks.findIndexedTable(index)
                                 .orElseThrow(() -> invalidRequest("Table for existing index '%s' not found in '%s'",
                                                                   index,
                                                                   ks.name));
            return tm.indexes.get(index)
                             .map(i -> toDescribable(tm, i))
                             .map(Stream::of)
                             .orElseThrow(() -> invalidRequest("Index '%s' not found in '%s'", index, ks.name));
        });
    }

    /**
     * Creates a {@link DescribeStatement} for {@code DESCRIBE MATERIALIZED VIEW}.
     */
    public static DescribeStatement<SchemaElement> view(String keyspace, String name)
    {
        return new Element(keyspace, name, (ks, view) -> {

            return ks.views.get(view)
                           .map(Stream::of)
                           .orElseThrow(() -> invalidRequest("Materialized view '%s' not found in '%s'", view, ks.name));
        });
    }

    /**
     * Creates a {@link DescribeStatement} for {@code DESCRIBE TYPE}.
     */
    public static DescribeStatement<SchemaElement> type(String keyspace, String name)
    {
        return new Element(keyspace, name, (ks, type) -> {

            return ks.types.get(ByteBufferUtil.bytes(type))
                           .map(Stream::of)
                           .orElseThrow(() -> invalidRequest("User defined type '%s' not found in '%s'",
                                                             type,
                                                             ks.name));
        });
    }

    /**
     * Creates a {@link DescribeStatement} for {@code DESCRIBE FUNCTION}.
     */
    public static DescribeStatement<SchemaElement> function(String keyspace, String name)
    {
        return new Element(keyspace, name, (ks, n) -> {

            return checkNotEmpty(ks.functions.getUdfs(new FunctionName(ks.name, n)),
                                 "User defined function '%s' not found in '%s'", n, ks.name).stream()
                                                                                             .sorted(SchemaElement.NAME_COMPARATOR);
        });
    }

    /**
     * Creates a {@link DescribeStatement} for {@code DESCRIBE FUNCTION}.
     */
    public static DescribeStatement<SchemaElement> aggregate(String keyspace, String name)
    {
        return new Element(keyspace, name, (ks, n) -> {

            return checkNotEmpty(ks.functions.getUdas(new FunctionName(ks.name, n)),
                                 "User defined aggregate '%s' not found in '%s'", n, ks.name).stream()
                                                                                              .sorted(SchemaElement.NAME_COMPARATOR);
        });
    }

    private static SchemaElement toDescribable(TableMetadata table, IndexMetadata index)
    {
        return new SchemaElement()
                {
                    @Override
                    public SchemaElementType elementType()
                    {
                        return SchemaElementType.INDEX;
                    }

                    @Override
                    public String elementKeyspace()
                    {
                        return table.keyspace;
                    }

                    @Override
                    public String elementName()
                    {
                        return index.name;
                    }

                    @Override
                    public String toCqlString(boolean withInternals, boolean ifNotExists)
                    {
                        return index.toCqlString(table, ifNotExists);
                    }
                };
    }

    /**
     * Creates a {@link DescribeStatement} for the generic {@code DESCRIBE ...}.
     */
    public static DescribeStatement<SchemaElement> generic(String keyspace, String name)
    {
        return new DescribeStatement<SchemaElement>()
        {
            private DescribeStatement<SchemaElement> delegate;

            private DescribeStatement<SchemaElement> resolve(ClientState state, Keyspaces keyspaces)
            {
                String ks = keyspace;

                // from cqlsh help: "keyspace or a table or an index or a materialized view (in this order)."
                if (keyspace == null)
                {
                    if (keyspaces.containsKeyspace(name))
                        return keyspace(name, false);

                    String rawKeyspace = state.getRawKeyspace();
                    ks = rawKeyspace == null ? name : rawKeyspace;
                }

                KeyspaceMetadata keyspaceMetadata = validateKeyspace(ks, keyspaces);

                if (keyspaceMetadata.tables.getNullable(name) != null)
                    return table(ks, name);

                Optional<TableMetadata> indexed = keyspaceMetadata.findIndexedTable(name);
                if (indexed.isPresent())
                {
                    Optional<IndexMetadata> index = indexed.get().indexes.get(name);
                    if (index.isPresent())
                        return index(ks, name);
                }

                if (keyspaceMetadata.views.getNullable(name) != null)
                    return view(ks, name);

                throw invalidRequest("'%s' not found in keyspace '%s'", name, ks);
            }

            @Override
            protected Stream<? extends SchemaElement> describe(ClientState state, Keyspaces keyspaces)
            {
                delegate = resolve(state, keyspaces);
                return delegate.describe(state, keyspaces);
            }

            @Override
            protected List<ColumnSpecification> metadata(ClientState state)
            {
                return delegate.metadata(state);
            }

            @Override
            protected List<ByteBuffer> toRow(SchemaElement element, boolean withInternals)
            {
                return delegate.toRow(element, withInternals);
            }
        };
    }

    /**
     * Creates a {@link DescribeStatement} for {@code DESCRIBE CLUSTER}.
     */
    public static DescribeStatement<List<Object>> cluster()
    {
        return new DescribeStatement<List<Object>>()
        {
            /**
             * The column index of the cluster name
             */
            private static final int CLUSTER_NAME_INDEX = 0;

            /**
             * The column index of the partitioner name
             */
            private static final int PARTITIONER_NAME_INDEX = 1;

            /**
             * The column index of the snitch class
             */
            private static final int SNITCH_CLASS_INDEX = 2;

            /**
             * The range ownerships index
             */
            private static final int RANGE_OWNERSHIPS_INDEX = 3;

            @Override
            protected Stream<List<Object>> describe(ClientState state, Keyspaces keyspaces)
            {
                List<Object> list = new ArrayList<Object>();
                list.add(DatabaseDescriptor.getClusterName());
                list.add(trimIfPresent(DatabaseDescriptor.getPartitionerName(), "org.apache.cassandra.dht."));
                list.add(trimIfPresent(DatabaseDescriptor.getEndpointSnitch().getClass().getName(),
                                            "org.apache.cassandra.locator."));
 
                String useKs = state.getRawKeyspace();
                if (mustReturnsRangeOwnerships(useKs))
                {
                    list.add(StorageService.instance.getRangeToAddressMap(useKs)
                                                    .entrySet()
                                                    .stream()
                                                    .sorted(Comparator.comparing(Map.Entry::getKey))
                                                    .collect(Collectors.toMap(e -> e.getKey().right.toString(),
                                                                              e -> e.getValue()
                                                                                    .stream()
                                                                                    .map(r -> r.endpoint().toString())
                                                                                    .collect(Collectors.toList()))));
                }
                return Stream.of(list);
            }

            private boolean mustReturnsRangeOwnerships(String useKs)
            {
                return useKs != null && !SchemaConstants.isLocalSystemKeyspace(useKs) && !SchemaConstants.isSystemKeyspace(useKs);
            }

            @Override
            protected List<ColumnSpecification> metadata(ClientState state)
            {
                ImmutableList.Builder<ColumnSpecification> builder = ImmutableList.builder();
                builder.add(new ColumnSpecification(KS, CF, new ColumnIdentifier("cluster", true), UTF8Type.instance),
                                        new ColumnSpecification(KS, CF, new ColumnIdentifier("partitioner", true), UTF8Type.instance),
                                        new ColumnSpecification(KS, CF, new ColumnIdentifier("snitch", true), UTF8Type.instance));

                if (mustReturnsRangeOwnerships(state.getRawKeyspace()))
                    builder.add(new ColumnSpecification(KS, CF, new ColumnIdentifier("range_ownership", true), MapType.getInstance(UTF8Type.instance,
                                                                                                                                   ListType.getInstance(UTF8Type.instance, false), false)));

                return builder.build();
            }

            @Override
            protected List<ByteBuffer> toRow(List<Object> elements, boolean withInternals)
            {
                ImmutableList.Builder<ByteBuffer> builder = ImmutableList.builder(); 

                builder.add(UTF8Type.instance.decompose((String) elements.get(CLUSTER_NAME_INDEX)),
                            UTF8Type.instance.decompose((String) elements.get(PARTITIONER_NAME_INDEX)),
                            UTF8Type.instance.decompose((String) elements.get(SNITCH_CLASS_INDEX)));

                if (elements.size() > 3)
                {
                    MapType<String, List<String>> rangeOwnershipType = MapType.getInstance(UTF8Type.instance,
                                                                                           ListType.getInstance(UTF8Type.instance, false),
                                                                                           false);

                    builder.add(rangeOwnershipType.decompose((Map<String, List<String>>) elements.get(RANGE_OWNERSHIPS_INDEX)));
                }

                return builder.build();
            }

            private String trimIfPresent(String src, String begin)
            {
                if (src.startsWith(begin))
                    return src.substring(begin.length());
                return src;
            }
        };
    }
}<|MERGE_RESOLUTION|>--- conflicted
+++ resolved
@@ -49,7 +49,6 @@
 import org.apache.cassandra.transport.messages.ResultMessage;
 import org.apache.cassandra.utils.ByteBufferUtil;
 import org.apache.cassandra.utils.FBUtilities;
-import org.apache.cassandra.utils.Pair;
 import org.apache.cassandra.utils.UUIDGen;
 
 import static java.lang.String.format;
@@ -133,23 +132,13 @@
     @Override
     public ResultMessage executeLocally(QueryState state, QueryOptions options)
     {
-<<<<<<< HEAD
-        Keyspaces keyspaces = Schema.instance.distributedKeyspaces();
-        UUID schemaVersion = Schema.instance.getVersion();
-
-        keyspaces = Keyspaces.builder()
-                             .add(keyspaces)
-                             .add(Schema.instance.getLocalKeyspaces())
-                             .add(VirtualKeyspaceRegistry.instance.virtualKeyspacesMetadata())
-                             .build();
-=======
-        Pair<Keyspaces, UUID> schema = Schema.instance.getSchemaBlocking();
+        DistributedSchema schema = Schema.instance.getDistributedSchemaBlocking();
 
         Keyspaces keyspaces = Keyspaces.builder()
-                                       .add(schema.left)
+                                       .add(schema.getKeyspaces())
+                                       .add(Schema.instance.getLocalKeyspaces())
                                        .add(VirtualKeyspaceRegistry.instance.virtualKeyspacesMetadata())
                                        .build();
->>>>>>> 86e07595
 
         PagingState pagingState = options.getPagingState();
 
@@ -167,7 +156,7 @@
         //   (vint bytes) serialized schema hash (currently the result of Keyspaces.hashCode())
         //
 
-        long offset = getOffset(pagingState, schema.right);
+        long offset = getOffset(pagingState, schema.getVersion());
         int pageSize = options.getPageSize();
 
         Stream<? extends T> stream = describe(state.getClientState(), keyspaces);
@@ -184,9 +173,7 @@
         ResultSet result = new ResultSet(resultMetadata, rows);
 
         if (pageSize > 0 && rows.size() == pageSize)
-        {
-            result.metadata.setHasMorePages(getPagingState(offset + pageSize, schema.right));
-        }
+            result.metadata.setHasMorePages(getPagingState(offset + pageSize, schema.getVersion()));
 
         return new ResultMessage.Rows(result);
     }
