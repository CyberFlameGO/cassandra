--- conflicted
+++ resolved
@@ -40,10 +40,6 @@
 import org.apache.cassandra.service.MigrationManager;
 import org.apache.cassandra.service.QueryState;
 import org.apache.cassandra.transport.Event;
-<<<<<<< HEAD
-import org.apache.cassandra.utils.*;
-=======
->>>>>>> 806ac77e
 
 import static org.apache.cassandra.thrift.ThriftValidation.validateColumnFamily;
 
@@ -56,13 +52,8 @@
 
     public final Type oType;
     private final TableAttributes attrs;
-<<<<<<< HEAD
     private final Map<ColumnDefinition.Raw, ColumnDefinition.Raw> renames;
     private final List<AlterTableStatementColumn> colNameList;
-=======
-    private final Map<ColumnIdentifier.Raw, ColumnIdentifier.Raw> renames;
-    private final boolean isStatic; // Only for ALTER ADD
->>>>>>> 806ac77e
     private final Long deleteTimestamp;
 
     public AlterTableStatement(CFName name,
@@ -77,12 +68,7 @@
         this.colNameList = colDataList;
         this.attrs = attrs;
         this.renames = renames;
-<<<<<<< HEAD
-        this.deleteTimestamp = deleteTimestamp == null ? FBUtilities.timestampMicros() : deleteTimestamp;
-=======
-        this.isStatic = isStatic;
         this.deleteTimestamp = deleteTimestamp;
->>>>>>> 806ac77e
     }
 
     public void checkAccess(ClientState state) throws UnauthorizedException, InvalidRequestException
@@ -240,30 +226,8 @@
 
                 for (AlterTableStatementColumn colData : colNameList)
                 {
-<<<<<<< HEAD
                     columnName = colData.getColumnName().getIdentifier(cfm);
                     def = cfm.getColumnDefinition(columnName);
-=======
-                    case PARTITION_KEY:
-                    case CLUSTERING:
-                        throw new InvalidRequestException(String.format("Cannot drop PRIMARY KEY part %s", columnName));
-                    case REGULAR:
-                    case STATIC:
-                        ColumnDefinition toDelete = null;
-                        for (ColumnDefinition columnDef : cfm.partitionColumns())
-                        {
-                            if (columnDef.name.equals(columnName))
-                            {
-                                toDelete = columnDef;
-                                break;
-                            }
-                        }
-                        assert toDelete != null;
-                        cfm.removeColumnDefinition(toDelete);
-                        cfm.recordColumnDrop(toDelete, deleteTimestamp == null ? queryState.getTimestamp() : deleteTimestamp);
-                        break;
-                }
->>>>>>> 806ac77e
 
                     if (def == null)
                         throw new InvalidRequestException(String.format("Column %s was not found in table %s", columnName, columnFamily()));
@@ -286,7 +250,7 @@
                                }
                              assert toDelete != null;
                              cfm.removeColumnDefinition(toDelete);
-                             cfm.recordColumnDrop(toDelete, deleteTimestamp);
+                             cfm.recordColumnDrop(toDelete, deleteTimestamp  == null ? queryState.getTimestamp() : deleteTimestamp);
                              break;
                     }
 
