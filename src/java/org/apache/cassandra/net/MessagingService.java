--- conflicted
+++ resolved
@@ -254,27 +254,26 @@
                 return DatabaseDescriptor.getRangeRpcTimeout();
             }
         },
-<<<<<<< HEAD
-        PING(),
-
-        // add new verbs after the existing verbs, but *before* the UNUSED verbs, since we serialize by ordinal.
-        // UNUSED verbs serve as padding for backwards compatability where a previous version needs to validate a verb from the future.
-        UNUSED_1,
-=======
-        PING,
+        PING
+        {
+            public long getTimeout()
+            {
+                return DatabaseDescriptor.getPingTimeout();
+            }
+        },
+
         // UNUSED verbs were used as padding for backward/forward compatability before 4.0,
         // but it wasn't quite as bullet/future proof as needed. We still need to keep these entries
         // around, at least for a major rev or two (post-4.0). see CASSANDRA-13993 for a discussion.
         // For now, though, the UNUSED are legacy values (placeholders, basically) that should only be used
         // for correctly adding VERBs that need to be emergency additions to 3.0/3.11.
-        // We can reclaim them (their id's, to be correct) in future versions, if desired, though.
->>>>>>> 0d4aacc8
+        // We can reclaim them (their id's, to be correct) in future versions, if desireed, though.
         UNUSED_2,
         UNUSED_3,
         UNUSED_4,
         UNUSED_5,
         ;
-        // remember to add new verbs at the end, since we serialize by ordinal
+        // add new verbs after the existing verbs, since we serialize by ordinal.
 
         private final int id;
         Verb()
@@ -305,9 +304,9 @@
         {
             for (Verb v : values())
             {
-                if (idToVerbMap.containsKey(v.getId()))
-                    throw new IllegalArgumentException("cannot have two verbs that map to the same id: " + v + " and " + v.getId());
-                idToVerbMap.put(v.getId(), v);
+                Verb existing = idToVerbMap.put(v.getId(), v);
+                if (existing != null)
+                    throw new IllegalArgumentException("cannot have two verbs that map to the same id: " + v + " and " + existing);
             }
         }
 
@@ -363,6 +362,8 @@
 
         put(Verb.UNUSED_2, Stage.INTERNAL_RESPONSE);
         put(Verb.UNUSED_3, Stage.INTERNAL_RESPONSE);
+        put(Verb.UNUSED_4, Stage.INTERNAL_RESPONSE);
+        put(Verb.UNUSED_5, Stage.INTERNAL_RESPONSE);
 
         put(Verb.PING, Stage.READ);
     }};
@@ -403,10 +404,6 @@
         put(Verb.HINT, HintMessage.serializer);
         put(Verb.BATCH_STORE, Batch.serializer);
         put(Verb.BATCH_REMOVE, UUIDSerializer.serializer);
-<<<<<<< HEAD
-
-=======
->>>>>>> 0d4aacc8
         put(Verb.PING, PingMessage.serializer);
     }};
 
@@ -939,6 +936,14 @@
     {
         assert !verbHandlers.containsKey(verb);
         verbHandlers.put(verb, verbHandler);
+    }
+
+    /**
+     * SHOULD ONLY BE USED FOR TESTING!!
+     */
+    public void removeVerbHandler(Verb verb)
+    {
+        verbHandlers.remove(verb);
     }
 
     /**
