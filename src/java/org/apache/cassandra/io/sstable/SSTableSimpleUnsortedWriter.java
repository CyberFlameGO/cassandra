/*
 * Licensed to the Apache Software Foundation (ASF) under one
 * or more contributor license agreements.  See the NOTICE file
 * distributed with this work for additional information
 * regarding copyright ownership.  The ASF licenses this file
 * to you under the Apache License, Version 2.0 (the
 * "License"); you may not use this file except in compliance
 * with the License.  You may obtain a copy of the License at
 *
 *     http://www.apache.org/licenses/LICENSE-2.0
 *
 * Unless required by applicable law or agreed to in writing, software
 * distributed under the License is distributed on an "AS IS" BASIS,
 * WITHOUT WARRANTIES OR CONDITIONS OF ANY KIND, either express or implied.
 * See the License for the specific language governing permissions and
 * limitations under the License.
 */
package org.apache.cassandra.io.sstable;

import java.io.IOException;
import java.util.Collection;
import java.util.Map;
import java.util.TreeMap;
import java.util.concurrent.BlockingQueue;
import java.util.concurrent.TimeUnit;

import com.google.common.base.Throwables;

import io.netty.util.concurrent.FastThreadLocalThread;
import org.apache.cassandra.db.DecoratedKey;
import org.apache.cassandra.db.RegularAndStaticColumns;
import org.apache.cassandra.db.SerializationHeader;
import org.apache.cassandra.db.partitions.PartitionUpdate;
import org.apache.cassandra.db.rows.EncodingStats;
import org.apache.cassandra.db.rows.Row;
import org.apache.cassandra.db.rows.SerializationHelper;
import org.apache.cassandra.db.rows.UnfilteredSerializer;
import org.apache.cassandra.io.sstable.format.SSTableReader;
import org.apache.cassandra.io.util.File;
import org.apache.cassandra.schema.TableMetadataRef;
import org.apache.cassandra.utils.JVMStabilityInspector;
import org.apache.cassandra.utils.concurrent.UncheckedInterruptedException;

import static org.apache.cassandra.utils.concurrent.BlockingQueues.newBlockingQueue;

/**
 * A SSTable writer that doesn't assume rows are in sorted order.
 * <p>
 * This writer buffers rows in memory and then write them all in sorted order.
 * To avoid loading the entire data set in memory, the amount of rows buffered
 * is configurable. Each time the threshold is met, one SSTable will be
 * created (and the buffer be reseted).
 *
 * @see SSTableSimpleWriter
 */
class SSTableSimpleUnsortedWriter extends AbstractSSTableSimpleWriter
{
    private static final Buffer SENTINEL = new Buffer();

    private Buffer buffer = new Buffer();
    private final long maxSStableSizeInBytes;
    private long currentSize;

    // Used to compute the row serialized size
    private final SerializationHeader header;
    private final SerializationHelper helper;

    private final BlockingQueue<Buffer> writeQueue = newBlockingQueue(0);
    private final DiskWriter diskWriter = new DiskWriter();

    SSTableSimpleUnsortedWriter(File directory, TableMetadataRef metadata, RegularAndStaticColumns columns, long maxSSTableSizeInMiB)
    {
        super(directory, metadata, columns);
        this.maxSStableSizeInBytes = maxSSTableSizeInMiB * 1024L * 1024L;
        this.header = new SerializationHeader(true, metadata.get(), columns, EncodingStats.NO_STATS);
        this.helper = new SerializationHelper(this.header);
        diskWriter.start();
    }

    @Override
    PartitionUpdate.Builder getUpdateFor(DecoratedKey key)
    {
        assert key != null;
        PartitionUpdate.Builder previous = buffer.get(key);
        if (previous == null)
        {
            // todo: inefficient - we create and serialize a PU just to get its size, then recreate it
            // todo: either allow PartitionUpdateBuilder to have .build() called several times or pre-calculate the size
            currentSize += PartitionUpdate.serializer.serializedSize(createPartitionUpdateBuilder(key).build(), format.getLatestVersion().correspondingMessagingVersion());
            previous = createPartitionUpdateBuilder(key);
            buffer.put(key, previous);
        }
        return previous;
    }

    private void countRow(Row row)
    {
        // Note that the accounting of a row is a bit inaccurate (it doesn't take some of the file format optimization into account)
        // and the maintaining of the bufferSize is in general not perfect. This has always been the case for this class but we should
        // improve that. In particular, what we count is closer to the serialized value, but it's debatable that it's the right thing
        // to count since it will take a lot more space in memory and the bufferSize is first and foremost used to avoid OOM when
        // using this writer.
        currentSize += UnfilteredSerializer.serializer.serializedSize(row, helper, 0, format.getLatestVersion().correspondingMessagingVersion());
    }

    private void maybeSync() throws SyncException
    {
        try
        {
            if (currentSize > maxSStableSizeInBytes)
                sync();
        }
        catch (IOException e)
        {
            // addColumn does not throw IOException but we want to report this to the user,
            // so wrap it in a temporary RuntimeException that we'll catch in rawAddRow above.
            throw new SyncException(e);
        }
    }

    private PartitionUpdate.Builder createPartitionUpdateBuilder(DecoratedKey key)
    {
        return new PartitionUpdate.Builder(metadata.get(), key, columns, 4)
        {
            @Override
            public void add(Row row)
            {
                super.add(row);
                countRow(row);
                maybeSync();
            }
        };
    }

    @Override
    public void close() throws IOException
    {
        sync();
        put(SENTINEL);
        try
        {
            diskWriter.join();
            checkForWriterException();
        }
        catch (Throwable e)
        {
            throw new RuntimeException(e);
        }

        checkForWriterException();
    }

    protected void sync() throws IOException
    {
        if (buffer.isEmpty())
            return;

        put(buffer);
        buffer = new Buffer();
        currentSize = 0;
    }

    private void put(Buffer buffer) throws IOException
    {
        while (true)
        {
            checkForWriterException();
            try
            {
                if (writeQueue.offer(buffer, 1, TimeUnit.SECONDS))
                    break;
            }
            catch (InterruptedException e)
            {
                throw new UncheckedInterruptedException(e);
            }
        }
    }

    private void checkForWriterException() throws IOException
    {
        // slightly lame way to report exception from the writer, but that should be good enough
        if (diskWriter.exception != null)
        {
            if (diskWriter.exception instanceof IOException)
                throw (IOException) diskWriter.exception;
            else
            {
                Throwables.throwIfUnchecked(diskWriter.exception);
                throw new RuntimeException(diskWriter.exception);
            }
        }
    }

    static class SyncException extends RuntimeException
    {
        SyncException(IOException ioe)
        {
            super(ioe);
        }
    }

    //// typedef
    static class Buffer extends TreeMap<DecoratedKey, PartitionUpdate.Builder> {}

    private class DiskWriter extends FastThreadLocalThread
    {
        volatile Throwable exception = null;

        public void run()
        {
            while (true)
            {
                try
                {
                    Buffer b = writeQueue.take();
                    if (b == SENTINEL)
                        return;

<<<<<<< HEAD
                    try (SSTableTxnWriter writer = createWriter(null))
=======
                    try (SSTableTxnWriter writer = createWriter())
>>>>>>> c44008e9
                    {
                        for (Map.Entry<DecoratedKey, PartitionUpdate.Builder> entry : b.entrySet())
                            writer.append(entry.getValue().build().unfilteredIterator());
                        Collection<SSTableReader> finished = writer.finish(shouldOpenSSTables());
                        notifySSTableProduced(finished);
                    }
                }
                catch (Throwable e)
                {
                    JVMStabilityInspector.inspectThrowable(e);
                    // Keep only the first exception
                    if (exception == null)
                        exception = e;
                }
            }
        }
    }
}<|MERGE_RESOLUTION|>--- conflicted
+++ resolved
@@ -217,11 +217,7 @@
                     if (b == SENTINEL)
                         return;
 
-<<<<<<< HEAD
                     try (SSTableTxnWriter writer = createWriter(null))
-=======
-                    try (SSTableTxnWriter writer = createWriter())
->>>>>>> c44008e9
                     {
                         for (Map.Entry<DecoratedKey, PartitionUpdate.Builder> entry : b.entrySet())
                             writer.append(entry.getValue().build().unfilteredIterator());
