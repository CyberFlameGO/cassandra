--- conflicted
+++ resolved
@@ -1005,14 +1005,7 @@
         if (range == null)
             return getScanner();
 
-<<<<<<< HEAD
-        return new SSTableBoundedScanner(this, true, range);
-=======
-        Iterator<Pair<Long, Long>> rangeIterator = getPositionsForRanges(Collections.singletonList(range)).iterator();
-        return rangeIterator.hasNext()
-               ? new SSTableBoundedScanner(this, rangeIterator)
-               : new EmptyCompactionScanner(getFilename());
->>>>>>> 27ed655f
+        return new SSTableBoundedScanner(this, range);
     }
 
     public FileDataInput getFileDataInput(long position)
@@ -1164,7 +1157,6 @@
         return sstableMetadata.ancestors;
     }
 
-<<<<<<< HEAD
     public int getSSTableLevel()
     {
         return sstableMetadata.sstableLevel;
@@ -1191,10 +1183,7 @@
         return sstableMetadata;
     }
 
-    public RandomAccessReader openDataReader(boolean skipIOCache)
-=======
     public RandomAccessReader openDataReader()
->>>>>>> 27ed655f
     {
         return compression
                ? CompressedRandomAccessReader.open(getFilename(), getCompressionMetadata())
@@ -1250,8 +1239,6 @@
             sstable.releaseReference();
         }
     }
-<<<<<<< HEAD
-=======
 
     private static class EmptyCompactionScanner implements ICompactionScanner
     {
@@ -1330,5 +1317,4 @@
             FileUtils.closeQuietly(file);
         }
     }
->>>>>>> 27ed655f
 }