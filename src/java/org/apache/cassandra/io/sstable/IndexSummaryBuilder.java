/*
 * Licensed to the Apache Software Foundation (ASF) under one
 * or more contributor license agreements.  See the NOTICE file
 * distributed with this work for additional information
 * regarding copyright ownership.  The ASF licenses this file
 * to you under the Apache License, Version 2.0 (the
 * "License"); you may not use this file except in compliance
 * with the License.  You may obtain a copy of the License at
 *
 *     http://www.apache.org/licenses/LICENSE-2.0
 *
 * Unless required by applicable law or agreed to in writing, software
 * distributed under the License is distributed on an "AS IS" BASIS,
 * WITHOUT WARRANTIES OR CONDITIONS OF ANY KIND, either express or implied.
 * See the License for the specific language governing permissions and
 * limitations under the License.
 */
package org.apache.cassandra.io.sstable;

import java.nio.ByteOrder;
import java.util.Map;
import java.util.TreeMap;

import org.slf4j.Logger;
import org.slf4j.LoggerFactory;

import org.apache.cassandra.db.DecoratedKey;
import org.apache.cassandra.dht.IPartitioner;
import org.apache.cassandra.io.util.Memory;
import org.apache.cassandra.io.util.SafeMemoryWriter;

import static org.apache.cassandra.io.sstable.Downsampling.BASE_SAMPLING_LEVEL;

public class IndexSummaryBuilder implements AutoCloseable
{
    private static final Logger logger = LoggerFactory.getLogger(IndexSummaryBuilder.class);

    // the offset in the keys memory region to look for a given summary boundary
    private final SafeMemoryWriter offsets;
    private final SafeMemoryWriter entries;

    private final int minIndexInterval;
    private final int samplingLevel;
    private final int[] startPoints;
    private long keysWritten = 0;
    private long indexIntervalMatches = 0;
    private long nextSamplePosition;

    // for each ReadableBoundary, we map its dataLength property to itself, permitting us to lookup the
    // last readable boundary from the perspective of the data file
    // [data file position limit] => [ReadableBoundary]
    private TreeMap<Long, ReadableBoundary> lastReadableByData = new TreeMap<>();
    // for each ReadableBoundary, we map its indexLength property to itself, permitting us to lookup the
    // last readable boundary from the perspective of the index file
    // [index file position limit] => [ReadableBoundary]
    private TreeMap<Long, ReadableBoundary> lastReadableByIndex = new TreeMap<>();
    // the last synced data file position
    private long dataSyncPosition;
    // the last synced index file position
    private long indexSyncPosition;

    // the last summary interval boundary that is fully readable in both data and index files
    private ReadableBoundary lastReadableBoundary;

    /**
     * Represents a boundary that is guaranteed fully readable in the summary, index file and data file.
     * The key contained is the last key readable if the index and data files have been flushed to the
     * stored lengths.
     */
    public static class ReadableBoundary
    {
<<<<<<< HEAD
        public final DecoratedKey lastKey;
        public final long indexLength;
        public final long dataLength;
        public ReadableBoundary(DecoratedKey lastKey, long indexLength, long dataLength)
=======
        final DecoratedKey lastKey;
        final long indexLength;
        final long dataLength;
        final int summaryCount;
        final long entriesLength;
        public ReadableBoundary(DecoratedKey lastKey, long indexLength, long dataLength, int summaryCount, long entriesLength)
>>>>>>> f3c0e11e
        {
            this.lastKey = lastKey;
            this.indexLength = indexLength;
            this.dataLength = dataLength;
            this.summaryCount = summaryCount;
            this.entriesLength = entriesLength;
        }
    }

    public IndexSummaryBuilder(long expectedKeys, int minIndexInterval, int samplingLevel)
    {
        this.samplingLevel = samplingLevel;
        this.startPoints = Downsampling.getStartPoints(BASE_SAMPLING_LEVEL, samplingLevel);

        long maxExpectedEntries = expectedKeys / minIndexInterval;
        if (maxExpectedEntries > Integer.MAX_VALUE)
        {
            // that's a _lot_ of keys, and a very low min index interval
            int effectiveMinInterval = (int) Math.ceil((double) Integer.MAX_VALUE / expectedKeys);
            maxExpectedEntries = expectedKeys / effectiveMinInterval;
            assert maxExpectedEntries <= Integer.MAX_VALUE : maxExpectedEntries;
            logger.warn("min_index_interval of {} is too low for {} expected keys; using interval of {} instead",
                        minIndexInterval, expectedKeys, effectiveMinInterval);
            this.minIndexInterval = effectiveMinInterval;
        }
        else
        {
            this.minIndexInterval = minIndexInterval;
        }

        // for initializing data structures, adjust our estimates based on the sampling level
        maxExpectedEntries = Math.max(1, (maxExpectedEntries * samplingLevel) / BASE_SAMPLING_LEVEL);
        offsets = new SafeMemoryWriter(4 * maxExpectedEntries).withByteOrder(ByteOrder.nativeOrder());
        entries = new SafeMemoryWriter(40 * maxExpectedEntries).withByteOrder(ByteOrder.nativeOrder());
        setNextSamplePosition(-minIndexInterval);
    }

    // the index file has been flushed to the provided position; stash it and use that to recalculate our max readable boundary
    public void markIndexSynced(long upToPosition)
    {
        indexSyncPosition = upToPosition;
        refreshReadableBoundary();
    }

    // the data file has been flushed to the provided position; stash it and use that to recalculate our max readable boundary
    public void markDataSynced(long upToPosition)
    {
        dataSyncPosition = upToPosition;
        refreshReadableBoundary();
    }

    private void refreshReadableBoundary()
    {
        // grab the readable boundary prior to the given position in either the data or index file
        Map.Entry<?, ReadableBoundary> byData = lastReadableByData.floorEntry(dataSyncPosition);
        Map.Entry<?, ReadableBoundary> byIndex = lastReadableByIndex.floorEntry(indexSyncPosition);
        if (byData == null || byIndex == null)
            return;

        // take the lowest of the two, and stash it
        lastReadableBoundary = byIndex.getValue().indexLength < byData.getValue().indexLength
                               ? byIndex.getValue() : byData.getValue();

        // clear our data prior to this, since we no longer need it
        lastReadableByData.headMap(lastReadableBoundary.dataLength, false).clear();
        lastReadableByIndex.headMap(lastReadableBoundary.indexLength, false).clear();
    }

    public ReadableBoundary getLastReadableBoundary()
    {
        return lastReadableBoundary;
    }

    public IndexSummaryBuilder maybeAddEntry(DecoratedKey decoratedKey, long indexStart)
    {
        return maybeAddEntry(decoratedKey, indexStart, 0, 0);
    }

    /**
     *
     * @param decoratedKey the key for this record
     * @param indexStart the position in the index file this record begins
     * @param indexEnd the position in the index file we need to be able to read to (exclusive) to read this record
     * @param dataEnd the position in the data file we need to be able to read to (exclusive) to read this record
     *                a value of 0 indicates we are not tracking readable boundaries
     */
    public IndexSummaryBuilder maybeAddEntry(DecoratedKey decoratedKey, long indexStart, long indexEnd, long dataEnd)
    {
        if (keysWritten == nextSamplePosition)
        {
            assert entries.length() <= Integer.MAX_VALUE;
            offsets.writeInt((int) entries.length());
            entries.write(decoratedKey.getKey());
            entries.writeLong(indexStart);
            setNextSamplePosition(keysWritten);
        }
        else if (dataEnd != 0 && keysWritten + 1 == nextSamplePosition)
        {
            // this is the last key in this summary interval, so stash it
            ReadableBoundary boundary = new ReadableBoundary(decoratedKey, indexEnd, dataEnd, (int)(offsets.length() / 4), entries.length());
            lastReadableByData.put(dataEnd, boundary);
            lastReadableByIndex.put(indexEnd, boundary);
        }
        keysWritten++;

        return this;
    }

    // calculate the next key we will store to our summary
    private void setNextSamplePosition(long position)
    {
        tryAgain: while (true)
        {
            position += minIndexInterval;
            long test = indexIntervalMatches++;
            for (int start : startPoints)
                if ((test - start) % BASE_SAMPLING_LEVEL == 0)
                    continue tryAgain;

            nextSamplePosition = position;
            return;
        }
    }

    public IndexSummary build(IPartitioner partitioner)
    {
        // this method should only be called when we've finished appending records, so we truncate the
        // memory we're using to the exact amount required to represent it before building our summary
        entries.setCapacity(entries.length());
        offsets.setCapacity(offsets.length());
        return build(partitioner, null);
    }

    // build the summary up to the provided boundary; this is backed by shared memory between
    // multiple invocations of this build method
    public IndexSummary build(IPartitioner partitioner, ReadableBoundary boundary)
    {
        assert entries.length() > 0;

        int count = (int) (offsets.length() / 4);
        long entriesLength = entries.length();
        if (boundary != null)
        {
            count = boundary.summaryCount;
            entriesLength = boundary.entriesLength;
        }

        int sizeAtFullSampling = (int) Math.ceil(keysWritten / (double) minIndexInterval);
        assert count > 0;
        return new IndexSummary(partitioner, offsets.currentBuffer().sharedCopy(),
                                count, entries.currentBuffer().sharedCopy(), entriesLength,
                                sizeAtFullSampling, minIndexInterval, samplingLevel);
    }

    // close the builder and release any associated memory
    public void close()
    {
        entries.close();
        offsets.close();
    }

    public static int entriesAtSamplingLevel(int samplingLevel, int maxSummarySize)
    {
        return (int) Math.ceil((samplingLevel * maxSummarySize) / (double) BASE_SAMPLING_LEVEL);
    }

    public static int calculateSamplingLevel(int currentSamplingLevel, int currentNumEntries, long targetNumEntries, int minIndexInterval, int maxIndexInterval)
    {
        // effective index interval == (BASE_SAMPLING_LEVEL / samplingLevel) * minIndexInterval
        // so we can just solve for minSamplingLevel here:
        // maxIndexInterval == (BASE_SAMPLING_LEVEL / minSamplingLevel) * minIndexInterval
        int effectiveMinSamplingLevel = Math.max(1, (int) Math.ceil((BASE_SAMPLING_LEVEL * minIndexInterval) / (double) maxIndexInterval));

        // Algebraic explanation for calculating the new sampling level (solve for newSamplingLevel):
        // originalNumEntries = (baseSamplingLevel / currentSamplingLevel) * currentNumEntries
        // newSpaceUsed = (newSamplingLevel / baseSamplingLevel) * originalNumEntries
        // newSpaceUsed = (newSamplingLevel / baseSamplingLevel) * (baseSamplingLevel / currentSamplingLevel) * currentNumEntries
        // newSpaceUsed = (newSamplingLevel / currentSamplingLevel) * currentNumEntries
        // (newSpaceUsed * currentSamplingLevel) / currentNumEntries = newSamplingLevel
        int newSamplingLevel = (int) (targetNumEntries * currentSamplingLevel) / currentNumEntries;
        return Math.min(BASE_SAMPLING_LEVEL, Math.max(effectiveMinSamplingLevel, newSamplingLevel));
    }

    /**
     * Downsamples an existing index summary to a new sampling level.
     * @param existing an existing IndexSummary
     * @param newSamplingLevel the target level for the new IndexSummary.  This must be less than the current sampling
     *                         level for `existing`.
     * @param partitioner the partitioner used for the index summary
     * @return a new IndexSummary
     */
    public static IndexSummary downsample(IndexSummary existing, int newSamplingLevel, int minIndexInterval, IPartitioner partitioner)
    {
        // To downsample the old index summary, we'll go through (potentially) several rounds of downsampling.
        // Conceptually, each round starts at position X and then removes every Nth item.  The value of X follows
        // a particular pattern to evenly space out the items that we remove.  The value of N decreases by one each
        // round.

        int currentSamplingLevel = existing.getSamplingLevel();
        assert currentSamplingLevel > newSamplingLevel;
        assert minIndexInterval == existing.getMinIndexInterval();

        // calculate starting indexes for downsampling rounds
        int[] startPoints = Downsampling.getStartPoints(currentSamplingLevel, newSamplingLevel);

        // calculate new off-heap size
        int newKeyCount = existing.size();
        long newEntriesLength = existing.getEntriesLength();
        for (int start : startPoints)
        {
            for (int j = start; j < existing.size(); j += currentSamplingLevel)
            {
                newKeyCount--;
                long length = existing.getEndInSummary(j) - existing.getPositionInSummary(j);
                newEntriesLength -= length;
            }
        }

        Memory oldEntries = existing.getEntries();
        Memory newOffsets = Memory.allocate(newKeyCount * 4);
        Memory newEntries = Memory.allocate(newEntriesLength);

        // Copy old entries to our new Memory.
        int i = 0;
        int newEntriesOffset = 0;
        outer:
        for (int oldSummaryIndex = 0; oldSummaryIndex < existing.size(); oldSummaryIndex++)
        {
            // to determine if we can skip this entry, go through the starting points for our downsampling rounds
            // and see if the entry's index is covered by that round
            for (int start : startPoints)
            {
                if ((oldSummaryIndex - start) % currentSamplingLevel == 0)
                    continue outer;
            }

            // write the position of the actual entry in the index summary (4 bytes)
            newOffsets.setInt(i * 4, newEntriesOffset);
            i++;
            long start = existing.getPositionInSummary(oldSummaryIndex);
            long length = existing.getEndInSummary(oldSummaryIndex) - start;
            newEntries.put(newEntriesOffset, oldEntries, start, length);
            newEntriesOffset += length;
        }
        assert newEntriesOffset == newEntriesLength;
        return new IndexSummary(partitioner, newOffsets, newKeyCount, newEntries, newEntriesLength,
                                existing.getMaxNumberOfEntries(), minIndexInterval, newSamplingLevel);
    }
}<|MERGE_RESOLUTION|>--- conflicted
+++ resolved
@@ -69,19 +69,12 @@
      */
     public static class ReadableBoundary
     {
-<<<<<<< HEAD
-        public final DecoratedKey lastKey;
-        public final long indexLength;
-        public final long dataLength;
-        public ReadableBoundary(DecoratedKey lastKey, long indexLength, long dataLength)
-=======
         final DecoratedKey lastKey;
         final long indexLength;
         final long dataLength;
         final int summaryCount;
         final long entriesLength;
         public ReadableBoundary(DecoratedKey lastKey, long indexLength, long dataLength, int summaryCount, long entriesLength)
->>>>>>> f3c0e11e
         {
             this.lastKey = lastKey;
             this.indexLength = indexLength;
