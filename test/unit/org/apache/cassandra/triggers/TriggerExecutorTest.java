--- conflicted
+++ resolved
@@ -34,6 +34,7 @@
 import org.apache.cassandra.exceptions.InvalidRequestException;
 import org.apache.cassandra.schema.TriggerMetadata;
 import org.apache.cassandra.schema.Triggers;
+import org.apache.cassandra.triggers.TriggerExecutorTest.SameKeySameCfTrigger;
 import org.apache.cassandra.utils.FBUtilities;
 
 import static org.apache.cassandra.utils.ByteBufferUtil.bytes;
@@ -52,12 +53,8 @@
     @Test
     public void sameKeySameCfColumnFamilies() throws ConfigurationException, InvalidRequestException
     {
-<<<<<<< HEAD
         TableMetadata metadata = makeTableMetadata("ks1", "cf1", TriggerMetadata.create("test", SameKeySameCfTrigger.class.getName()));
-=======
-        CFMetaData metadata = makeCfMetaData("ks1", "cf1", TriggerMetadata.create("test", SameKeySameCfTrigger.class.getName()));
         // origin column 'c1' = "v1", augment extra column 'c2' = "trigger"
->>>>>>> 0e5c84ad
         PartitionUpdate mutated = TriggerExecutor.instance.execute(makeCf(metadata, "k1", "v1", null));
 
         List<Row> rows = new ArrayList<>();
