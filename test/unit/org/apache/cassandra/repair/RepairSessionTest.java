--- conflicted
+++ resolved
@@ -63,11 +63,7 @@
         IPartitioner p = Murmur3Partitioner.instance;
         Range<Token> repairRange = new Range<>(p.getToken(ByteBufferUtil.bytes(0)), p.getToken(ByteBufferUtil.bytes(100)));
         Set<InetAddressAndPort> endpoints = Sets.newHashSet(remote);
-<<<<<<< HEAD
-        RepairSession session = new RepairSession(parentSessionId,
-=======
-        RepairSession session = new RepairSession(parentSessionId, sessionId, Scheduler.build(0),
->>>>>>> 505f5af6
+        RepairSession session = new RepairSession(parentSessionId, new Scheduler.NoopScheduler(),
                                                   new CommonRange(endpoints, Collections.emptySet(), Arrays.asList(repairRange)),
                                                   "Keyspace1", RepairParallelism.SEQUENTIAL,
                                                   false, false,
