--- conflicted
+++ resolved
@@ -51,7 +51,6 @@
 import org.apache.cassandra.db.marshal.Int32Type;
 import org.apache.cassandra.db.marshal.VectorType;
 import org.apache.cassandra.dht.AbstractBounds;
-//import org.apache.cassandra.dht.BootStrapper;
 import org.apache.cassandra.dht.BootStrapper;
 import org.apache.cassandra.dht.Bounds;
 import org.apache.cassandra.dht.ExcludingBounds;
@@ -60,25 +59,15 @@
 import org.apache.cassandra.dht.Range;
 import org.apache.cassandra.index.sai.QueryContext;
 import org.apache.cassandra.index.sai.SAITester;
-<<<<<<< HEAD
+import org.apache.cassandra.index.sai.StorageAttachedIndex;
 import org.apache.cassandra.index.sai.disk.format.Version;
-=======
-import org.apache.cassandra.index.sai.StorageAttachedIndex;
->>>>>>> 0e42b77c
 import org.apache.cassandra.index.sai.iterators.KeyRangeIterator;
 import org.apache.cassandra.index.sai.plan.Expression;
 import org.apache.cassandra.index.sai.utils.PrimaryKey;
 import org.apache.cassandra.index.sai.utils.RangeUtil;
 import org.apache.cassandra.inject.Injections;
 import org.apache.cassandra.inject.InvokePointBuilder;
-<<<<<<< HEAD
-//import org.apache.cassandra.locator.TokenMetadata;
-import org.apache.cassandra.schema.MockSchema;
-=======
-import org.apache.cassandra.locator.TokenMetadata;
->>>>>>> 0e42b77c
 import org.apache.cassandra.schema.TableMetadata;
-//import org.apache.cassandra.service.StorageService;
 import org.apache.cassandra.tcm.ClusterMetadata;
 import org.apache.cassandra.utils.FBUtilities;
 
@@ -121,18 +110,6 @@
     @Before
     public void setup() throws Throwable
     {
-<<<<<<< HEAD
-        TableMetadata tableMetadata = TableMetadata.builder("ks", "tb")
-                                                   .addPartitionKeyColumn("pk", Int32Type.instance)
-                                                   .addRegularColumn("val", Int32Type.instance)
-                                                   .build();
-        cfs = MockSchema.newCFS(tableMetadata);
-        partitioner = cfs.getPartitioner();
-=======
-        TokenMetadata metadata = StorageService.instance.getTokenMetadata();
-        metadata.updateNormalTokens(BootStrapper.getRandomTokens(metadata, 10), FBUtilities.getBroadcastAddressAndPort());
-
->>>>>>> 0e42b77c
         dimensionCount = getRandom().nextIntBetween(2, 2048);
         index = SAITester.createMockIndex("index", VectorType.getInstance(FloatType.instance, dimensionCount));
         cfs = index.baseCfs();
