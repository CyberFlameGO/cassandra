/*
 * Licensed to the Apache Software Foundation (ASF) under one
 * or more contributor license agreements.  See the NOTICE file
 * distributed with this work for additional information
 * regarding copyright ownership.  The ASF licenses this file
 * to you under the Apache License, Version 2.0 (the
 * "License"); you may not use this file except in compliance
 * with the License.  You may obtain a copy of the License at
 *
 *     http://www.apache.org/licenses/LICENSE-2.0
 *
 * Unless required by applicable law or agreed to in writing, software
 * distributed under the License is distributed on an "AS IS" BASIS,
 * WITHOUT WARRANTIES OR CONDITIONS OF ANY KIND, either express or implied.
 * See the License for the specific language governing permissions and
 * limitations under the License.
 */
package org.apache.cassandra.cql3;

import java.io.IOException;
import java.math.BigDecimal;
import java.math.BigInteger;
import java.net.InetAddress;
import java.net.InetSocketAddress;
import java.net.MalformedURLException;
import java.net.ServerSocket;
import java.nio.ByteBuffer;
import java.rmi.server.RMISocketFactory;
import java.util.*;
import java.util.concurrent.CountDownLatch;
import java.util.concurrent.TimeUnit;
import java.util.concurrent.atomic.AtomicInteger;
import java.util.function.Consumer;
import java.util.regex.Matcher;
import java.util.regex.Pattern;
import java.util.stream.Collectors;

import javax.management.MBeanServerConnection;
import javax.management.remote.JMXConnector;
import javax.management.remote.JMXConnectorFactory;
import javax.management.remote.JMXConnectorServer;
import javax.management.remote.JMXServiceURL;
import javax.management.remote.rmi.RMIConnectorServer;

import com.google.common.base.Objects;
import com.google.common.base.Strings;
import com.google.common.collect.ImmutableSet;
import com.google.common.collect.Iterables;

import org.junit.*;

import org.slf4j.Logger;
import org.slf4j.LoggerFactory;

import com.codahale.metrics.Gauge;
import com.datastax.driver.core.*;
import com.datastax.driver.core.DataType;
import com.datastax.driver.core.ResultSet;
import com.datastax.driver.core.exceptions.UnauthorizedException;

import org.apache.cassandra.SchemaLoader;
import org.apache.cassandra.ServerTestUtils;
import org.apache.cassandra.Util;
import org.apache.cassandra.auth.AuthCacheService;
import org.apache.cassandra.auth.AuthKeyspace;
import org.apache.cassandra.auth.AuthSchemaChangeListener;
import org.apache.cassandra.auth.AuthTestUtils;
import org.apache.cassandra.auth.IRoleManager;
import org.apache.cassandra.concurrent.ScheduledExecutors;
import org.apache.cassandra.concurrent.Stage;
import org.apache.cassandra.config.DataStorageSpec;
import org.apache.cassandra.config.EncryptionOptions;
import org.apache.cassandra.db.virtual.VirtualKeyspaceRegistry;
import org.apache.cassandra.db.virtual.VirtualSchemaKeyspace;
import org.apache.cassandra.exceptions.InvalidRequestException;
import org.apache.cassandra.index.SecondaryIndexManager;
import org.apache.cassandra.io.util.File;
import org.apache.cassandra.locator.InetAddressAndPort;
import org.apache.cassandra.locator.TokenMetadata;
import org.apache.cassandra.metrics.CassandraMetricsRegistry;
import org.apache.cassandra.metrics.ClientMetrics;
import org.apache.cassandra.schema.*;
import org.apache.cassandra.config.DatabaseDescriptor;
import org.apache.cassandra.cql3.functions.FunctionName;
import org.apache.cassandra.db.*;
import org.apache.cassandra.db.marshal.*;
import org.apache.cassandra.db.marshal.TupleType;
import org.apache.cassandra.dht.Murmur3Partitioner;
import org.apache.cassandra.exceptions.ConfigurationException;
import org.apache.cassandra.exceptions.SyntaxException;
import org.apache.cassandra.io.util.FileUtils;
import org.apache.cassandra.schema.IndexMetadata;
import org.apache.cassandra.schema.KeyspaceMetadata;
import org.apache.cassandra.schema.TableMetadata;
import org.apache.cassandra.serializers.TypeSerializer;
import org.apache.cassandra.service.ClientState;
import org.apache.cassandra.service.QueryState;
import org.apache.cassandra.service.StorageService;
import org.apache.cassandra.transport.*;
import org.apache.cassandra.transport.ProtocolVersion;
import org.apache.cassandra.transport.messages.ResultMessage;
import org.apache.cassandra.utils.ByteBufferUtil;
import org.apache.cassandra.utils.FBUtilities;
import org.apache.cassandra.utils.JMXServerUtils;
import org.apache.cassandra.utils.TimeUUID;
import org.assertj.core.api.Assertions;
import org.apache.cassandra.utils.Pair;
import org.awaitility.Awaitility;

import static com.datastax.driver.core.SocketOptions.DEFAULT_CONNECT_TIMEOUT_MILLIS;
import static com.datastax.driver.core.SocketOptions.DEFAULT_READ_TIMEOUT_MILLIS;
import static org.apache.cassandra.utils.Clock.Global.currentTimeMillis;
import static org.junit.Assert.assertNotNull;
import static org.junit.Assert.assertFalse;
import static org.junit.Assert.assertTrue;
import static org.junit.Assert.fail;

/**
 * Base class for CQL tests.
 */
public abstract class CQLTester
{
    /**
     * The super user
     */
    private static final User SUPER_USER = new User("cassandra", "cassandra");

    protected static final Logger logger = LoggerFactory.getLogger(CQLTester.class);

    public static final String KEYSPACE = "cql_test_keyspace";
    public static final String KEYSPACE_PER_TEST = "cql_test_keyspace_alt";
    protected static final boolean USE_PREPARED_VALUES = Boolean.valueOf(System.getProperty("cassandra.test.use_prepared", "true"));
    protected static final boolean REUSE_PREPARED = Boolean.valueOf(System.getProperty("cassandra.test.reuse_prepared", "true"));
    protected static final long ROW_CACHE_SIZE_IN_MIB = new DataStorageSpec.LongMebibytesBound(System.getProperty("cassandra.test.row_cache_size", "0MiB")).toMebibytes();
    private static final AtomicInteger seqNumber = new AtomicInteger();
    protected static final ByteBuffer TOO_BIG = ByteBuffer.allocate(FBUtilities.MAX_UNSIGNED_SHORT + 1024);
    public static final String DATA_CENTER = ServerTestUtils.DATA_CENTER;
    public static final String DATA_CENTER_REMOTE = ServerTestUtils.DATA_CENTER_REMOTE;
    public static final String RACK1 = ServerTestUtils.RACK1;

    private static org.apache.cassandra.transport.Server server;
    private static JMXConnectorServer jmxServer;
    protected static String jmxHost;
    protected static int jmxPort;
    protected static MBeanServerConnection jmxConnection;

    protected static final int nativePort;
    protected static final InetAddress nativeAddr;
    protected static final Set<InetAddressAndPort> remoteAddrs = new HashSet<>();
    private static final Map<Pair<User, ProtocolVersion>, Cluster> clusters = new HashMap<>();
    private static final Map<Pair<User, ProtocolVersion>, Session> sessions = new HashMap<>();

    private static Consumer<Cluster.Builder> clusterBuilderConfigurator;

    public static final List<ProtocolVersion> PROTOCOL_VERSIONS = new ArrayList<>(ProtocolVersion.SUPPORTED.size());

    private static final String CREATE_INDEX_NAME_REGEX = "(\\s*(\\w*|\"\\w*\")\\s*)";
    private static final String CREATE_INDEX_REGEX = String.format("\\A\\s*CREATE(?:\\s+CUSTOM)?\\s+INDEX" +
                                                                   "(?:\\s+IF\\s+NOT\\s+EXISTS)?\\s*" +
                                                                   "%s?\\s*ON\\s+(%<s\\.)?%<s\\s*" +
                                                                   "(\\((?:\\s*\\w+\\s*\\()?%<s\\))?",
                                                                   CREATE_INDEX_NAME_REGEX);
    private static final Pattern CREATE_INDEX_PATTERN = Pattern.compile(CREATE_INDEX_REGEX, Pattern.CASE_INSENSITIVE);

    /** Return the current server version if supported by the driver, else
     * the latest that is supported.
     *
     * @return - the preferred versions that is also supported by the driver
     */
    public static final ProtocolVersion getDefaultVersion()
    {
        return PROTOCOL_VERSIONS.contains(ProtocolVersion.CURRENT)
               ? ProtocolVersion.CURRENT
               : PROTOCOL_VERSIONS.get(PROTOCOL_VERSIONS.size() - 1);
    }

    static
    {
        checkProtocolVersion();

        nativeAddr = InetAddress.getLoopbackAddress();
        nativePort = getAutomaticallyAllocatedPort(nativeAddr);

        ServerTestUtils.daemonInitialization();
    }

    private List<String> keyspaces = new ArrayList<>();
    private List<String> tables = new ArrayList<>();
    private List<String> views = new ArrayList<>();
    private List<String> types = new ArrayList<>();
    private List<String> functions = new ArrayList<>();
    private List<String> aggregates = new ArrayList<>();

    private User user;

    // We don't use USE_PREPARED_VALUES in the code below so some test can foce value preparation (if the result
    // is not expected to be the same without preparation)
    private boolean usePrepared = USE_PREPARED_VALUES;
    private static boolean reusePrepared = REUSE_PREPARED;

    protected boolean usePrepared()
    {
        return usePrepared;
    }

    /**
     * Use the specified user for executing the queries over the network.
     * @param username the user name
     * @param password the user password
     */
    public void useUser(String username, String password)
    {
        this.user = new User(username, password);
    }

    /**
     * Use the super user for executing the queries over the network.
     */
    public void useSuperUser()
    {
        this.user = SUPER_USER;
    }

    /**
     * Returns a port number that is automatically allocated,
     * typically from an ephemeral port range.
     *
     * @return a port number
     */
    public static int getAutomaticallyAllocatedPort(InetAddress address)
    {
        try
        {
            try (ServerSocket sock = new ServerSocket())
            {
                // A port number of {@code 0} means that the port number will be automatically allocated,
                // typically from an ephemeral port range.
                sock.bind(new InetSocketAddress(address, 0));
                return sock.getLocalPort();
            }
        }
        catch (IOException e)
        {
            throw new RuntimeException(e);
        }
    }

    private static void checkProtocolVersion()
    {
        // The latest versions might not be supported yet by the java driver
        for (ProtocolVersion version : ProtocolVersion.SUPPORTED)
        {
            try
            {
                com.datastax.driver.core.ProtocolVersion.fromInt(version.asInt());
                PROTOCOL_VERSIONS.add(version);
            }
            catch (IllegalArgumentException e)
            {
                logger.warn("Protocol Version {} not supported by java driver", version);
            }
        }
    }

    public static void prepareServer()
    {
        ServerTestUtils.prepareServer();
    }

    public static void cleanup()
    {
        ServerTestUtils.cleanup();
    }

    /**
     * Starts the JMX server. It's safe to call this method multiple times.
     */
    public static void startJMXServer() throws Exception
    {
        if (jmxServer != null)
            return;

        InetAddress loopback = InetAddress.getLoopbackAddress();
        jmxHost = loopback.getHostAddress();
        jmxPort = getAutomaticallyAllocatedPort(loopback);
        jmxServer = JMXServerUtils.createJMXServer(jmxPort, true);
        jmxServer.start();
    }

    public static void createMBeanServerConnection() throws Exception
    {
        assert jmxServer != null : "jmxServer not started";

        Map<String, Object> env = new HashMap<>();
        env.put("com.sun.jndi.rmi.factory.socket", RMISocketFactory.getDefaultSocketFactory());
        JMXConnector jmxc = JMXConnectorFactory.connect(getJMXServiceURL(), env);
        jmxConnection =  jmxc.getMBeanServerConnection();
    }

    public static JMXServiceURL getJMXServiceURL() throws MalformedURLException
    {
        assert jmxServer != null : "jmxServer not started";

        return new JMXServiceURL(String.format("service:jmx:rmi:///jndi/rmi://%s:%d/jmxrmi", jmxHost, jmxPort));
    }

    @BeforeClass
    public static void setUpClass()
    {
        if (ROW_CACHE_SIZE_IN_MIB > 0)
            DatabaseDescriptor.setRowCacheSizeInMiB(ROW_CACHE_SIZE_IN_MIB);
        StorageService.instance.setPartitionerUnsafe(Murmur3Partitioner.instance);

        // Once per-JVM is enough
        prepareServer();
    }

    @AfterClass
    public static void tearDownClass()
    {
        for (Session sess : sessions.values())
                sess.close();
        for (Cluster cl : clusters.values())
                cl.close();

        if (server != null)
            server.stop();

        // We use queryInternal for CQLTester so prepared statement will populate our internal cache (if reusePrepared is used; otherwise prepared
        // statements are not cached but re-prepared every time). So we clear the cache between test files to avoid accumulating too much.
        if (reusePrepared)
            QueryProcessor.clearInternalStatementsCache();

        TokenMetadata metadata = StorageService.instance.getTokenMetadata();
        metadata.clearUnsafe();

        if (jmxServer != null && jmxServer instanceof RMIConnectorServer)
        {
            try
            {
                ((RMIConnectorServer) jmxServer).stop();
            }
            catch (IOException e)
            {
                logger.warn("Error shutting down jmx", e);
            }
        }
    }

    @Before
    public void beforeTest() throws Throwable
    {
        schemaChange(String.format("CREATE KEYSPACE IF NOT EXISTS %s WITH replication = {'class': 'SimpleStrategy', 'replication_factor': '1'}", KEYSPACE));
        schemaChange(String.format("CREATE KEYSPACE IF NOT EXISTS %s WITH replication = {'class': 'SimpleStrategy', 'replication_factor': '1'}", KEYSPACE_PER_TEST));
    }

    @After
    public void afterTest() throws Throwable
    {
        dropPerTestKeyspace();

        // Restore standard behavior in case it was changed
        usePrepared = USE_PREPARED_VALUES;
        reusePrepared = REUSE_PREPARED;

        final List<String> keyspacesToDrop = copy(keyspaces);
        final List<String> tablesToDrop = copy(tables);
        final List<String> viewsToDrop = copy(views);
        final List<String> typesToDrop = copy(types);
        final List<String> functionsToDrop = copy(functions);
        final List<String> aggregatesToDrop = copy(aggregates);
        keyspaces = null;
        tables = null;
        views = null;
        types = null;
        functions = null;
        aggregates = null;
        user = null;

        // We want to clean up after the test, but dropping a table is rather long so just do that asynchronously
        ScheduledExecutors.optionalTasks.execute(new Runnable()
        {
            public void run()
            {
                try
                {
                    for (int i = viewsToDrop.size() - 1; i >= 0; i--)
                        schemaChange(String.format("DROP MATERIALIZED VIEW IF EXISTS %s.%s", KEYSPACE, viewsToDrop.get(i)));

                    for (int i = tablesToDrop.size() - 1; i >= 0; i--)
                        schemaChange(String.format("DROP TABLE IF EXISTS %s.%s", KEYSPACE, tablesToDrop.get(i)));

                    for (int i = aggregatesToDrop.size() - 1; i >= 0; i--)
                        schemaChange(String.format("DROP AGGREGATE IF EXISTS %s", aggregatesToDrop.get(i)));

                    for (int i = functionsToDrop.size() - 1; i >= 0; i--)
                        schemaChange(String.format("DROP FUNCTION IF EXISTS %s", functionsToDrop.get(i)));

                    for (int i = typesToDrop.size() - 1; i >= 0; i--)
                        schemaChange(String.format("DROP TYPE IF EXISTS %s.%s", KEYSPACE, typesToDrop.get(i)));

                    for (int i = keyspacesToDrop.size() - 1; i >= 0; i--)
                        schemaChange(String.format("DROP KEYSPACE IF EXISTS %s", keyspacesToDrop.get(i)));

                    // Dropping doesn't delete the sstables. It's not a huge deal but it's cleaner to cleanup after us
                    // Thas said, we shouldn't delete blindly before the TransactionLogs.SSTableTidier for the table we drop
                    // have run or they will be unhappy. Since those taks are scheduled on StorageService.tasks and that's
                    // mono-threaded, just push a task on the queue to find when it's empty. No perfect but good enough.

                    final CountDownLatch latch = new CountDownLatch(1);
                    ScheduledExecutors.nonPeriodicTasks.execute(new Runnable()
                    {
                        public void run()
                        {
                            latch.countDown();
                        }
                    });
                    latch.await(2, TimeUnit.SECONDS);

                    removeAllSSTables(KEYSPACE, tablesToDrop);
                }
                catch (Exception e)
                {
                    throw new RuntimeException(e);
                }
            }
        });
    }

    public static List<String> buildNodetoolArgs(List<String> args)
    {
        int port = jmxPort == 0 ? Integer.getInteger("cassandra.jmx.local.port", 7199) : jmxPort;
        String host = jmxHost == null ? "127.0.0.1" : jmxHost;
        List<String> allArgs = new ArrayList<>();
        allArgs.add("bin/nodetool");
        allArgs.add("-p");
        allArgs.add(String.valueOf(port));
        allArgs.add("-h");
        allArgs.add(host);
        allArgs.addAll(args);
        return allArgs;
    }

    public static List<String> buildCqlshArgs(List<String> args)
    {
        List<String> allArgs = new ArrayList<>();
        allArgs.add("bin/cqlsh");
        allArgs.add(nativeAddr.getHostAddress());
        allArgs.add(Integer.toString(nativePort));
        allArgs.add("-e");
        allArgs.addAll(args);
        return allArgs;
    }

    public static List<String> buildCassandraStressArgs(List<String> args)
    {
        List<String> allArgs = new ArrayList<>();
        allArgs.add("tools/bin/cassandra-stress");
        allArgs.addAll(args);
        if (args.indexOf("-port") == -1)
        {
            allArgs.add("-port");
            allArgs.add("native=" + Integer.toString(nativePort));
        }
        return allArgs;
    }

    protected static void requireAuthentication()
    {
        DatabaseDescriptor.setAuthenticator(new AuthTestUtils.LocalPasswordAuthenticator());
        DatabaseDescriptor.setAuthorizer(new AuthTestUtils.LocalCassandraAuthorizer());
        DatabaseDescriptor.setNetworkAuthorizer(new AuthTestUtils.LocalCassandraNetworkAuthorizer());

        // The CassandraRoleManager constructor set the supported and alterable options based on
        // DatabaseDescriptor authenticator type so it needs to be created only after the authenticator is set.
        IRoleManager roleManager =  new AuthTestUtils.LocalCassandraRoleManager()
        {
            public void setup()
            {
                loadRoleStatement();
                QueryProcessor.executeInternal(createDefaultRoleQuery());
            }
        };

        DatabaseDescriptor.setRoleManager(roleManager);
        SchemaTestUtil.addOrUpdateKeyspace(AuthKeyspace.metadata(), true);
        DatabaseDescriptor.getRoleManager().setup();
        DatabaseDescriptor.getAuthenticator().setup();
        DatabaseDescriptor.getAuthorizer().setup();
        DatabaseDescriptor.getNetworkAuthorizer().setup();
        Schema.instance.registerListener(new AuthSchemaChangeListener());

        AuthCacheService.initializeAndRegisterCaches();
    }

    /**
     *  Initialize Native Transport for test that need it.
     */
    protected static void requireNetwork() throws ConfigurationException
    {
        requireNetwork(server -> {}, cluster -> {});
    }

    /**
     *  Initialize Native Transport for the tests that need it.
     */
    protected static void requireNetwork(Consumer<Server.Builder> serverConfigurator,
                                         Consumer<Cluster.Builder> clusterConfigurator) throws ConfigurationException
    {
        if (server != null)
            return;

        clusterBuilderConfigurator = clusterConfigurator;

        startServices();
        startServer(serverConfigurator);
    }

    private static void startServices()
    {
        VirtualKeyspaceRegistry.instance.register(VirtualSchemaKeyspace.instance);
        StorageService.instance.initServer();
        SchemaLoader.startGossiper();
    }

    protected static void reinitializeNetwork()
    {
        reinitializeNetwork(server -> {}, cluster -> {});
    }

    protected static void reinitializeNetwork(Consumer<Server.Builder> serverConfigurator,
                                              Consumer<Cluster.Builder> clusterConfigurator)
    {
        if (server != null && server.isRunning())
        {
            server.stop();
            server = null;
        }
        List<CloseFuture> futures = new ArrayList<>();
        for (Cluster cluster : clusters.values())
            futures.add(cluster.closeAsync());
        for (Session session : sessions.values())
            futures.add(session.closeAsync());
        FBUtilities.waitOnFutures(futures);
        clusters.clear();
        sessions.clear();

        clusterBuilderConfigurator = clusterConfigurator;

        startServer(serverConfigurator);
    }

    private static void startServer(Consumer<Server.Builder> decorator)
    {
        Server.Builder serverBuilder = new Server.Builder().withHost(nativeAddr).withPort(nativePort);
        decorator.accept(serverBuilder);
        server = serverBuilder.build();
        ClientMetrics.instance.init(Collections.singleton(server));
        server.start();
    }

    private static Cluster initClientCluster(User user, ProtocolVersion version)
    {
        SocketOptions socketOptions =
                new SocketOptions().setConnectTimeoutMillis(Integer.getInteger("cassandra.test.driver.connection_timeout_ms",
                                                                               DEFAULT_CONNECT_TIMEOUT_MILLIS)) // default is 5000
                                   .setReadTimeoutMillis(Integer.getInteger("cassandra.test.driver.read_timeout_ms",
                                                                            DEFAULT_READ_TIMEOUT_MILLIS)); // default is 12000

        logger.info("Timeouts: {} / {}", socketOptions.getConnectTimeoutMillis(), socketOptions.getReadTimeoutMillis());

        Cluster.Builder builder = Cluster.builder()
                                         .withoutJMXReporting()
                                         .addContactPoints(nativeAddr)
                                         .withClusterName("Test Cluster")
                                         .withPort(nativePort)
                                         .withSocketOptions(socketOptions);
        if (user != null)
            builder.withCredentials(user.username, user.password);

        if (version.isBeta())
            builder = builder.allowBetaProtocolVersion();
        else
            builder = builder.withProtocolVersion(com.datastax.driver.core.ProtocolVersion.fromInt(version.asInt()));

        clusterBuilderConfigurator.accept(builder);

        Cluster cluster = builder.build();

        logger.info("Started Java Driver instance for protocol version {}", version);

        return cluster;
    }

    protected void dropPerTestKeyspace() throws Throwable
    {
        execute(String.format("DROP KEYSPACE IF EXISTS %s", KEYSPACE_PER_TEST));
    }

    /**
     * Returns a copy of the specified list.
     * @return a copy of the specified list.
     */
    private static List<String> copy(List<String> list)
    {
        return list.isEmpty() ? Collections.<String>emptyList() : new ArrayList<>(list);
    }

    public ColumnFamilyStore getCurrentColumnFamilyStore()
    {
        return getCurrentColumnFamilyStore(KEYSPACE);
    }

    public ColumnFamilyStore getCurrentColumnFamilyStore(String keyspace)
    {
        String currentTable = currentTable();
        return currentTable == null
             ? null
             : getColumnFamilyStore(keyspace, currentTable);
    }

    public ColumnFamilyStore getColumnFamilyStore(String keyspace, String table)
    {
        return Keyspace.open(keyspace).getColumnFamilyStore(table);
    }

    public void flush(boolean forceFlush)
    {
        if (forceFlush)
            flush();
    }

    public void flush()
    {
        flush(KEYSPACE);
    }

    public void flush(String keyspace)
    {
        ColumnFamilyStore store = getCurrentColumnFamilyStore(keyspace);
        if (store != null)
            Util.flush(store);
    }

    public void disableCompaction(String keyspace)
    {
        ColumnFamilyStore store = getCurrentColumnFamilyStore(keyspace);
        if (store != null)
            store.disableAutoCompaction();
    }

    public void compact()
    {
         ColumnFamilyStore store = getCurrentColumnFamilyStore();
         if (store != null)
             store.forceMajorCompaction();
    }

    public void disableCompaction()
    {
        disableCompaction(KEYSPACE);
    }

    public void enableCompaction(String keyspace)
    {
        ColumnFamilyStore store = getCurrentColumnFamilyStore(keyspace);
        if (store != null)
            store.enableAutoCompaction();
    }

    public void enableCompaction()
    {
        enableCompaction(KEYSPACE);
    }

    public void cleanupCache()
    {
        ColumnFamilyStore store = getCurrentColumnFamilyStore();
        if (store != null)
            store.cleanupCache();
    }

    public static FunctionName parseFunctionName(String qualifiedName)
    {
        int i = qualifiedName.indexOf('.');
        return i == -1
               ? FunctionName.nativeFunction(qualifiedName)
               : new FunctionName(qualifiedName.substring(0, i).trim(), qualifiedName.substring(i+1).trim());
    }

    public static String shortFunctionName(String f)
    {
        return parseFunctionName(f).name;
    }

    private static void removeAllSSTables(String ks, List<String> tables)
    {
        // clean up data directory which are stored as data directory/keyspace/data files
        for (File d : Directories.getKSChildDirectories(ks))
        {
            if (d.exists() && containsAny(d.name(), tables))
                FileUtils.deleteRecursive(d);
        }
    }

    private static boolean containsAny(String filename, List<String> tables)
    {
        for (int i = 0, m = tables.size(); i < m; i++)
            // don't accidentally delete in-use directories with the
            // same prefix as a table to delete, i.e. table_1 & table_11
            if (filename.contains(tables.get(i) + "-"))
                return true;
        return false;
    }

    protected String keyspace()
    {
        return KEYSPACE;
    }

    protected String currentTable()
    {
        if (tables.isEmpty())
            return null;
        return tables.get(tables.size() - 1);
    }

    protected String currentView()
    {
        if (views.isEmpty())
            return null;
        return views.get(views.size() - 1);
    }

    protected String currentKeyspace()
    {
        if (keyspaces.isEmpty())
            return null;
        return keyspaces.get(keyspaces.size() - 1);
    }

    protected ByteBuffer unset()
    {
        return ByteBufferUtil.UNSET_BYTE_BUFFER;
    }

    protected void forcePreparedValues()
    {
        this.usePrepared = true;
    }

    protected void stopForcingPreparedValues()
    {
        this.usePrepared = USE_PREPARED_VALUES;
    }

    public static void disablePreparedReuseForTest()
    {
        reusePrepared = false;
    }

    protected String createType(String query)
    {
        return createType(KEYSPACE, query);
    }

    protected String createType(String keyspace, String query)
    {
<<<<<<< HEAD
        String typeName = createTypeName();
        String fullQuery = String.format(query, keyspace + "." + typeName);
=======
        String typeName = String.format("type_%02d", seqNumber.getAndIncrement());
        String fullQuery = String.format(query, keyspace + "." + typeName);
        types.add(typeName);
>>>>>>> 65910480
        logger.info(fullQuery);
        schemaChange(fullQuery);
        return typeName;
    }

    protected String createTypeName()
    {
        String typeName = String.format("type_%02d", seqNumber.getAndIncrement());
        types.add(typeName);
        return typeName;
    }

    protected String createFunctionName(String keyspace)
    {
        return String.format("%s.function_%02d", keyspace, seqNumber.getAndIncrement());
    }

    protected void registerFunction(String functionName, String argTypes)
    {
        functions.add(functionName + '(' + argTypes + ')');
    }

    protected String createFunction(String keyspace, String argTypes, String query) throws Throwable
    {
        String functionName = createFunctionName(keyspace);
        createFunctionOverload(functionName, argTypes, query);
        return functionName;
    }

    protected void createFunctionOverload(String functionName, String argTypes, String query) throws Throwable
    {
        registerFunction(functionName, argTypes);
        String fullQuery = String.format(query, functionName);
        logger.info(fullQuery);
        schemaChange(fullQuery);
    }

    protected String createAggregateName(String keyspace)
    {
        return String.format("%s.aggregate_%02d", keyspace, seqNumber.getAndIncrement());
    }

    protected void registerAggregate(String aggregateName, String argTypes)
    {
        aggregates.add(aggregateName + '(' + argTypes + ')');
    }

    protected String createAggregate(String keyspace, String argTypes, String query) throws Throwable
    {
        String aggregateName = createAggregateName(keyspace);
        createAggregateOverload(aggregateName, argTypes, query);
        return aggregateName;
    }

    protected void createAggregateOverload(String aggregateName, String argTypes, String query) throws Throwable
    {
        String fullQuery = String.format(query, aggregateName);
        registerAggregate(aggregateName, argTypes);
        logger.info(fullQuery);
        schemaChange(fullQuery);
    }

    protected String createKeyspace(String query)
    {
        String currentKeyspace = createKeyspaceName();
        String fullQuery = String.format(query, currentKeyspace);
        logger.info(fullQuery);
        schemaChange(fullQuery);
        return currentKeyspace;
    }

    protected void alterKeyspace(String query)
    {
        String fullQuery = String.format(query, currentKeyspace());
        logger.info(fullQuery);
        schemaChange(fullQuery);
    }

    protected void alterKeyspaceMayThrow(String query) throws Throwable
    {
        String fullQuery = String.format(query, currentKeyspace());
        logger.info(fullQuery);
        QueryProcessor.executeOnceInternal(fullQuery);
    }

    protected String createKeyspaceName()
    {
        String currentKeyspace = String.format("keyspace_%02d", seqNumber.getAndIncrement());
        keyspaces.add(currentKeyspace);
        return currentKeyspace;
    }

    protected String createTable(String query)
    {
        return createTable(KEYSPACE, query);
    }

    protected String createTable(String keyspace, String query)
    {
        String currentTable = createTableName();
        String fullQuery = formatQuery(keyspace, query);
        logger.info(fullQuery);
        schemaChange(fullQuery);
        return currentTable;
    }

    protected String createTableName()
    {
        String currentTable = String.format("table_%02d", seqNumber.getAndIncrement());
        tables.add(currentTable);
        return currentTable;
    }

    protected void createTableMayThrow(String query) throws Throwable
    {
        String currentTable = createTableName();
        String fullQuery = formatQuery(query);
        logger.info(fullQuery);
        QueryProcessor.executeOnceInternal(fullQuery);
    }

    /**
     * Creates a materialized view, waiting for the completion of its builder tasks.
     *
     * @param query the {@code CREATE VIEW} query, with {@code %s} placeholders for the view and table names
     * @return the name of the created view
     */
    protected String createView(String query)
    {
        return createView(null, query);
    }

    /**
     * Creates a materialized view, waiting for the completion of its builder tasks.
     *
     * @param viewName the name of the view to be created, or {@code null} for using an automatically generated a name
     * @param query the {@code CREATE VIEW} query, with {@code %s} placeholders for the view and table names
     * @return the name of the created view
     */
    protected String createView(String viewName, String query)
    {
        String currentView = createViewAsync(viewName, query);
        waitForViewBuild(currentView);
        return currentView;
    }

    /**
     * Creates a materialized view, without waiting for the completion of its builder tasks.
     *
     * @param query the {@code CREATE VIEW} query, with {@code %s} placeholders for the view and table names
     * @return the name of the created view
     */
    protected String createViewAsync(String query)
    {
        return createViewAsync(null, query);
    }

    /**
     * Creates a materialized view, without waiting for the completion of its builder tasks.
     *
     * @param viewName the name of the view to be created, or {@code null} for using an automatically generated a name
     * @param query the {@code CREATE VIEW} query, with {@code %s} placeholders for the view and table names
     * @return the name of the created view
     */
    protected String createViewAsync(String viewName, String query)
    {
        String currentView = viewName == null ? createViewName() : viewName;
        String fullQuery = String.format(query, KEYSPACE + "." + currentView, KEYSPACE + "." + currentTable());
        logger.info(fullQuery);
        schemaChange(fullQuery);
        return currentView;
    }

    protected void dropView()
    {
        dropView(currentView());
    }

    protected void dropView(String view)
    {
        dropFormattedTable(String.format("DROP MATERIALIZED VIEW IF EXISTS %s.%s", KEYSPACE, view));
        views.remove(view);
    }

    protected String createViewName()
    {
        String currentView = String.format("mv_%02d", seqNumber.getAndIncrement());
        views.add(currentView);
        return currentView;
    }

    protected List<String> getViews()
    {
        return copy(views);
    }

    protected void updateView(String query, Object... params) throws Throwable
    {
        updateView(getDefaultVersion(), query, params);
    }

    protected void updateView(ProtocolVersion version, String query, Object... params) throws Throwable
    {
        executeNet(version, query, params);
        waitForViewMutations();
    }

    /**
     * Waits for any pending asynchronous materialized view mutations.
     */
    protected static void waitForViewMutations()
    {
        Awaitility.await()
                  .atMost(10, TimeUnit.MINUTES)
                  .pollDelay(0, TimeUnit.MILLISECONDS)
                  .pollInterval(1, TimeUnit.MILLISECONDS)
                  .until(() -> Stage.VIEW_MUTATION.executor().getPendingTaskCount() == 0 &&
                               Stage.VIEW_MUTATION.executor().getActiveTaskCount() == 0);
    }

    /**
     * Waits for the building tasks of the specified materialized view.
     *
     * @param view the name of the view
     */
    protected void waitForViewBuild(String view)
    {
        Awaitility.await()
                  .atMost(10, TimeUnit.MINUTES)
                  .pollDelay(0, TimeUnit.MILLISECONDS)
                  .pollInterval(10, TimeUnit.MILLISECONDS)
                  .until(() -> SystemKeyspace.isViewBuilt(keyspace(), view));
    }

    protected void alterTable(String query)
    {
        String fullQuery = formatQuery(query);
        logger.info(fullQuery);
        schemaChange(fullQuery);
    }

    protected void alterTableMayThrow(String query) throws Throwable
    {
        String fullQuery = formatQuery(query);
        logger.info(fullQuery);
        QueryProcessor.executeOnceInternal(fullQuery);
    }

    protected void dropTable(String query)
    {
        dropFormattedTable(String.format(query, KEYSPACE + "." + currentTable()));
    }

    protected void dropFormattedTable(String formattedQuery)
    {
        logger.info(formattedQuery);
        schemaChange(formattedQuery);
    }

    protected String createIndex(String query)
    {
        return createIndex(KEYSPACE, query);
    }

    protected String createIndex(String keyspace, String query)
    {
        String formattedQuery = formatQuery(keyspace, query);
        return createFormattedIndex(formattedQuery);
    }

    protected String createFormattedIndex(String formattedQuery)
    {
        logger.info(formattedQuery);
        String indexName = getCreateIndexName(formattedQuery);
        schemaChange(formattedQuery);
        return indexName;
    }

    protected static String getCreateIndexName(String formattedQuery)
    {
        Matcher matcher = CREATE_INDEX_PATTERN.matcher(formattedQuery);
        if (!matcher.find())
            throw new IllegalArgumentException("Expected valid create index query but found: " + formattedQuery);

        String index = matcher.group(2);
        if (!Strings.isNullOrEmpty(index))
            return index;

        String keyspace = matcher.group(5);
        if (Strings.isNullOrEmpty(keyspace))
            throw new IllegalArgumentException("Keyspace name should be specified: " + formattedQuery);

        String table = matcher.group(7);
        if (Strings.isNullOrEmpty(table))
            throw new IllegalArgumentException("Table name should be specified: " + formattedQuery);

        String column = matcher.group(9);

        String baseName = Strings.isNullOrEmpty(column)
                        ? IndexMetadata.generateDefaultIndexName(table)
                        : IndexMetadata.generateDefaultIndexName(table, new ColumnIdentifier(column, true));

        KeyspaceMetadata ks = Schema.instance.getKeyspaceMetadata(keyspace);
        return ks.findAvailableIndexName(baseName);
    }

    /**
     * Index creation is asynchronous, this method searches in the system table IndexInfo
     * for the specified index and returns true if it finds it, which indicates the
     * index was built. If we haven't found it after 5 seconds we give-up.
     */
    protected boolean waitForIndex(String keyspace, String table, String index) throws Throwable
    {
        long start = currentTimeMillis();
        boolean indexCreated = false;
        while (!indexCreated)
        {
            Object[][] results = getRows(execute("select index_name from system.\"IndexInfo\" where table_name = ?", keyspace));
            for(int i = 0; i < results.length; i++)
            {
                if (index.equals(results[i][0]))
                {
                    indexCreated = true;
                    break;
                }
            }

            if (currentTimeMillis() - start > 5000)
                break;

            Thread.sleep(10);
        }

        return indexCreated;
    }

    /**
     * Index creation is asynchronous, this method waits until the specified index hasn't any building task running.
     * <p>
     * This method differs from {@link #waitForIndex(String, String, String)} in that it doesn't require the index to be
     * fully nor successfully built, so it can be used to wait for failing index builds.
     *
     * @param keyspace the index keyspace name
     * @param indexName the index name
     * @return {@code true} if the index build tasks have finished in 5 seconds, {@code false} otherwise
     */
    protected boolean waitForIndexBuilds(String keyspace, String indexName) throws InterruptedException
    {
        long start = currentTimeMillis();
        SecondaryIndexManager indexManager = getCurrentColumnFamilyStore(keyspace).indexManager;

        while (true)
        {
            if (!indexManager.isIndexBuilding(indexName))
            {
                return true;
            }
            else if (currentTimeMillis() - start > 5000)
            {
                return false;
            }
            else
            {
                Thread.sleep(10);
            }
        }
    }

    protected void createIndexMayThrow(String query) throws Throwable
    {
        String fullQuery = formatQuery(query);
        logger.info(fullQuery);
        QueryProcessor.executeOnceInternal(fullQuery);
    }

    protected void dropIndex(String query) throws Throwable
    {
        String fullQuery = String.format(query, KEYSPACE);
        logger.info(fullQuery);
        schemaChange(fullQuery);
    }

    protected static void assertSchemaChange(String query,
                                             Event.SchemaChange.Change expectedChange,
                                             Event.SchemaChange.Target expectedTarget,
                                             String expectedKeyspace,
                                             String expectedName,
                                             String... expectedArgTypes)
    {
        ResultMessage actual = schemaChange(query);
        Assert.assertTrue(actual instanceof ResultMessage.SchemaChange);
        Event.SchemaChange schemaChange = ((ResultMessage.SchemaChange) actual).change;
        Assert.assertSame(expectedChange, schemaChange.change);
        Assert.assertSame(expectedTarget, schemaChange.target);
        Assert.assertEquals(expectedKeyspace, schemaChange.keyspace);
        Assert.assertEquals(expectedName, schemaChange.name);
        Assert.assertEquals(expectedArgTypes != null ? Arrays.asList(expectedArgTypes) : null, schemaChange.argTypes);
    }

    protected static void assertWarningsContain(Message.Response response, String message)
    {
        assertWarningsContain(response.getWarnings(), message);
    }

    protected static void assertWarningsContain(List<String> warnings, String message)
    {
        Assert.assertNotNull(warnings);
        assertTrue(warnings.stream().anyMatch(s -> s.contains(message)));
    }

    protected static void assertWarningsEquals(ResultSet rs, String... messages)
    {
        assertWarningsEquals(rs.getExecutionInfo().getWarnings(), messages);
    }

    protected static void assertWarningsEquals(List<String> warnings, String... messages)
    {
        Assert.assertNotNull(warnings);
        Assertions.assertThat(messages).hasSameElementsAs(warnings);
    }

    protected static void assertNoWarningContains(Message.Response response, String message)
    {
        assertNoWarningContains(response.getWarnings(), message);
    }

    protected static void assertNoWarningContains(List<String> warnings, String message)
    {
        if (warnings != null)
        {
            assertFalse(warnings.stream().anyMatch(s -> s.contains(message)));
        }
    }

    protected static ResultMessage schemaChange(String query)
    {
        try
        {
            ClientState state = ClientState.forInternalCalls(SchemaConstants.SYSTEM_KEYSPACE_NAME);
            QueryState queryState = new QueryState(state);

            CQLStatement statement = QueryProcessor.parseStatement(query, queryState.getClientState());
            statement.validate(state);

            QueryOptions options = QueryOptions.forInternalCalls(Collections.<ByteBuffer>emptyList());

            return statement.executeLocally(queryState, options);
        }
        catch (Exception e)
        {
            logger.info("Error performing schema change", e);
            throw new RuntimeException("Error setting schema for test (query was: " + query + ")", e);
        }
    }

    protected TableMetadata currentTableMetadata()
    {
        return Schema.instance.getTableMetadata(KEYSPACE, currentTable());
    }

    protected com.datastax.driver.core.ResultSet executeNet(ProtocolVersion protocolVersion, String query, Object... values) throws Throwable
    {
        return sessionNet(protocolVersion).execute(formatQuery(query), values);
    }

    protected com.datastax.driver.core.ResultSet executeNet(String query, Object... values) throws Throwable
    {
        return sessionNet().execute(formatQuery(query), values);
    }

    protected com.datastax.driver.core.ResultSet executeViewNet(String query, Object... values)
    {
        return sessionNet().execute(formatViewQuery(query), values);
    }

    protected com.datastax.driver.core.ResultSet executeNet(ProtocolVersion protocolVersion, Statement statement)
    {
        return sessionNet(protocolVersion).execute(statement);
    }

    protected com.datastax.driver.core.ResultSet executeNetWithPaging(ProtocolVersion version, String query, int pageSize)
    {
        return sessionNet(version).execute(new SimpleStatement(formatQuery(query)).setFetchSize(pageSize));
    }

<<<<<<< HEAD
    protected com.datastax.driver.core.ResultSet executeNetWithPaging(String query, int pageSize)
=======
    protected com.datastax.driver.core.ResultSet executeNetWithPaging(ProtocolVersion version, String query, String KS, int pageSize)
    {
        return sessionNet(version).execute(new SimpleStatement(formatQuery(KS, query)).setKeyspace(KS).setFetchSize(pageSize));
    }

    protected com.datastax.driver.core.ResultSet executeNetWithPaging(String query, int pageSize) throws Throwable
>>>>>>> 65910480
    {
        return sessionNet().execute(new SimpleStatement(formatQuery(query)).setFetchSize(pageSize));
    }

    protected Session sessionNet()
    {
        return sessionNet(getDefaultVersion());
    }

    protected Session sessionNet(ProtocolVersion protocolVersion)
    {
        requireNetwork();

        return getSession(protocolVersion);
    }

    private Session getSession(ProtocolVersion protocolVersion)
    {
        Cluster cluster = getCluster(protocolVersion);
        return sessions.computeIfAbsent(Pair.create(user, protocolVersion), userProto -> cluster.connect());
    }

    private Cluster getCluster(ProtocolVersion protocolVersion)
    {
        return clusters.computeIfAbsent(Pair.create(user, protocolVersion), userProto -> initClientCluster(userProto.left, userProto.right));
    }

    protected SimpleClient newSimpleClient(ProtocolVersion version) throws IOException
    {
        return new SimpleClient(nativeAddr.getHostAddress(), nativePort, version, version.isBeta(), new EncryptionOptions().applyConfig())
               .connect(false, false);
    }

    protected String formatQuery(String query)
    {
        return formatQuery(KEYSPACE, query);
    }

    protected final String formatQuery(String keyspace, String query)
    {
        String currentTable = currentTable();
        return currentTable == null ? query : String.format(query, keyspace + "." + currentTable);
    }

    public String formatViewQuery(String query)
    {
        return formatViewQuery(KEYSPACE, query);
    }

    public String formatViewQuery(String keyspace, String query)
    {
        String currentView = currentView();
        return currentView == null ? query : String.format(query, keyspace + "." + currentView);
    }

    protected ResultMessage.Prepared prepare(String query) throws Throwable
    {
        return QueryProcessor.instance.prepare(formatQuery(query), ClientState.forInternalCalls());
    }

    protected UntypedResultSet execute(String query, Object... values) throws Throwable
    {
        return executeFormattedQuery(formatQuery(query), values);
    }

    public UntypedResultSet executeView(String query, Object... values) throws Throwable
    {
        return executeFormattedQuery(formatViewQuery(KEYSPACE, query), values);
    }

    protected UntypedResultSet executeFormattedQuery(String query, Object... values) throws Throwable
    {
        UntypedResultSet rs;
        if (usePrepared)
        {
            if (logger.isTraceEnabled())
                logger.trace("Executing: {} with values {}", query, formatAllValues(values));
            if (reusePrepared)
            {
                rs = QueryProcessor.executeInternal(query, transformValues(values));

                // If a test uses a "USE ...", then presumably its statements use relative table. In that case, a USE
                // change the meaning of the current keyspace, so we don't want a following statement to reuse a previously
                // prepared statement at this wouldn't use the right keyspace. To avoid that, we drop the previously
                // prepared statement.
                if (query.startsWith("USE"))
                    QueryProcessor.clearInternalStatementsCache();
            }
            else
            {
                rs = QueryProcessor.executeOnceInternal(query, transformValues(values));
            }
        }
        else
        {
            query = replaceValues(query, values);
            if (logger.isTraceEnabled())
                logger.trace("Executing: {}", query);
            rs = QueryProcessor.executeOnceInternal(query);
        }
        if (rs != null)
        {
            if (logger.isTraceEnabled())
                logger.trace("Got {} rows", rs.size());
        }
        return rs;
    }

    protected void assertRowsNet(ResultSet result, Object[]... rows)
    {
        assertRowsNet(getDefaultVersion(), result, rows);
    }

    protected void assertRowsNet(ProtocolVersion protocolVersion, ResultSet result, Object[]... rows)
    {
        // necessary as we need cluster objects to supply CodecRegistry.
        // It's reasonably certain that the network setup has already been done
        // by the time we arrive at this point, but adding this check doesn't hurt
        requireNetwork();

        if (result == null)
        {
            if (rows.length > 0)
                Assert.fail(String.format("No rows returned by query but %d expected", rows.length));
            return;
        }

        ColumnDefinitions meta = result.getColumnDefinitions();
        Iterator<Row> iter = result.iterator();
        int i = 0;
        while (iter.hasNext() && i < rows.length)
        {
            Object[] expected = rows[i];
            Row actual = iter.next();

            Assert.assertEquals(String.format("Invalid number of (expected) values provided for row %d (using protocol version %s)",
                                              i, protocolVersion),
                                meta.size(), expected.length);

            for (int j = 0; j < meta.size(); j++)
            {
                DataType type = meta.getType(j);
                com.datastax.driver.core.TypeCodec<Object> codec = getCluster(protocolVersion).getConfiguration()
                                                                                              .getCodecRegistry()
                                                                                              .codecFor(type);
                ByteBuffer expectedByteValue = codec.serialize(expected[j], com.datastax.driver.core.ProtocolVersion.fromInt(protocolVersion.asInt()));
                int expectedBytes = expectedByteValue == null ? -1 : expectedByteValue.remaining();
                ByteBuffer actualValue = actual.getBytesUnsafe(meta.getName(j));
                int actualBytes = actualValue == null ? -1 : actualValue.remaining();
                if (!Objects.equal(expectedByteValue, actualValue))
                    Assert.fail(String.format("Invalid value for row %d column %d (%s of type %s), " +
                                              "expected <%s> (%d bytes) but got <%s> (%d bytes) " +
                                              "(using protocol version %s)",
                                              i, j, meta.getName(j), type,
                                              codec.format(expected[j]),
                                              expectedBytes,
                                              codec.format(codec.deserialize(actualValue, com.datastax.driver.core.ProtocolVersion.fromInt(protocolVersion.asInt()))),
                                              actualBytes,
                                              protocolVersion));
            }
            i++;
        }

        if (iter.hasNext())
        {
            while (iter.hasNext())
            {
                iter.next();
                i++;
            }
            Assert.fail(String.format("Got less rows than expected. Expected %d but got %d (using protocol version %s).",
                                      rows.length, i, protocolVersion));
        }

        Assert.assertTrue(String.format("Got %s rows than expected. Expected %d but got %d (using protocol version %s)",
                                        rows.length>i ? "less" : "more", rows.length, i, protocolVersion), i == rows.length);
    }

    protected void assertRowCountNet(ResultSet r1, int expectedCount)
    {
        Assert.assertFalse("Received a null resultset when expected count was > 0", expectedCount > 0 && r1 == null);
        int actualRowCount = Iterables.size(r1);
        Assert.assertEquals(String.format("expected %d rows but received %d", expectedCount, actualRowCount), expectedCount, actualRowCount);
    }

    public static void assertRows(UntypedResultSet result, Object[]... rows)
    {
        if (result == null)
        {
            if (rows.length > 0)
                Assert.fail(String.format("No rows returned by query but %d expected", rows.length));
            return;
        }

        List<ColumnSpecification> meta = result.metadata();
        Iterator<UntypedResultSet.Row> iter = result.iterator();
        int i = 0;
        while (iter.hasNext() && i < rows.length)
        {
            Object[] expected = rows[i];
            UntypedResultSet.Row actual = iter.next();

            Assert.assertEquals(String.format("Invalid number of (expected) values provided for row %d", i), expected == null ? 1 : expected.length, meta.size());

            StringBuilder error = new StringBuilder();
            for (int j = 0; j < meta.size(); j++)
            {
                ColumnSpecification column = meta.get(j);
                ByteBuffer expectedByteValue = makeByteBuffer(expected == null ? null : expected[j], column.type);
                ByteBuffer actualValue = actual.getBytes(column.name.toString());

                if (expectedByteValue != null)
                    expectedByteValue = expectedByteValue.duplicate();
                if (!Objects.equal(expectedByteValue, actualValue))
                {
                    Object actualValueDecoded = actualValue == null ? null : column.type.getSerializer().deserialize(actualValue);
                    if (!Objects.equal(expected != null ? expected[j] : null, actualValueDecoded))
                        error.append(String.format("Invalid value for row %d column %d (%s of type %s), expected <%s> but got <%s>",
                                                   i,
                                                   j,
                                                   column.name,
                                                   column.type.asCQL3Type(),
                                                   formatValue(expectedByteValue != null ? expectedByteValue.duplicate() : null, column.type),
                                                   formatValue(actualValue, column.type))).append("\n");
                }
            }
            if (error.length() > 0)
                Assert.fail(error.toString());
            i++;
        }

        if (iter.hasNext())
        {
            while (iter.hasNext())
            {
                UntypedResultSet.Row actual = iter.next();
                i++;

                StringBuilder str = new StringBuilder();
                for (int j = 0; j < meta.size(); j++)
                {
                    ColumnSpecification column = meta.get(j);
                    ByteBuffer actualValue = actual.getBytes(column.name.toString());
                    str.append(String.format("%s=%s ", column.name, formatValue(actualValue, column.type)));
                }
                logger.info("Extra row num {}: {}", i, str.toString());
            }
            Assert.fail(String.format("Got more rows than expected. Expected %d but got %d.", rows.length, i));
        }

        Assert.assertTrue(String.format("Got %s rows than expected. Expected %d but got %d", rows.length>i ? "less" : "more", rows.length, i), i == rows.length);
    }

    /**
     * Like assertRows(), but ignores the ordering of rows.
     */
    public static void assertRowsIgnoringOrder(UntypedResultSet result, Object[]... rows)
    {
        assertRowsIgnoringOrderInternal(result, false, rows);
    }

    public static void assertRowsIgnoringOrderAndExtra(UntypedResultSet result, Object[]... rows)
    {
        assertRowsIgnoringOrderInternal(result, true, rows);
    }

    private static void assertRowsIgnoringOrderInternal(UntypedResultSet result, boolean ignoreExtra, Object[]... rows)
    {
        if (result == null)
        {
            if (rows.length > 0)
                Assert.fail(String.format("No rows returned by query but %d expected", rows.length));
            return;
        }

        List<ColumnSpecification> meta = result.metadata();

        Set<List<ByteBuffer>> expectedRows = new HashSet<>(rows.length);
        for (Object[] expected : rows)
        {
            Assert.assertEquals("Invalid number of (expected) values provided for row", expected.length, meta.size());
            List<ByteBuffer> expectedRow = new ArrayList<>(meta.size());
            for (int j = 0; j < meta.size(); j++)
            {
                try
                {
                    expectedRow.add(makeByteBuffer(expected[j], meta.get(j).type));
                }
                catch (Exception e)
                {
                    ColumnSpecification column = meta.get(j);
                    AssertionError error = new AssertionError("Error with column '" + column.name + " " + column.type.asCQL3Type() + "'; " + e.getLocalizedMessage());
                    error.addSuppressed(e);
                    throw error;
                }
            }
            expectedRows.add(expectedRow);
        }

        Set<List<ByteBuffer>> actualRows = new HashSet<>(result.size());
        for (UntypedResultSet.Row actual : result)
        {
            List<ByteBuffer> actualRow = new ArrayList<>(meta.size());
            for (int j = 0; j < meta.size(); j++)
                actualRow.add(actual.getBytes(meta.get(j).name.toString()));
            actualRows.add(actualRow);
        }

        com.google.common.collect.Sets.SetView<List<ByteBuffer>> extra = com.google.common.collect.Sets.difference(actualRows, expectedRows);
        com.google.common.collect.Sets.SetView<List<ByteBuffer>> missing = com.google.common.collect.Sets.difference(expectedRows, actualRows);
        if ((!ignoreExtra && !extra.isEmpty()) || !missing.isEmpty())
        {
            List<String> extraRows = makeRowStrings(extra, meta);
            List<String> missingRows = makeRowStrings(missing, meta);
            StringBuilder sb = new StringBuilder();
            if (!extra.isEmpty())
            {
                sb.append("Got ").append(extra.size()).append(" extra row(s) ");
                if (!missing.isEmpty())
                    sb.append("and ").append(missing.size()).append(" missing row(s) ");
                sb.append("in result.  Extra rows:\n    ");
                sb.append(extraRows.stream().collect(Collectors.joining("\n    ")));
                if (!missing.isEmpty())
                    sb.append("\nMissing Rows:\n    ").append(missingRows.stream().collect(Collectors.joining("\n    ")));
                Assert.fail(sb.toString());
            }

            if (!missing.isEmpty())
                Assert.fail("Missing " + missing.size() + " row(s) in result: \n    " + missingRows.stream().collect(Collectors.joining("\n    ")));
        }

        assert ignoreExtra || expectedRows.size() == actualRows.size();
    }

    protected static List<String> makeRowStrings(UntypedResultSet resultSet)
    {
        List<List<ByteBuffer>> rows = new ArrayList<>();
        for (UntypedResultSet.Row row : resultSet)
        {
            List<ByteBuffer> values = new ArrayList<>();
            for (ColumnSpecification columnSpecification : resultSet.metadata())
            {
                values.add(row.getBytes(columnSpecification.name.toString()));
            }
            rows.add(values);
        }

        return makeRowStrings(rows, resultSet.metadata());
    }

    private static List<String> makeRowStrings(Iterable<List<ByteBuffer>> rows, List<ColumnSpecification> meta)
    {
        List<String> strings = new ArrayList<>();
        for (List<ByteBuffer> row : rows)
        {
            StringBuilder sb = new StringBuilder("row(");
            for (int j = 0; j < row.size(); j++)
            {
                ColumnSpecification column = meta.get(j);
                sb.append(column.name.toString()).append("=").append(formatValue(row.get(j), column.type));
                if (j < (row.size() - 1))
                    sb.append(", ");
            }
            strings.add(sb.append(")").toString());
        }
        return strings;
    }

    protected void assertRowCount(UntypedResultSet result, int numExpectedRows)
    {
        if (result == null)
        {
            if (numExpectedRows > 0)
                Assert.fail(String.format("No rows returned by query but %d expected", numExpectedRows));
            return;
        }

        List<ColumnSpecification> meta = result.metadata();
        Iterator<UntypedResultSet.Row> iter = result.iterator();
        int i = 0;
        while (iter.hasNext() && i < numExpectedRows)
        {
            UntypedResultSet.Row actual = iter.next();
            assertNotNull(actual);
            i++;
        }

        if (iter.hasNext())
        {
            while (iter.hasNext())
            {
                iter.next();
                i++;
            }
            Assert.fail(String.format("Got less rows than expected. Expected %d but got %d.", numExpectedRows, i));
        }

        Assert.assertTrue(String.format("Got %s rows than expected. Expected %d but got %d", numExpectedRows>i ? "less" : "more", numExpectedRows, i), i == numExpectedRows);
    }

    protected Object[][] getRows(UntypedResultSet result)
    {
        if (result == null)
            return new Object[0][];

        List<Object[]> ret = new ArrayList<>();
        List<ColumnSpecification> meta = result.metadata();

        Iterator<UntypedResultSet.Row> iter = result.iterator();
        while (iter.hasNext())
        {
            UntypedResultSet.Row rowVal = iter.next();
            Object[] row = new Object[meta.size()];
            for (int j = 0; j < meta.size(); j++)
            {
                ColumnSpecification column = meta.get(j);
                ByteBuffer val = rowVal.getBytes(column.name.toString());
                row[j] = val == null ? null : column.type.getSerializer().deserialize(val);
            }

            ret.add(row);
        }

        Object[][] a = new Object[ret.size()][];
        return ret.toArray(a);
    }

    protected void assertColumnNames(UntypedResultSet result, String... expectedColumnNames)
    {
        if (result == null)
        {
            Assert.fail("No rows returned by query.");
            return;
        }

        List<ColumnSpecification> metadata = result.metadata();
        Assert.assertEquals("Got less columns than expected.", expectedColumnNames.length, metadata.size());

        for (int i = 0, m = metadata.size(); i < m; i++)
        {
            ColumnSpecification columnSpec = metadata.get(i);
            Assert.assertEquals(expectedColumnNames[i], columnSpec.name.toString());
        }
    }

    protected void assertAllRows(Object[]... rows) throws Throwable
    {
        assertRows(execute("SELECT * FROM %s"), rows);
    }

    public static Object[] row(Object... expected)
    {
        return expected;
    }

    protected void assertEmpty(UntypedResultSet result) throws Throwable
    {
        if (result != null && !result.isEmpty())
            throw new AssertionError(String.format("Expected empty result but got %d rows: %s \n", result.size(), makeRowStrings(result)));
    }

    protected void assertInvalid(String query, Object... values) throws Throwable
    {
        assertInvalidMessage(null, query, values);
    }

    protected void assertInvalidMessage(String errorMessage, String query, Object... values) throws Throwable
    {
        assertInvalidThrowMessage(errorMessage, null, query, values);
    }

    protected void assertInvalidMessageNet(String errorMessage, String query, Object... values) throws Throwable
    {
        assertInvalidThrowMessage(Optional.of(ProtocolVersion.CURRENT), errorMessage, null, query, values);
    }

    protected void assertInvalidThrow(Class<? extends Throwable> exception, String query, Object... values) throws Throwable
    {
        assertInvalidThrowMessage(null, exception, query, values);
    }

    protected void assertInvalidThrowMessage(String errorMessage, Class<? extends Throwable> exception, String query, Object... values) throws Throwable
    {
        assertInvalidThrowMessage(Optional.empty(), errorMessage, exception, query, values);
    }

    // if a protocol version > Integer.MIN_VALUE is supplied, executes
    // the query via the java driver, mimicking a real client.
    protected void assertInvalidThrowMessage(Optional<ProtocolVersion> protocolVersion,
                                             String errorMessage,
                                             Class<? extends Throwable> exception,
                                             String query,
                                             Object... values) throws Throwable
    {
        try
        {
            if (!protocolVersion.isPresent())
                execute(query, values);
            else
                executeNet(protocolVersion.get(), query, values);

            String q = USE_PREPARED_VALUES
                       ? query + " (values: " + formatAllValues(values) + ")"
                       : replaceValues(query, values);
            Assert.fail("Query should be invalid but no error was thrown. Query is: " + q);
        }
        catch (Exception e)
        {
            if (exception != null && !exception.isAssignableFrom(e.getClass()))
            {
                Assert.fail("Query should be invalid but wrong error was thrown. " +
                            "Expected: " + exception.getName() + ", got: " + e.getClass().getName() + ". " +
                            "Query is: " + queryInfo(query, values));
            }
            if (errorMessage != null)
            {
                assertMessageContains(errorMessage, e);
            }
        }
    }

    private static String queryInfo(String query, Object[] values)
    {
        return USE_PREPARED_VALUES
               ? query + " (values: " + formatAllValues(values) + ")"
               : replaceValues(query, values);
    }

    protected void assertValidSyntax(String query) throws Throwable
    {
        try
        {
            QueryProcessor.parseStatement(query);
        }
        catch(SyntaxException e)
        {
            Assert.fail(String.format("Expected query syntax to be valid but was invalid. Query is: %s; Error is %s",
                                      query, e.getMessage()));
        }
    }

    protected void assertInvalidSyntax(String query, Object... values) throws Throwable
    {
        assertInvalidSyntaxMessage(null, query, values);
    }

    protected void assertInvalidSyntaxMessage(String errorMessage, String query, Object... values) throws Throwable
    {
        try
        {
            execute(query, values);
            Assert.fail("Query should have invalid syntax but no error was thrown. Query is: " + queryInfo(query, values));
        }
        catch (SyntaxException e)
        {
            if (errorMessage != null)
            {
                assertMessageContains(errorMessage, e);
            }
        }
    }

    protected void assertInvalidRequestMessage(String errorMessage, String query, Object... values)
    {
        Assertions.assertThatThrownBy(() -> execute(query, values))
                  .isInstanceOf(InvalidRequestException.class)
                  .hasMessageContaining(errorMessage);
    }

    /**
     * Asserts that the message of the specified exception contains the specified text.
     *
     * @param text the text that the exception message must contains
     * @param e the exception to check
     */
    private static void assertMessageContains(String text, Exception e)
    {
        Assert.assertTrue("Expected error message to contain '" + text + "', but got '" + e.getMessage() + "'",
                e.getMessage().contains(text));
    }

    /**
     * Checks that the specified query is not authorized for the current user.
     * @param errorMessage The expected error message
     * @param query the query
     * @param values the query parameters
     */
    protected void assertUnauthorizedQuery(String errorMessage, String query, Object... values) throws Throwable
    {
        assertInvalidThrowMessage(Optional.of(ProtocolVersion.CURRENT),
                                  errorMessage,
                                  UnauthorizedException.class,
                                  query,
                                  values);
    }

    @FunctionalInterface
    public interface CheckedFunction {
        void apply() throws Throwable;
    }

    /**
     * Runs the given function before and after a flush of sstables.  This is useful for checking that behavior is
     * the same whether data is in memtables or sstables.
     * @param runnable
     * @throws Throwable
     */
    public void beforeAndAfterFlush(CheckedFunction runnable) throws Throwable
    {
        runnable.apply();
        flush();
        runnable.apply();
    }

    private static String replaceValues(String query, Object[] values)
    {
        StringBuilder sb = new StringBuilder();
        int last = 0;
        int i = 0;
        int idx;
        while ((idx = query.indexOf('?', last)) > 0)
        {
            if (i >= values.length)
                throw new IllegalArgumentException(String.format("Not enough values provided. The query has at least %d variables but only %d values provided", i, values.length));

            sb.append(query.substring(last, idx));

            Object value = values[i++];

            // When we have a .. IN ? .., we use a list for the value because that's what's expected when the value is serialized.
            // When we format as string however, we need to special case to use parenthesis. Hackish but convenient.
            if (idx >= 3 && value instanceof List && query.substring(idx - 3, idx).equalsIgnoreCase("IN "))
            {
                List l = (List)value;
                sb.append("(");
                for (int j = 0; j < l.size(); j++)
                {
                    if (j > 0)
                        sb.append(", ");
                    sb.append(formatForCQL(l.get(j)));
                }
                sb.append(")");
            }
            else
            {
                sb.append(formatForCQL(value));
            }
            last = idx + 1;
        }
        sb.append(query.substring(last));
        return sb.toString();
    }

    // We're rellly only returning ByteBuffers but this make the type system happy
    private static Object[] transformValues(Object[] values)
    {
        // We could partly rely on QueryProcessor.executeOnceInternal doing type conversion for us, but
        // it would complain with ClassCastException if we pass say a string where an int is excepted (since
        // it bases conversion on what the value should be, not what it is). For testing, we sometimes
        // want to pass value of the wrong type and assert that this properly raise an InvalidRequestException
        // and executeOnceInternal goes into way. So instead, we pre-convert everything to bytes here based
        // on the value.
        // Besides, we need to handle things like TupleValue that executeOnceInternal don't know about.

        Object[] buffers = new ByteBuffer[values.length];
        for (int i = 0; i < values.length; i++)
        {
            Object value = values[i];
            if (value == null)
            {
                buffers[i] = null;
                continue;
            }
            else if (value == ByteBufferUtil.UNSET_BYTE_BUFFER)
            {
                buffers[i] = ByteBufferUtil.UNSET_BYTE_BUFFER;
                continue;
            }

            try
            {
                buffers[i] = typeFor(value).decompose(serializeTuples(value));
            }
            catch (Exception ex)
            {
                logger.info("Error serializing query parameter {}:", value, ex);
                throw ex;
            }
        }
        return buffers;
    }

    private static Object serializeTuples(Object value)
    {
        if (value instanceof TupleValue)
        {
            return ((TupleValue)value).toByteBuffer();
        }

        // We need to reach inside collections for TupleValue and transform them to ByteBuffer
        // since otherwise the decompose method of the collection AbstractType won't know what
        // to do with them
        if (value instanceof List)
        {
            List l = (List)value;
            List n = new ArrayList(l.size());
            for (Object o : l)
                n.add(serializeTuples(o));
            return n;
        }

        if (value instanceof Set)
        {
            Set s = (Set)value;
            Set n = new LinkedHashSet(s.size());
            for (Object o : s)
                n.add(serializeTuples(o));
            return n;
        }

        if (value instanceof Map)
        {
            Map m = (Map)value;
            Map n = new LinkedHashMap(m.size());
            for (Object entry : m.entrySet())
                n.put(serializeTuples(((Map.Entry)entry).getKey()), serializeTuples(((Map.Entry)entry).getValue()));
            return n;
        }
        return value;
    }

    private static String formatAllValues(Object[] values)
    {
        StringBuilder sb = new StringBuilder();
        sb.append("[");
        for (int i = 0; i < values.length; i++)
        {
            if (i > 0)
                sb.append(", ");
            sb.append(formatForCQL(values[i]));
        }
        sb.append("]");
        return sb.toString();
    }

    private static String formatForCQL(Object value)
    {
        if (value == null)
            return "null";

        if (value instanceof TupleValue)
            return ((TupleValue)value).toCQLString();

        // We need to reach inside collections for TupleValue. Besides, for some reason the format
        // of collection that CollectionType.getString gives us is not at all 'CQL compatible'
        if (value instanceof Collection || value instanceof Map)
        {
            StringBuilder sb = new StringBuilder();
            if (value instanceof List)
            {
                List l = (List)value;
                sb.append("[");
                for (int i = 0; i < l.size(); i++)
                {
                    if (i > 0)
                        sb.append(", ");
                    sb.append(formatForCQL(l.get(i)));
                }
                sb.append("]");
            }
            else if (value instanceof Set)
            {
                Set s = (Set)value;
                sb.append("{");
                Iterator iter = s.iterator();
                while (iter.hasNext())
                {
                    sb.append(formatForCQL(iter.next()));
                    if (iter.hasNext())
                        sb.append(", ");
                }
                sb.append("}");
            }
            else
            {
                Map m = (Map)value;
                sb.append("{");
                Iterator iter = m.entrySet().iterator();
                while (iter.hasNext())
                {
                    Map.Entry entry = (Map.Entry)iter.next();
                    sb.append(formatForCQL(entry.getKey())).append(": ").append(formatForCQL(entry.getValue()));
                    if (iter.hasNext())
                        sb.append(", ");
                }
                sb.append("}");
            }
            return sb.toString();
        }

        AbstractType type = typeFor(value);
        String s = type.getString(type.decompose(value));

        if (type instanceof InetAddressType || type instanceof TimestampType)
            return String.format("'%s'", s);
        else if (type instanceof UTF8Type)
            return String.format("'%s'", s.replaceAll("'", "''"));
        else if (type instanceof BytesType)
            return "0x" + s;

        return s;
    }

    protected static ByteBuffer makeByteBuffer(Object value, AbstractType type)
    {
        if (value == null)
            return null;

        if (value instanceof TupleValue)
            return ((TupleValue)value).toByteBuffer();

        if (value instanceof ByteBuffer)
            return (ByteBuffer)value;

        return type.decomposeUntyped(serializeTuples(value));
    }

    private static String formatValue(ByteBuffer bb, AbstractType<?> type)
    {
        if (bb == null)
            return "null";

        if (type instanceof CollectionType)
        {
            // CollectionType override getString() to use hexToBytes. We can't change that
            // without breaking SSTable2json, but the serializer for collection have the
            // right getString so using it directly instead.
            TypeSerializer ser = type.getSerializer();
            return ser.toString(ser.deserialize(bb));
        }

        return type.getString(bb);
    }

    protected TupleValue tuple(Object...values)
    {
        return new TupleValue(values);
    }

    protected Object userType(Object... values)
    {
        if (values.length % 2 != 0)
            throw new IllegalArgumentException("userType() requires an even number of arguments");

        String[] fieldNames = new String[values.length / 2];
        Object[] fieldValues = new Object[values.length / 2];
        int fieldNum = 0;
        for (int i = 0; i < values.length; i += 2)
        {
            fieldNames[fieldNum] = (String) values[i];
            fieldValues[fieldNum] = values[i + 1];
            fieldNum++;
        }
        return new UserTypeValue(fieldNames, fieldValues);
    }

    protected Object list(Object...values)
    {
        return Arrays.asList(values);
    }

    protected Object set(Object...values)
    {
        return ImmutableSet.copyOf(values);
    }

    // LinkedHashSets are iterable in insertion order, which is important for some tests
    protected LinkedHashSet<Object> linkedHashSet(Object...values)
    {
        LinkedHashSet<Object> s = new LinkedHashSet<>(values.length);
        s.addAll(Arrays.asList(values));
        return s;
    }

    protected Object map(Object...values)
    {
        return linkedHashMap(values);
    }

    // LinkedHashMaps are iterable in insertion order, which is important for some tests
    protected static LinkedHashMap<Object, Object> linkedHashMap(Object...values)
    {
        if (values.length % 2 != 0)
            throw new IllegalArgumentException("Invalid number of arguments, got " + values.length);

        int size = values.length / 2;
        LinkedHashMap<Object, Object> m = new LinkedHashMap<>(size);
        for (int i = 0; i < size; i++)
            m.put(values[2 * i], values[(2 * i) + 1]);
        return m;
    }

    protected com.datastax.driver.core.TupleType tupleTypeOf(ProtocolVersion protocolVersion, com.datastax.driver.core.DataType...types)
    {
        requireNetwork();
        return getCluster(protocolVersion).getMetadata().newTupleType(types);
    }

    @SuppressWarnings({ "rawtypes", "unchecked" })
    protected static Gauge<Integer> getPausedConnectionsGauge()
    {
        String metricName = "org.apache.cassandra.metrics.Client.PausedConnections";
        Map<String, Gauge> metrics = CassandraMetricsRegistry.Metrics.getGauges((name, metric) -> name.equals(metricName));
        if (metrics.size() != 1)
            fail(String.format("Expected a single registered metric for paused client connections, found %s",
                               metrics.size()));
        return metrics.get(metricName);
    }

    // Attempt to find an AbstracType from a value (for serialization/printing sake).
    // Will work as long as we use types we know of, which is good enough for testing
    private static AbstractType typeFor(Object value)
    {
        if (value instanceof ByteBuffer || value instanceof TupleValue || value == null)
            return BytesType.instance;

        if (value instanceof Byte)
            return ByteType.instance;

        if (value instanceof Short)
            return ShortType.instance;

        if (value instanceof Integer)
            return Int32Type.instance;

        if (value instanceof Long)
            return LongType.instance;

        if (value instanceof Float)
            return FloatType.instance;

        if (value instanceof Duration)
            return DurationType.instance;

        if (value instanceof Double)
            return DoubleType.instance;

        if (value instanceof BigInteger)
            return IntegerType.instance;

        if (value instanceof BigDecimal)
            return DecimalType.instance;

        if (value instanceof String)
            return UTF8Type.instance;

        if (value instanceof Boolean)
            return BooleanType.instance;

        if (value instanceof InetAddress)
            return InetAddressType.instance;

        if (value instanceof Date)
            return TimestampType.instance;

        if (value instanceof UUID)
            return UUIDType.instance;

        if (value instanceof TimeUUID)
            return TimeUUIDType.instance;

        if (value instanceof List)
        {
            List l = (List)value;
            AbstractType elt = l.isEmpty() ? BytesType.instance : typeFor(l.get(0));
            return ListType.getInstance(elt, true);
        }

        if (value instanceof Set)
        {
            Set s = (Set)value;
            AbstractType elt = s.isEmpty() ? BytesType.instance : typeFor(s.iterator().next());
            return SetType.getInstance(elt, true);
        }

        if (value instanceof Map)
        {
            Map m = (Map)value;
            AbstractType keys, values;
            if (m.isEmpty())
            {
                keys = BytesType.instance;
                values = BytesType.instance;
            }
            else
            {
                Map.Entry entry = (Map.Entry)m.entrySet().iterator().next();
                keys = typeFor(entry.getKey());
                values = typeFor(entry.getValue());
            }
            return MapType.getInstance(keys, values, true);
        }

        throw new IllegalArgumentException("Unsupported value type (value is " + value + ")");
    }

    private static class TupleValue
    {
        protected final Object[] values;

        TupleValue(Object[] values)
        {
            this.values = values;
        }

        public ByteBuffer toByteBuffer()
        {
            ByteBuffer[] bbs = new ByteBuffer[values.length];
            for (int i = 0; i < values.length; i++)
                bbs[i] = makeByteBuffer(values[i], typeFor(values[i]));
            return TupleType.buildValue(bbs);
        }

        public String toCQLString()
        {
            StringBuilder sb = new StringBuilder();
            sb.append("(");
            for (int i = 0; i < values.length; i++)
            {
                if (i > 0)
                    sb.append(", ");
                sb.append(formatForCQL(values[i]));
            }
            sb.append(")");
            return sb.toString();
        }

        public String toString()
        {
            return "TupleValue" + toCQLString();
        }
    }

    private static class UserTypeValue extends TupleValue
    {
        private final String[] fieldNames;

        UserTypeValue(String[] fieldNames, Object[] fieldValues)
        {
            super(fieldValues);
            this.fieldNames = fieldNames;
        }

        @Override
        public String toCQLString()
        {
            StringBuilder sb = new StringBuilder();
            sb.append("{");
            boolean haveEntry = false;
            for (int i = 0; i < values.length; i++)
            {
                if (values[i] != null)
                {
                    if (haveEntry)
                        sb.append(", ");
                    sb.append(ColumnIdentifier.maybeQuote(fieldNames[i]));
                    sb.append(": ");
                    sb.append(formatForCQL(values[i]));
                    haveEntry = true;
                }
            }
            assert haveEntry;
            sb.append("}");
            return sb.toString();
        }

        public String toString()
        {
            return "UserTypeValue" + toCQLString();
        }
    }

    private static class User
    {
        /**
         * The user name
         */
        public final String username;

        /**
         * The user password
         */
        public final String password;

        public User(String username, String password)
        {
            this.username = username;
            this.password = password;
        }

        @Override
        public int hashCode()
        {
            return Objects.hashCode(username, password);
        }

        @Override
        public boolean equals(Object o)
        {
            if (this == o)
                return true;

            if (!(o instanceof User))
                return false;

            User u = (User) o;

            return Objects.equal(username, u.username)
                && Objects.equal(password, u.password);
        }
    }
}<|MERGE_RESOLUTION|>--- conflicted
+++ resolved
@@ -766,14 +766,8 @@
 
     protected String createType(String keyspace, String query)
     {
-<<<<<<< HEAD
         String typeName = createTypeName();
         String fullQuery = String.format(query, keyspace + "." + typeName);
-=======
-        String typeName = String.format("type_%02d", seqNumber.getAndIncrement());
-        String fullQuery = String.format(query, keyspace + "." + typeName);
-        types.add(typeName);
->>>>>>> 65910480
         logger.info(fullQuery);
         schemaChange(fullQuery);
         return typeName;
@@ -1259,16 +1253,12 @@
         return sessionNet(version).execute(new SimpleStatement(formatQuery(query)).setFetchSize(pageSize));
     }
 
-<<<<<<< HEAD
+    protected com.datastax.driver.core.ResultSet executeNetWithPaging(ProtocolVersion version, String query, String KS, int pageSize)
+    {
+        return sessionNet(version).execute(new SimpleStatement(formatQuery(KS, query)).setKeyspace(KS).setFetchSize(pageSize));
+    }
+
     protected com.datastax.driver.core.ResultSet executeNetWithPaging(String query, int pageSize)
-=======
-    protected com.datastax.driver.core.ResultSet executeNetWithPaging(ProtocolVersion version, String query, String KS, int pageSize)
-    {
-        return sessionNet(version).execute(new SimpleStatement(formatQuery(KS, query)).setKeyspace(KS).setFetchSize(pageSize));
-    }
-
-    protected com.datastax.driver.core.ResultSet executeNetWithPaging(String query, int pageSize) throws Throwable
->>>>>>> 65910480
     {
         return sessionNet().execute(new SimpleStatement(formatQuery(query)).setFetchSize(pageSize));
     }
