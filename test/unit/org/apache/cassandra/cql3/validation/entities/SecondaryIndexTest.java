/*
 * Licensed to the Apache Software Foundation (ASF) under one
 * or more contributor license agreements.  See the NOTICE file
 * distributed with this work for additional information
 * regarding copyright ownership.  The ASF licenses this file
 * to you under the Apache License, Version 2.0 (the
 * "License"); you may not use this file except in compliance
 * with the License.  You may obtain a copy of the License at
 *
 *     http://www.apache.org/licenses/LICENSE-2.0
 *
 * Unless required by applicable law or agreed to in writing, software
 * distributed under the License is distributed on an "AS IS" BASIS,
 * WITHOUT WARRANTIES OR CONDITIONS OF ANY KIND, either express or implied.
 * See the License for the specific language governing permissions and
 * limitations under the License.
 */
package org.apache.cassandra.cql3.validation.entities;

import java.nio.ByteBuffer;
import java.util.*;
import java.util.concurrent.Callable;
import java.util.concurrent.CountDownLatch;

import com.google.common.collect.ImmutableSet;

import org.apache.commons.lang3.StringUtils;
import org.junit.Test;

import org.apache.cassandra.exceptions.ConfigurationException;
import org.apache.cassandra.schema.ColumnMetadata;
import org.apache.cassandra.schema.TableMetadata;
import org.apache.cassandra.config.DatabaseDescriptor;
import org.apache.cassandra.cql3.CQLTester;
import org.apache.cassandra.cql3.ColumnIdentifier;
import org.apache.cassandra.cql3.QueryProcessor;
import org.apache.cassandra.cql3.restrictions.StatementRestrictions;
import org.apache.cassandra.cql3.statements.schema.IndexTarget;
import org.apache.cassandra.db.ColumnFamilyStore;
import org.apache.cassandra.db.DeletionTime;
import org.apache.cassandra.db.marshal.AbstractType;
import org.apache.cassandra.db.rows.Cell;
import org.apache.cassandra.db.rows.Row;
import org.apache.cassandra.exceptions.SyntaxException;
import org.apache.cassandra.index.IndexNotAvailableException;
import org.apache.cassandra.index.SecondaryIndexManager;
import org.apache.cassandra.index.StubIndex;
import org.apache.cassandra.index.internal.CustomCassandraIndex;
import org.apache.cassandra.index.sasi.SASIIndex;
import org.apache.cassandra.schema.IndexMetadata;
import org.apache.cassandra.service.ClientState;
import org.apache.cassandra.transport.messages.ResultMessage;
import org.apache.cassandra.utils.ByteBufferUtil;
import org.apache.cassandra.utils.MD5Digest;
import org.apache.cassandra.utils.Pair;

import static java.lang.String.format;

import static org.apache.cassandra.Util.throwAssert;
import static org.apache.cassandra.utils.ByteBufferUtil.EMPTY_BYTE_BUFFER;
import static org.apache.cassandra.utils.ByteBufferUtil.bytes;
import static org.junit.Assert.assertEquals;
import static org.junit.Assert.assertFalse;
import static org.junit.Assert.assertNotNull;
import static org.junit.Assert.assertNull;
import static org.junit.Assert.assertTrue;
import static org.junit.Assert.fail;

public class SecondaryIndexTest extends CQLTester
{
    public static final int TOO_BIG = 1024 * 65;

    @Test
    public void testCreateAndDropIndex() throws Throwable
    {
        testCreateAndDropIndex("test", false);
        testCreateAndDropIndex("test2", true);
    }

    @Test
    public void testCreateAndDropIndexWithQuotedIdentifier() throws Throwable
    {
        testCreateAndDropIndex("\"quoted_ident\"", false);
        testCreateAndDropIndex("\"quoted_ident2\"", true);
    }

    @Test
    public void testCreateAndDropIndexWithCamelCaseIdentifier() throws Throwable
    {
        testCreateAndDropIndex("CamelCase", false);
        testCreateAndDropIndex("CamelCase2", true);
    }

    /**
     * Test creating and dropping an index with the specified name.
     *
     * @param indexName         the index name
     * @param addKeyspaceOnDrop add the keyspace name in the drop statement
     * @throws Throwable if an error occurs
     */
    private void testCreateAndDropIndex(String indexName, boolean addKeyspaceOnDrop) throws Throwable
    {
        assertInvalidMessage(format("Index '%s.%s' doesn't exist",
                                    KEYSPACE,
                                    removeQuotes(indexName.toLowerCase(Locale.US))),
                             format("DROP INDEX %s.%s", KEYSPACE, indexName));

        createTable("CREATE TABLE %s (a int primary key, b int);");
        createIndex("CREATE INDEX " + indexName + " ON %s(b);");
        createIndex("CREATE INDEX IF NOT EXISTS " + indexName + " ON %s(b);");

        assertInvalidMessage(format("Index '%s' already exists",
                                    removeQuotes(indexName.toLowerCase(Locale.US))),
                             "CREATE INDEX " + indexName + " ON %s(b)");

        // IF NOT EXISTS should apply in cases where the new index differs from an existing one in name only
        String otherIndexName = "index_" + System.nanoTime();
        assertEquals(1, getCurrentColumnFamilyStore().metadata().indexes.size());
        createIndex("CREATE INDEX IF NOT EXISTS " + otherIndexName + " ON %s(b)");
        assertEquals(1, getCurrentColumnFamilyStore().metadata().indexes.size());
        assertInvalidMessage(format("Index %s is a duplicate of existing index %s",
                                    removeQuotes(otherIndexName.toLowerCase(Locale.US)),
                                    removeQuotes(indexName.toLowerCase(Locale.US))),
                             "CREATE INDEX " + otherIndexName + " ON %s(b)");

        execute("INSERT INTO %s (a, b) values (?, ?);", 0, 0);
        execute("INSERT INTO %s (a, b) values (?, ?);", 1, 1);
        execute("INSERT INTO %s (a, b) values (?, ?);", 2, 2);
        execute("INSERT INTO %s (a, b) values (?, ?);", 3, 1);

        assertRows(execute("SELECT * FROM %s where b = ?", 1), row(1, 1), row(3, 1));

        if (addKeyspaceOnDrop)
        {
            dropIndex(format("DROP INDEX %s.%s", KEYSPACE, indexName));
        }
        else
        {
            execute("USE " + KEYSPACE);
            execute(format("DROP INDEX %s", indexName));
        }

        assertInvalidMessage(StatementRestrictions.REQUIRES_ALLOW_FILTERING_MESSAGE,
                             "SELECT * FROM %s where b = ?", 1);
        dropIndex(format("DROP INDEX IF EXISTS %s.%s", KEYSPACE, indexName));
        assertInvalidMessage(format("Index '%s.%s' doesn't exist",
                                    KEYSPACE,
                                    removeQuotes(indexName.toLowerCase(Locale.US))),
                             format("DROP INDEX %s.%s", KEYSPACE, indexName));
    }

    /**
     * Removes the quotes from the specified index name.
     *
     * @param indexName the index name from which the quotes must be removed.
     * @return the unquoted index name.
     */
    private static String removeQuotes(String indexName)
    {
        return StringUtils.remove(indexName, '\"');
    }

    /**
     * Check that you can query for an indexed column even with a key EQ clause,
     * migrated from cql_tests.py:TestCQL.static_cf_test()
     */
    @Test
    public void testSelectWithEQ() throws Throwable
    {
        createTable("CREATE TABLE %s (userid uuid PRIMARY KEY, firstname text, lastname text, age int)");
        createIndex("CREATE INDEX byAge ON %s(age)");

        UUID id1 = UUID.fromString("550e8400-e29b-41d4-a716-446655440000");
        UUID id2 = UUID.fromString("f47ac10b-58cc-4372-a567-0e02b2c3d479");

        execute("INSERT INTO %s (userid, firstname, lastname, age) VALUES (?, 'Frodo', 'Baggins', 32)", id1);
        execute("UPDATE %s SET firstname = 'Samwise', lastname = 'Gamgee', age = 33 WHERE userid = ?", id2);

        beforeAndAfterFlush(() -> {
            assertEmpty(execute("SELECT firstname FROM %s WHERE userid = ? AND age = 33", id1));

            assertRows(execute("SELECT firstname FROM %s WHERE userid = ? AND age = 33", id2),
                       row("Samwise"));
        });
    }

    /**
     * Check CREATE INDEX without name and validate the index can be dropped,
     * migrated from cql_tests.py:TestCQL.nameless_index_test()
     */
    @Test
    public void testNamelessIndex() throws Throwable
    {
        createTable(" CREATE TABLE %s (id text PRIMARY KEY, birth_year int)");

        createIndex("CREATE INDEX on %s (birth_year)");

        execute("INSERT INTO %s (id, birth_year) VALUES ('Tom', 42)");
        execute("INSERT INTO %s (id, birth_year) VALUES ('Paul', 24)");
        execute("INSERT INTO %s (id, birth_year) VALUES ('Bob', 42)");

        beforeAndAfterFlush(() -> {
            assertRows(execute("SELECT id FROM %s WHERE birth_year = 42"),
                       row("Tom"),
                       row("Bob"));
        });

        execute("DROP INDEX %s_birth_year_idx");

        assertInvalid("SELECT id FROM users WHERE birth_year = 42");
    }

    /**
     * Test range queries with 2ndary indexes (#4257),
     * migrated from cql_tests.py:TestCQL.range_query_2ndary_test()
     */
    @Test
    public void testRangeQuery() throws Throwable
    {
        createTable("CREATE TABLE %s (id int primary key, row int, setid int)");
        createIndex("CREATE INDEX indextest_setid_idx ON %s (setid)");

        execute("INSERT INTO %s (id, row, setid) VALUES (?, ?, ?)", 0, 0, 0);
        execute("INSERT INTO %s (id, row, setid) VALUES (?, ?, ?)", 1, 1, 0);
        execute("INSERT INTO %s (id, row, setid) VALUES (?, ?, ?)", 2, 2, 0);
        execute("INSERT INTO %s (id, row, setid) VALUES (?, ?, ?)", 3, 3, 0);

        assertInvalid("SELECT * FROM %s WHERE setid = 0 AND row < 1");

        beforeAndAfterFlush(() -> {
            assertRows(execute("SELECT * FROM %s WHERE setid = 0 AND row < 1 ALLOW FILTERING"),
                       row(0, 0, 0));
        });
    }

    /**
     * Check for unknown compression parameters options (#4266),
     * migrated from cql_tests.py:TestCQL.compression_option_validation_test()
     */
    @Test
    public void testUnknownCompressionOptions() throws Throwable
    {
        String tableName = createTableName();
        assertInvalidThrow(SyntaxException.class, format("CREATE TABLE %s (key varchar PRIMARY KEY, password varchar, gender varchar) WITH compression_parameters:sstable_compressor = 'DeflateCompressor'", tableName));

        assertInvalidThrow(ConfigurationException.class, format("CREATE TABLE %s (key varchar PRIMARY KEY, password varchar, gender varchar) WITH compression = { 'sstable_compressor': 'DeflateCompressor' }",
                                                                tableName));
    }

    /**
     * Migrated from cql_tests.py:TestCQL.indexes_composite_test()
     */
    @Test
    public void testIndexOnComposite() throws Throwable
    {
        String tableName = createTable("CREATE TABLE %s (blog_id int, timestamp int, author text, content text, PRIMARY KEY (blog_id, timestamp))");

        execute("INSERT INTO %s (blog_id, timestamp, author, content) VALUES (?, ?, ?, ?)", 0, 0, "bob", "1st post");
        execute("INSERT INTO %s (blog_id, timestamp, author, content) VALUES (?, ?, ?, ?)", 0, 1, "tom", "2nd post");
        execute("INSERT INTO %s (blog_id, timestamp, author, content) VALUES (?, ?, ?, ?)", 0, 2, "bob", "3rd post");
        execute("INSERT INTO %s (blog_id, timestamp, author, content) VALUES (?, ?, ?, ?)", 0, 3, "tom", "4th post");
        execute("INSERT INTO %s (blog_id, timestamp, author, content) VALUES (?, ?, ?, ?)", 1, 0, "bob", "5th post");

        createIndex("CREATE INDEX authoridx ON %s (author)");

        assertTrue(waitForIndex(keyspace(), tableName, "authoridx"));

        beforeAndAfterFlush(() -> {
            assertRows(execute("SELECT blog_id, timestamp FROM %s WHERE author = 'bob'"),
                       row(1, 0),
                       row(0, 0),
                       row(0, 2));
        });

        execute("INSERT INTO %s (blog_id, timestamp, author, content) VALUES (?, ?, ?, ?)", 1, 1, "tom", "6th post");
        execute("INSERT INTO %s (blog_id, timestamp, author, content) VALUES (?, ?, ?, ?)", 1, 2, "tom", "7th post");
        execute("INSERT INTO %s (blog_id, timestamp, author, content) VALUES (?, ?, ?, ?)", 1, 3, "bob", "8th post");

        beforeAndAfterFlush(() -> {
            assertRows(execute("SELECT blog_id, timestamp FROM %s WHERE author = 'bob'"),
                       row(1, 0),
                       row(1, 3),
                       row(0, 0),
                       row(0, 2));
        });

        execute("DELETE FROM %s WHERE blog_id = 0 AND timestamp = 2");

        beforeAndAfterFlush(() -> {
            assertRows(execute("SELECT blog_id, timestamp FROM %s WHERE author = 'bob'"),
                       row(1, 0),
                       row(1, 3),
                       row(0, 0));
        });
    }

    /**
     * Test for the validation bug of #4709,
     * migrated from cql_tests.py:TestCQL.refuse_in_with_indexes_test()
     */
    @Test
    public void testInvalidIndexSelect() throws Throwable
    {
        createTable("create table %s (pk varchar primary key, col1 varchar, col2 varchar)");
        createIndex("create index on %s (col1)");
        createIndex("create index on %s (col2)");

        execute("insert into %s (pk, col1, col2) values ('pk1','foo1','bar1')");
        execute("insert into %s (pk, col1, col2) values ('pk1a','foo1','bar1')");
        execute("insert into %s (pk, col1, col2) values ('pk1b','foo1','bar1')");
        execute("insert into %s (pk, col1, col2) values ('pk1c','foo1','bar1')");
        execute("insert into %s (pk, col1, col2) values ('pk2','foo2','bar2')");
        execute("insert into %s (pk, col1, col2) values ('pk3','foo3','bar3')");
        assertInvalid("select * from %s where col2 in ('bar1', 'bar2')");

        //Migrated from cql_tests.py:TestCQL.bug_6050_test()
        createTable("CREATE TABLE %s (k int PRIMARY KEY, a int, b int)");

        createIndex("CREATE INDEX ON %s (a)");
        assertInvalid("SELECT * FROM %s WHERE a = 3 AND b IN (1, 3)");

    }

    /**
     * Migrated from cql_tests.py:TestCQL.edge_2i_on_complex_pk_test()
     */
    @Test
    public void testIndexesOnComplexPrimaryKey() throws Throwable
    {
        createTable("CREATE TABLE %s (pk0 int, pk1 int, ck0 int, ck1 int, ck2 int, value int, PRIMARY KEY ((pk0, pk1), ck0, ck1, ck2))");

        execute("CREATE INDEX ON %s (pk0)");
        execute("CREATE INDEX ON %s (ck0)");
        execute("CREATE INDEX ON %s (ck1)");
        execute("CREATE INDEX ON %s (ck2)");

        execute("INSERT INTO %s (pk0, pk1, ck0, ck1, ck2, value) VALUES (0, 1, 2, 3, 4, 5)");
        execute("INSERT INTO %s (pk0, pk1, ck0, ck1, ck2, value) VALUES (1, 2, 3, 4, 5, 0)");
        execute("INSERT INTO %s (pk0, pk1, ck0, ck1, ck2, value) VALUES (2, 3, 4, 5, 0, 1)");
        execute("INSERT INTO %s (pk0, pk1, ck0, ck1, ck2, value) VALUES (3, 4, 5, 0, 1, 2)");
        execute("INSERT INTO %s (pk0, pk1, ck0, ck1, ck2, value) VALUES (4, 5, 0, 1, 2, 3)");
        execute("INSERT INTO %s (pk0, pk1, ck0, ck1, ck2, value) VALUES (5, 0, 1, 2, 3, 4)");

        beforeAndAfterFlush(() -> {
            assertRows(execute("SELECT value FROM %s WHERE pk0 = 2"),
                       row(1));

            assertRows(execute("SELECT value FROM %s WHERE ck0 = 0"),
                       row(3));

            assertRows(execute("SELECT value FROM %s WHERE pk0 = 3 AND pk1 = 4 AND ck1 = 0"),
                       row(2));

            assertRows(execute("SELECT value FROM %s WHERE pk0 = 5 AND pk1 = 0 AND ck0 = 1 AND ck2 = 3 ALLOW FILTERING"),
                       row(4));
        });
    }

    /**
     * Test for CASSANDRA-5240,
     * migrated from cql_tests.py:TestCQL.bug_5240_test()
     */
    @Test
    public void testIndexOnCompoundRowKey() throws Throwable
    {
        createTable("CREATE TABLE %s (interval text, seq int, id int, severity int, PRIMARY KEY ((interval, seq), id) ) WITH CLUSTERING ORDER BY (id DESC)");

        execute("CREATE INDEX ON %s (severity)");

        execute("insert into %s (interval, seq, id , severity) values('t',1, 1, 1)");
        execute("insert into %s (interval, seq, id , severity) values('t',1, 2, 1)");
        execute("insert into %s (interval, seq, id , severity) values('t',1, 3, 2)");
        execute("insert into %s (interval, seq, id , severity) values('t',1, 4, 3)");
        execute("insert into %s (interval, seq, id , severity) values('t',2, 1, 3)");
        execute("insert into %s (interval, seq, id , severity) values('t',2, 2, 3)");
        execute("insert into %s (interval, seq, id , severity) values('t',2, 3, 1)");
        execute("insert into %s (interval, seq, id , severity) values('t',2, 4, 2)");

        beforeAndAfterFlush(() -> {
            assertRows(execute("select * from %s where severity = 3 and interval = 't' and seq =1"),
                       row("t", 1, 4, 3));

        });
    }

    /**
     * Migrated from cql_tests.py:TestCQL.secondary_index_counters()
     */
    @Test
    public void testIndexOnCountersInvalid() throws Throwable
    {
        createTable("CREATE TABLE %s (k int PRIMARY KEY, c counter)");
        assertInvalid("CREATE INDEX ON test(c)");
    }

    /**
     * Migrated from cql_tests.py:TestCQL.collection_indexing_test()
     */
    @Test
    public void testIndexOnCollections() throws Throwable
    {
        createTable(" CREATE TABLE %s ( k int, v int, l list<int>, s set<text>, m map<text, int>, PRIMARY KEY (k, v))");

        createIndex("CREATE INDEX ON %s (l)");
        createIndex("CREATE INDEX ON %s (s)");
        createIndex("CREATE INDEX ON %s (m)");

        execute("INSERT INTO %s (k, v, l, s, m) VALUES (0, 0, [1, 2],    {'a'},      {'a' : 1})");
        execute("INSERT INTO %s (k, v, l, s, m) VALUES (0, 1, [3, 4],    {'b', 'c'}, {'a' : 1, 'b' : 2})");
        execute("INSERT INTO %s (k, v, l, s, m) VALUES (0, 2, [1],       {'a', 'c'}, {'c' : 3})");
        execute("INSERT INTO %s (k, v, l, s, m) VALUES (1, 0, [1, 2, 4], {},         {'b' : 1})");
        execute("INSERT INTO %s (k, v, l, s, m) VALUES (1, 1, [4, 5],    {'d'},      {'a' : 1, 'b' : 3})");

        beforeAndAfterFlush(() -> {
            // lists
            assertRows(execute("SELECT k, v FROM %s WHERE l CONTAINS 1"), row(1, 0), row(0, 0), row(0, 2));
            assertRows(execute("SELECT k, v FROM %s WHERE k = 0 AND l CONTAINS 1"), row(0, 0), row(0, 2));
            assertRows(execute("SELECT k, v FROM %s WHERE l CONTAINS 2"), row(1, 0), row(0, 0));
            assertEmpty(execute("SELECT k, v FROM %s WHERE l CONTAINS 6"));

            // sets
            assertRows(execute("SELECT k, v FROM %s WHERE s CONTAINS 'a'"), row(0, 0), row(0, 2));
            assertRows(execute("SELECT k, v FROM %s WHERE k = 0 AND s CONTAINS 'a'"), row(0, 0), row(0, 2));
            assertRows(execute("SELECT k, v FROM %s WHERE s CONTAINS 'd'"), row(1, 1));
            assertEmpty(execute("SELECT k, v FROM %s  WHERE s CONTAINS 'e'"));

            // maps
            assertRows(execute("SELECT k, v FROM %s WHERE m CONTAINS 1"), row(1, 0), row(1, 1), row(0, 0), row(0, 1));
            assertRows(execute("SELECT k, v FROM %s WHERE k = 0 AND m CONTAINS 1"), row(0, 0), row(0, 1));
            assertRows(execute("SELECT k, v FROM %s WHERE m CONTAINS 2"), row(0, 1));
            assertEmpty(execute("SELECT k, v FROM %s  WHERE m CONTAINS 4"));
        });
    }

    @Test
    public void testSelectOnMultiIndexOnCollectionsWithNull() throws Throwable
    {
        createTable(" CREATE TABLE %s ( k int, v int, x text, l list<int>, s set<text>, m map<text, int>, PRIMARY KEY (k, v))");

        createIndex("CREATE INDEX ON %s (x)");
        createIndex("CREATE INDEX ON %s (v)");
        createIndex("CREATE INDEX ON %s (s)");
        createIndex("CREATE INDEX ON %s (m)");


        execute("INSERT INTO %s (k, v, x, l, s, m) VALUES (0, 0, 'x', [1, 2],    {'a'},      {'a' : 1})");
        execute("INSERT INTO %s (k, v, x, l, s, m) VALUES (0, 1, 'x', [3, 4],    {'b', 'c'}, {'a' : 1, 'b' : 2})");
        execute("INSERT INTO %s (k, v, x, l, s, m) VALUES (0, 2, 'x', [1],       {'a', 'c'}, {'c' : 3})");
        execute("INSERT INTO %s (k, v, x, l, s, m) VALUES (1, 0, 'x', [1, 2, 4], {},         {'b' : 1})");
        execute("INSERT INTO %s (k, v, x, l, s, m) VALUES (1, 1, 'x', [4, 5],    {'d'},      {'a' : 1, 'b' : 3})");
        execute("INSERT INTO %s (k, v, x, l, s, m) VALUES (1, 2, 'x', null,      null,       null)");

        beforeAndAfterFlush(() -> {
            // lists
            assertRows(execute("SELECT k, v FROM %s WHERE x = 'x' AND l CONTAINS 1 ALLOW FILTERING"), row(1, 0), row(0, 0), row(0, 2));
            assertRows(execute("SELECT k, v FROM %s WHERE x = 'x' AND k = 0 AND l CONTAINS 1 ALLOW FILTERING"), row(0, 0), row(0, 2));
            assertRows(execute("SELECT k, v FROM %s WHERE x = 'x' AND l CONTAINS 2 ALLOW FILTERING"), row(1, 0), row(0, 0));
            assertEmpty(execute("SELECT k, v FROM %s WHERE x = 'x' AND l CONTAINS 6 ALLOW FILTERING"));

            // sets
            assertRows(execute("SELECT k, v FROM %s WHERE x = 'x' AND s CONTAINS 'a' ALLOW FILTERING" ), row(0, 0), row(0, 2));
            assertRows(execute("SELECT k, v FROM %s WHERE x = 'x' AND k = 0 AND s CONTAINS 'a' ALLOW FILTERING"), row(0, 0), row(0, 2));
            assertRows(execute("SELECT k, v FROM %s WHERE x = 'x' AND s CONTAINS 'd' ALLOW FILTERING"), row(1, 1));
            assertEmpty(execute("SELECT k, v FROM %s  WHERE x = 'x' AND s CONTAINS 'e' ALLOW FILTERING"));

            // maps
            assertRows(execute("SELECT k, v FROM %s WHERE x = 'x' AND m CONTAINS 1 ALLOW FILTERING"), row(1, 0), row(1, 1), row(0, 0), row(0, 1));
            assertRows(execute("SELECT k, v FROM %s WHERE x = 'x' AND k = 0 AND m CONTAINS 1 ALLOW FILTERING"), row(0, 0), row(0, 1));
            assertRows(execute("SELECT k, v FROM %s WHERE x = 'x' AND m CONTAINS 2 ALLOW FILTERING"), row(0, 1));
            assertEmpty(execute("SELECT k, v FROM %s  WHERE x = 'x' AND m CONTAINS 4 ALLOW FILTERING"));
        });
    }

    /**
     * Migrated from cql_tests.py:TestCQL.map_keys_indexing()
     */
    @Test
    public void testIndexOnMapKeys() throws Throwable
    {
        createTable("CREATE TABLE %s (k int, v int, m map<text, int>, PRIMARY KEY (k, v))");

        createIndex("CREATE INDEX ON %s(keys(m))");

        execute("INSERT INTO %s (k, v, m) VALUES (0, 0, {'a' : 1})");
        execute("INSERT INTO %s (k, v, m) VALUES (0, 1, {'a' : 1, 'b' : 2})");
        execute("INSERT INTO %s (k, v, m) VALUES (0, 2, {'c' : 3})");
        execute("INSERT INTO %s (k, v, m) VALUES (1, 0, {'b' : 1})");
        execute("INSERT INTO %s (k, v, m) VALUES (1, 1, {'a' : 1, 'b' : 3})");

        // maps
        beforeAndAfterFlush(() -> {
            assertRows(execute("SELECT k, v FROM %s WHERE m CONTAINS KEY 'a'"), row(1, 1), row(0, 0), row(0, 1));
            assertRows(execute("SELECT k, v FROM %s WHERE k = 0 AND m CONTAINS KEY 'a'"), row(0, 0), row(0, 1));
            assertRows(execute("SELECT k, v FROM %s WHERE m CONTAINS KEY 'c'"), row(0, 2));
            assertEmpty(execute("SELECT k, v FROM %s  WHERE m CONTAINS KEY 'd'"));
        });
    }

    /**
     * Test for #6950 bug,
     * migrated from cql_tests.py:TestCQL.key_index_with_reverse_clustering()
     */
    @Test
    public void testIndexOnKeyWithReverseClustering() throws Throwable
    {
        createTable("CREATE TABLE %s (k1 int, k2 int, v int, PRIMARY KEY ((k1, k2), v) ) WITH CLUSTERING ORDER BY (v DESC)");

        createIndex("CREATE INDEX ON %s (k2)");

        execute("INSERT INTO %s (k1, k2, v) VALUES (0, 0, 1)");
        execute("INSERT INTO %s (k1, k2, v) VALUES (0, 1, 2)");
        execute("INSERT INTO %s (k1, k2, v) VALUES (0, 0, 3)");
        execute("INSERT INTO %s (k1, k2, v) VALUES (1, 0, 4)");
        execute("INSERT INTO %s (k1, k2, v) VALUES (1, 1, 5)");
        execute("INSERT INTO %s (k1, k2, v) VALUES (2, 0, 7)");
        execute("INSERT INTO %s (k1, k2, v) VALUES (2, 1, 8)");
        execute("INSERT INTO %s (k1, k2, v) VALUES (3, 0, 1)");

        beforeAndAfterFlush(() -> {
            assertRows(execute("SELECT * FROM %s WHERE k2 = 0 AND v >= 2 ALLOW FILTERING"),
                       row(2, 0, 7),
                       row(0, 0, 3),
                       row(1, 0, 4));
        });
    }

    /**
     * Test for CASSANDRA-6612,
     * migrated from cql_tests.py:TestCQL.bug_6612_test()
     */
    @Test
    public void testSelectCountOnIndexedColumn() throws Throwable
    {
        createTable("CREATE TABLE %s (username text, session_id text, app_name text, account text, last_access timestamp, created_on timestamp, PRIMARY KEY (username, session_id, app_name, account))");

        createIndex("create index ON %s (app_name)");
        createIndex("create index ON %s (last_access)");

        beforeAndAfterFlush(() -> {
            assertRows(execute("select count(*) from %s where app_name='foo' and account='bar' and last_access > 4 allow filtering"), row(0L));
        });

        execute("insert into %s (username, session_id, app_name, account, last_access, created_on) values ('toto', 'foo', 'foo', 'bar', 12, 13)");

        beforeAndAfterFlush(() -> {
            assertRows(execute("select count(*) from %s where app_name='foo' and account='bar' and last_access > 4 allow filtering"), row(1L));
        });
    }

    @Test
    public void testSyntaxVariationsForIndexOnCollectionsValue() throws Throwable
    {
        createTable("CREATE TABLE %s (k int, m map<int, int>, l list<int>, s set<int>, PRIMARY KEY (k))");
        createAndDropCollectionValuesIndex("m");
        createAndDropCollectionValuesIndex("l");
        createAndDropCollectionValuesIndex("s");
    }

    private void createAndDropCollectionValuesIndex(String columnName) throws Throwable
    {
        String indexName = columnName + "_idx";
        SecondaryIndexManager indexManager = getCurrentColumnFamilyStore().indexManager;
        createIndex(format("CREATE INDEX %s on %%s(%s)", indexName, columnName));
        IndexMetadata indexDef = indexManager.getIndexByName(indexName).getIndexMetadata();
        assertEquals(format("values(%s)", columnName), indexDef.options.get(IndexTarget.TARGET_OPTION_NAME));
        dropIndex(format("DROP INDEX %s.%s", KEYSPACE, indexName));
        assertFalse(indexManager.hasIndexes());
        createIndex(format("CREATE INDEX %s on %%s(values(%s))", indexName, columnName));
        assertEquals(indexDef, indexManager.getIndexByName(indexName).getIndexMetadata());
        dropIndex(format("DROP INDEX %s.%s", KEYSPACE, indexName));
    }

    @Test
    public void testCreateIndexWithQuotedColumnNames() throws Throwable
    {
        createTable("CREATE TABLE %s (" +
                    " k int," +
                    " v int, " +
                    " lower_case_map map<int, int>," +
                    " \"MixedCaseMap\" map<int, int>," +
                    " lower_case_frozen_list frozen<list<int>>," +
                    " \"UPPER_CASE_FROZEN_LIST\" frozen<list<int>>," +
                    " \"set name with spaces\" set<int>," +
                    " \"column_name_with\"\"escaped quote\" int," +
                    " PRIMARY KEY (k))");

        createAndDropIndexWithQuotedColumnIdentifier("\"v\"");
        createAndDropIndexWithQuotedColumnIdentifier("keys(\"lower_case_map\")");
        createAndDropIndexWithQuotedColumnIdentifier("keys(\"MixedCaseMap\")");
        createAndDropIndexWithQuotedColumnIdentifier("full(\"lower_case_frozen_list\")");
        createAndDropIndexWithQuotedColumnIdentifier("full(\"UPPER_CASE_FROZEN_LIST\")");
        createAndDropIndexWithQuotedColumnIdentifier("values(\"set name with spaces\")");
        createAndDropIndexWithQuotedColumnIdentifier("\"column_name_with\"\"escaped quote\"");
    }

    private void createAndDropIndexWithQuotedColumnIdentifier(String target) throws Throwable
    {
        String indexName = "test_mixed_case_idx";
        createIndex(format("CREATE INDEX %s ON %%s(%s)", indexName, target));
        SecondaryIndexManager indexManager = getCurrentColumnFamilyStore().indexManager;
        IndexMetadata indexDef = indexManager.getIndexByName(indexName).getIndexMetadata();
        dropIndex(format("DROP INDEX %s.%s", KEYSPACE, indexName));
        // verify we can re-create the index using the target string
        createIndex(format("CREATE INDEX %s ON %%s(%s)",
                           indexName, indexDef.options.get(IndexTarget.TARGET_OPTION_NAME)));
        assertEquals(indexDef, indexManager.getIndexByName(indexName).getIndexMetadata());
        dropIndex(format("DROP INDEX %s.%s", KEYSPACE, indexName));
    }


    /**
     * Test for CASSANDRA-5732, Can not query secondary index
     * migrated from cql_tests.py:TestCQL.bug_5732_test(),
     * which was executing with a row cache size of 100 MB
     * and restarting the node, here we just cleanup the cache.
     */
    @Test
    public void testCanQuerySecondaryIndex() throws Throwable
    {
        String tableName = createTable("CREATE TABLE %s (k int PRIMARY KEY, v int,)");

        execute("ALTER TABLE %s WITH CACHING = { 'keys': 'ALL', 'rows_per_partition': 'ALL' }");
        execute("INSERT INTO %s (k,v) VALUES (0,0)");
        execute("INSERT INTO %s (k,v) VALUES (1,1)");

        createIndex("CREATE INDEX testindex on %s (v)");
        assertTrue(waitForIndex(keyspace(), tableName, "testindex"));

        assertRows(execute("SELECT k FROM %s WHERE v = 0"), row(0));
        cleanupCache();
        assertRows(execute("SELECT k FROM %s WHERE v = 0"), row(0));
    }

    // CASSANDRA-8280/8081
    // reject updates with indexed values where value > 64k
    // make sure we check conditional and unconditional statements,
    // both singly and in batches (CASSANDRA-10536)
    @Test
    public void testIndexOnCompositeValueOver64k() throws Throwable
    {
        createTable("CREATE TABLE %s(a int, b int, c blob, PRIMARY KEY (a))");
        createIndex("CREATE INDEX ON %s(c)");
        failInsert("INSERT INTO %s (a, b, c) VALUES (0, 0, ?)", ByteBuffer.allocate(TOO_BIG));
        failInsert("INSERT INTO %s (a, b, c) VALUES (0, 0, ?) IF NOT EXISTS", ByteBuffer.allocate(TOO_BIG));
        failInsert("BEGIN BATCH\n" +
                   "INSERT INTO %s (a, b, c) VALUES (0, 0, ?);\n" +
                   "APPLY BATCH",
                   ByteBuffer.allocate(TOO_BIG));
        failInsert("BEGIN BATCH\n" +
                   "INSERT INTO %s (a, b, c) VALUES (0, 0, ?) IF NOT EXISTS;\n" +
                   "APPLY BATCH",
                   ByteBuffer.allocate(TOO_BIG));
    }

    @Test
    public void testIndexOnPartitionKeyInsertValueOver64k() throws Throwable
    {
        createTable("CREATE TABLE %s(a int, b int, c blob, PRIMARY KEY ((a, b)))");
        createIndex("CREATE INDEX ON %s(a)");
        succeedInsert("INSERT INTO %s (a, b, c) VALUES (0, 0, ?) IF NOT EXISTS", ByteBuffer.allocate(TOO_BIG));
        succeedInsert("INSERT INTO %s (a, b, c) VALUES (0, 0, ?)", ByteBuffer.allocate(TOO_BIG));
        succeedInsert("BEGIN BATCH\n" +
                      "INSERT INTO %s (a, b, c) VALUES (0, 0, ?);\n" +
                      "APPLY BATCH", ByteBuffer.allocate(TOO_BIG));

        // the indexed value passes validation, but the batch size will
        // exceed the default failure threshold, so temporarily raise it
        // (the non-conditional batch doesn't hit this because
        // BatchStatement::executeLocally skips the size check but CAS
        // path does not)
        long batchSizeThreshold = DatabaseDescriptor.getBatchSizeFailThreshold();
        try
        {
            DatabaseDescriptor.setBatchSizeFailThresholdInKB( (TOO_BIG / 1024) * 2);
            succeedInsert("BEGIN BATCH\n" +
                          "INSERT INTO %s (a, b, c) VALUES (1, 1, ?) IF NOT EXISTS;\n" +
                          "APPLY BATCH", ByteBuffer.allocate(TOO_BIG));
        }
        finally
        {
            DatabaseDescriptor.setBatchSizeFailThresholdInKB((int) (batchSizeThreshold / 1024));
        }
    }

    @Test
    public void testIndexOnPartitionKeyWithStaticColumnAndNoRows() throws Throwable
    {
        createTable("CREATE TABLE %s (pk1 int, pk2 int, c int, s int static, v int, PRIMARY KEY((pk1, pk2), c))");
        createIndex("CREATE INDEX ON %s (pk2)");
        execute("INSERT INTO %s (pk1, pk2, c, s, v) VALUES (?, ?, ?, ?, ?)", 1, 1, 1, 9, 1);
        execute("INSERT INTO %s (pk1, pk2, c, s, v) VALUES (?, ?, ?, ?, ?)", 1, 1, 2, 9, 2);
        execute("INSERT INTO %s (pk1, pk2, s) VALUES (?, ?, ?)", 2, 1, 9);
        execute("INSERT INTO %s (pk1, pk2, c, s, v) VALUES (?, ?, ?, ?, ?)", 3, 1, 1, 9, 1);

        assertRows(execute("SELECT * FROM %s WHERE pk2 = ?", 1),
                   row(2, 1, null, 9, null),
                   row(1, 1, 1, 9, 1),
                   row(1, 1, 2, 9, 2),
                   row(3, 1, 1, 9, 1));

        execute("UPDATE %s SET s=?, v=? WHERE pk1=? AND pk2=? AND c=?", 9, 1, 1, 10, 2);
        assertRows(execute("SELECT * FROM %s WHERE pk2 = ?", 10), row(1, 10, 2, 9, 1));

        execute("UPDATE %s SET s=? WHERE pk1=? AND pk2=?", 9, 1, 20);
        assertRows(execute("SELECT * FROM %s WHERE pk2 = ?", 20), row(1, 20, null, 9, null));
    }

    @Test
    public void testIndexOnClusteringColumnInsertValueOver64k() throws Throwable
    {
        createTable("CREATE TABLE %s(a int, b int, c blob, PRIMARY KEY (a, b))");
        createIndex("CREATE INDEX ON %s(b)");
        succeedInsert("INSERT INTO %s (a, b, c) VALUES (0, 0, ?) IF NOT EXISTS", ByteBuffer.allocate(TOO_BIG));
        succeedInsert("INSERT INTO %s (a, b, c) VALUES (0, 0, ?)", ByteBuffer.allocate(TOO_BIG));
        succeedInsert("BEGIN BATCH\n" +
                      "INSERT INTO %s (a, b, c) VALUES (0, 0, ?);\n" +
                      "APPLY BATCH", ByteBuffer.allocate(TOO_BIG));

        // the indexed value passes validation, but the batch size will
        // exceed the default failure threshold, so temporarily raise it
        // (the non-conditional batch doesn't hit this because
        // BatchStatement::executeLocally skips the size check but CAS
        // path does not)
        long batchSizeThreshold = DatabaseDescriptor.getBatchSizeFailThreshold();
        try
        {
            DatabaseDescriptor.setBatchSizeFailThresholdInKB( (TOO_BIG / 1024) * 2);
            succeedInsert("BEGIN BATCH\n" +
                          "INSERT INTO %s (a, b, c) VALUES (1, 1, ?) IF NOT EXISTS;\n" +
                          "APPLY BATCH", ByteBuffer.allocate(TOO_BIG));
        }
        finally
        {
            DatabaseDescriptor.setBatchSizeFailThresholdInKB((int)(batchSizeThreshold / 1024));
        }
    }

    @Test
    public void testIndexOnFullCollectionEntryInsertCollectionValueOver64k() throws Throwable
    {
        createTable("CREATE TABLE %s(a int, b frozen<map<int, blob>>, PRIMARY KEY (a))");
        createIndex("CREATE INDEX ON %s(full(b))");
        Map<Integer, ByteBuffer> map = new HashMap<>();
        map.put(0, ByteBuffer.allocate(1024 * 65));
        failInsert("INSERT INTO %s (a, b) VALUES (0, ?)", map);
        failInsert("INSERT INTO %s (a, b) VALUES (0, ?) IF NOT EXISTS", map);
        failInsert("BEGIN BATCH\n" +
                   "INSERT INTO %s (a, b) VALUES (0, ?);\n" +
                   "APPLY BATCH", map);
        failInsert("BEGIN BATCH\n" +
                   "INSERT INTO %s (a, b) VALUES (0, ?) IF NOT EXISTS;\n" +
                   "APPLY BATCH", map);
    }

    @Test
    public void prepareStatementsWithLIKEClauses() throws Throwable
    {
        createTable("CREATE TABLE %s (a int, c1 text, c2 text, v1 text, v2 text, v3 int, PRIMARY KEY (a, c1, c2))");
        createIndex(format("CREATE CUSTOM INDEX c1_idx on %%s(c1) USING '%s' WITH OPTIONS = {'mode' : 'PREFIX'}",
                           SASIIndex.class.getName()));
        createIndex(format("CREATE CUSTOM INDEX c2_idx on %%s(c2) USING '%s' WITH OPTIONS = {'mode' : 'CONTAINS'}",
                           SASIIndex.class.getName()));
        createIndex(format("CREATE CUSTOM INDEX v1_idx on %%s(v1) USING '%s' WITH OPTIONS = {'mode' : 'PREFIX'}",
                           SASIIndex.class.getName()));
        createIndex(format("CREATE CUSTOM INDEX v2_idx on %%s(v2) USING '%s' WITH OPTIONS = {'mode' : 'CONTAINS'}",
                           SASIIndex.class.getName()));
        createIndex(format("CREATE CUSTOM INDEX v3_idx on %%s(v3) USING '%s'", SASIIndex.class.getName()));

        forcePreparedValues();
        // prefix mode indexes support prefix/contains/matches
        assertInvalidMessage("c1 LIKE '%<term>' abc is only supported on properly indexed columns",
                             "SELECT * FROM %s WHERE c1 LIKE ?",
                             "%abc");
        assertInvalidMessage("c1 LIKE '%<term>%' abc is only supported on properly indexed columns",
                             "SELECT * FROM %s WHERE c1 LIKE ?",
                             "%abc%");
        execute("SELECT * FROM %s WHERE c1 LIKE ?", "abc%");
        execute("SELECT * FROM %s WHERE c1 LIKE ?", "abc");
        assertInvalidMessage("v1 LIKE '%<term>' abc is only supported on properly indexed columns",
                             "SELECT * FROM %s WHERE v1 LIKE ?",
                             "%abc");
        assertInvalidMessage("v1 LIKE '%<term>%' abc is only supported on properly indexed columns",
                             "SELECT * FROM %s WHERE v1 LIKE ?",
                             "%abc%");
        execute("SELECT * FROM %s WHERE v1 LIKE ?", "abc%");
        execute("SELECT * FROM %s WHERE v1 LIKE ?", "abc");

        // contains mode indexes support prefix/suffix/contains/matches
        execute("SELECT * FROM %s WHERE c2 LIKE ?", "abc%");
        execute("SELECT * FROM %s WHERE c2 LIKE ?", "%abc");
        execute("SELECT * FROM %s WHERE c2 LIKE ?", "%abc%");
        execute("SELECT * FROM %s WHERE c2 LIKE ?", "abc");
        execute("SELECT * FROM %s WHERE v2 LIKE ?", "abc%");
        execute("SELECT * FROM %s WHERE v2 LIKE ?", "%abc");
        execute("SELECT * FROM %s WHERE v2 LIKE ?", "%abc%");
        execute("SELECT * FROM %s WHERE v2 LIKE ?", "abc");

        // LIKE is not supported on indexes of non-literal values
        // this is rejected before binding, so the value isn't available in the error message
        assertInvalidMessage("LIKE restriction is only supported on properly indexed columns. v3 LIKE ? is not valid",
                             "SELECT * FROM %s WHERE v3 LIKE ?",
                             "%abc");
        assertInvalidMessage("LIKE restriction is only supported on properly indexed columns. v3 LIKE ? is not valid",
                             "SELECT * FROM %s WHERE v3 LIKE ?",
                             "%abc%");
        assertInvalidMessage("LIKE restriction is only supported on properly indexed columns. v3 LIKE ? is not valid",
                             "SELECT * FROM %s WHERE v3 LIKE ?",
                             "%abc%");
        assertInvalidMessage("LIKE restriction is only supported on properly indexed columns. v3 LIKE ? is not valid",
                             "SELECT * FROM %s WHERE v3 LIKE ?",
                             "abc");
    }

    public void failInsert(String insertCQL, Object...args) throws Throwable
    {
        try
        {
            execute(insertCQL, args);
            fail("Expected statement to fail validation");
        }
        catch (Exception e)
        {
            // as expected
        }
    }

    public void succeedInsert(String insertCQL, Object...args) throws Throwable
    {
        execute(insertCQL, args);
        flush();
    }

    /**
     * Migrated from cql_tests.py:TestCQL.clustering_indexing_test()
     */
    @Test
    public void testIndexesOnClustering() throws Throwable
    {
        createTable("CREATE TABLE %s ( id1 int, id2 int, author text, time bigint, v1 text, v2 text, PRIMARY KEY ((id1, id2), author, time))");

        createIndex("CREATE INDEX ON %s (time)");
        execute("CREATE INDEX ON %s (id2)");

        execute("INSERT INTO %s (id1, id2, author, time, v1, v2) VALUES(0, 0, 'bob', 0, 'A', 'A')");
        execute("INSERT INTO %s (id1, id2, author, time, v1, v2) VALUES(0, 0, 'bob', 1, 'B', 'B')");
        execute("INSERT INTO %s (id1, id2, author, time, v1, v2) VALUES(0, 1, 'bob', 2, 'C', 'C')");
        execute("INSERT INTO %s (id1, id2, author, time, v1, v2) VALUES(0, 0, 'tom', 0, 'D', 'D')");
        execute("INSERT INTO %s (id1, id2, author, time, v1, v2) VALUES(0, 1, 'tom', 1, 'E', 'E')");

        assertRows(execute("SELECT v1 FROM %s WHERE time = 1"),
                   row("B"), row("E"));

        assertRows(execute("SELECT v1 FROM %s WHERE id2 = 1"),
                   row("C"), row("E"));

        assertRows(execute("SELECT v1 FROM %s WHERE id1 = 0 AND id2 = 0 AND author = 'bob' AND time = 0"),
                   row("A"));

        // Test for CASSANDRA-8206
        execute("UPDATE %s SET v2 = null WHERE id1 = 0 AND id2 = 0 AND author = 'bob' AND time = 1");

        assertRows(execute("SELECT v1 FROM %s WHERE id2 = 0"),
                   row("A"), row("B"), row("D"));

        assertRows(execute("SELECT v1 FROM %s WHERE time = 1"),
                   row("B"), row("E"));
    }

    @Test
    public void testMultipleIndexesOnOneColumn() throws Throwable
    {
        String indexClassName = StubIndex.class.getName();
        createTable("CREATE TABLE %s (a int, b int, c int, PRIMARY KEY ((a), b))");
        // uses different options otherwise the two indexes are considered duplicates
        createIndex(format("CREATE CUSTOM INDEX c_idx_1 ON %%s(c) USING '%s' WITH OPTIONS = {'foo':'a'}", indexClassName));
        createIndex(format("CREATE CUSTOM INDEX c_idx_2 ON %%s(c) USING '%s' WITH OPTIONS = {'foo':'b'}", indexClassName));

        ColumnFamilyStore cfs = getCurrentColumnFamilyStore();
        TableMetadata cfm = cfs.metadata();
        StubIndex index1 = (StubIndex)cfs.indexManager.getIndex(cfm.indexes
                                                                   .get("c_idx_1")
                                                                   .orElseThrow(throwAssert("index not found")));
        StubIndex index2 = (StubIndex)cfs.indexManager.getIndex(cfm.indexes
                                                                   .get("c_idx_2")
                                                                   .orElseThrow(throwAssert("index not found")));
        Object[] row1a = row(0, 0, 0);
        Object[] row1b = row(0, 0, 1);
        Object[] row2 = row(2, 2, 2);
        execute("INSERT INTO %s (a, b, c) VALUES (?, ?, ?)", row1a);
        execute("INSERT INTO %s (a, b, c) VALUES (?, ?, ?)", row1b);
        execute("INSERT INTO %s (a, b, c) VALUES (?, ?, ?)", row2);

        assertEquals(2, index1.rowsInserted.size());
        assertColumnValue(0, "c", index1.rowsInserted.get(0), cfm);
        assertColumnValue(2, "c", index1.rowsInserted.get(1), cfm);

        assertEquals(2, index2.rowsInserted.size());
        assertColumnValue(0, "c", index2.rowsInserted.get(0), cfm);
        assertColumnValue(2, "c", index2.rowsInserted.get(1), cfm);

        assertEquals(1, index1.rowsUpdated.size());
        assertColumnValue(0, "c", index1.rowsUpdated.get(0).left, cfm);
        assertColumnValue(1, "c", index1.rowsUpdated.get(0).right, cfm);

        assertEquals(1, index2.rowsUpdated.size());
        assertColumnValue(0, "c", index2.rowsUpdated.get(0).left, cfm);
        assertColumnValue(1, "c", index2.rowsUpdated.get(0).right, cfm);
    }

    @Test
    public void testDeletions() throws Throwable
    {
        // Test for bugs like CASSANDRA-10694.  These may not be readily visible with the built-in secondary index
        // implementation because of the stale entry handling.

        String indexClassName = StubIndex.class.getName();
        createTable("CREATE TABLE %s (a int, b int, c int, PRIMARY KEY ((a), b))");
        createIndex(format("CREATE CUSTOM INDEX c_idx ON %%s(c) USING '%s'", indexClassName));

        ColumnFamilyStore cfs = getCurrentColumnFamilyStore();
        TableMetadata cfm = cfs.metadata();
        StubIndex index1 = (StubIndex) cfs.indexManager.getIndex(cfm.indexes
                .get("c_idx")
                .orElseThrow(throwAssert("index not found")));

        execute("INSERT INTO %s (a, b, c) VALUES (?, ?, ?) USING TIMESTAMP 1", 0, 0, 0);
        assertEquals(1, index1.rowsInserted.size());

        execute("DELETE FROM %s USING TIMESTAMP 2 WHERE a = ? AND b = ?", 0, 0);
        assertEquals(1, index1.rowsUpdated.size());
        Pair<Row, Row> update = index1.rowsUpdated.get(0);
        Row existingRow = update.left;
        Row newRow = update.right;

        // check the existing row from the update call
        assertTrue(existingRow.deletion().isLive());
        assertEquals(DeletionTime.LIVE, existingRow.deletion().time());
        assertEquals(1L, existingRow.primaryKeyLivenessInfo().timestamp());

        // check the new row from the update call
        assertFalse(newRow.deletion().isLive());
        assertEquals(2L, newRow.deletion().time().markedForDeleteAt());
        assertFalse(newRow.cells().iterator().hasNext());

        // delete the same row again
        execute("DELETE FROM %s USING TIMESTAMP 3 WHERE a = ? AND b = ?", 0, 0);
        assertEquals(2, index1.rowsUpdated.size());
        update = index1.rowsUpdated.get(1);
        existingRow = update.left;
        newRow = update.right;

        // check the new row from the update call
        assertFalse(existingRow.deletion().isLive());
        assertEquals(2L, existingRow.deletion().time().markedForDeleteAt());
        assertFalse(existingRow.cells().iterator().hasNext());

        // check the new row from the update call
        assertFalse(newRow.deletion().isLive());
        assertEquals(3L, newRow.deletion().time().markedForDeleteAt());
        assertFalse(newRow.cells().iterator().hasNext());
    }

    @Test
    public void testUpdatesToMemtableData() throws Throwable
    {
        // verify the contract specified by Index.Indexer::updateRow(oldRowData, newRowData),
        // when a row in the memtable is updated, the indexer should be informed of:
        // * new columns
        // * removed columns
        // * columns whose value, timestamp or ttl have been modified.
        // Any columns which are unchanged by the update are not passed to the Indexer
        // Note that for simplicity this test resets the index between each scenario
        createTable("CREATE TABLE %s (k int, c int, v1 int, v2 int, PRIMARY KEY (k,c))");
        createIndex(format("CREATE CUSTOM INDEX test_index ON %%s() USING '%s'", StubIndex.class.getName()));
        execute("INSERT INTO %s (k, c, v1, v2) VALUES (0, 0, 0, 0) USING TIMESTAMP 0");

        ColumnMetadata v1 = getCurrentColumnFamilyStore().metadata().getColumn(new ColumnIdentifier("v1", true));
        ColumnMetadata v2 = getCurrentColumnFamilyStore().metadata().getColumn(new ColumnIdentifier("v2", true));

        StubIndex index = (StubIndex)getCurrentColumnFamilyStore().indexManager.getIndexByName("test_index");
        assertEquals(1, index.rowsInserted.size());

        // Overwrite a single value, leaving the other untouched
        execute("UPDATE %s USING TIMESTAMP 1 SET v1=1 WHERE k=0 AND c=0");
        assertEquals(1, index.rowsUpdated.size());
        Row oldRow = index.rowsUpdated.get(0).left;
        assertEquals(1, oldRow.columnCount());
        validateCell(oldRow.getCell(v1), v1, ByteBufferUtil.bytes(0), 0);
        Row newRow = index.rowsUpdated.get(0).right;
        assertEquals(1, newRow.columnCount());
        validateCell(newRow.getCell(v1), v1, ByteBufferUtil.bytes(1), 1);
        index.reset();

        // Overwrite both values
        execute("UPDATE %s USING TIMESTAMP 2 SET v1=2, v2=2 WHERE k=0 AND c=0");
        assertEquals(1, index.rowsUpdated.size());
        oldRow = index.rowsUpdated.get(0).left;
        assertEquals(2, oldRow.columnCount());
        validateCell(oldRow.getCell(v1), v1, ByteBufferUtil.bytes(1), 1);
        validateCell(oldRow.getCell(v2), v2, ByteBufferUtil.bytes(0), 0);
        newRow = index.rowsUpdated.get(0).right;
        assertEquals(2, newRow.columnCount());
        validateCell(newRow.getCell(v1), v1, ByteBufferUtil.bytes(2), 2);
        validateCell(newRow.getCell(v2), v2, ByteBufferUtil.bytes(2), 2);
        index.reset();

        // Delete one value
        execute("DELETE v1 FROM %s USING TIMESTAMP 3 WHERE k=0 AND c=0");
        assertEquals(1, index.rowsUpdated.size());
        oldRow = index.rowsUpdated.get(0).left;
        assertEquals(1, oldRow.columnCount());
        validateCell(oldRow.getCell(v1), v1, ByteBufferUtil.bytes(2), 2);
        newRow = index.rowsUpdated.get(0).right;
        assertEquals(1, newRow.columnCount());
        Cell<?> newCell = newRow.getCell(v1);
        assertTrue(newCell.isTombstone());
        assertEquals(3, newCell.timestamp());
        index.reset();

        // Modify the liveness of the primary key, the delta rows should contain
        // no cell data as only the pk was altered, but it should illustrate the
        // change to the liveness info
        execute("INSERT INTO %s(k, c) VALUES (0, 0) USING TIMESTAMP 4");
        assertEquals(1, index.rowsUpdated.size());
        oldRow = index.rowsUpdated.get(0).left;
        assertEquals(0, oldRow.columnCount());
        assertEquals(0, oldRow.primaryKeyLivenessInfo().timestamp());
        newRow = index.rowsUpdated.get(0).right;
        assertEquals(0, newRow.columnCount());
        assertEquals(4, newRow.primaryKeyLivenessInfo().timestamp());
    }

    @Test
    public void testIndexQueriesWithIndexNotReady() throws Throwable
    {
        createTable("CREATE TABLE %s (pk int, ck int, value int, PRIMARY KEY (pk, ck))");

        for (int i = 0; i < 10; i++)
            for (int j = 0; j < 10; j++)
                execute("INSERT INTO %s (pk, ck, value) VALUES (?, ?, ?)", i, j, i + j);

        createIndex("CREATE CUSTOM INDEX testIndex ON %s (value) USING '" + IndexBlockingOnInitialization.class.getName() + "'");
        try
        {
            execute("SELECT value FROM %s WHERE value = 2");
            fail();
        }
        catch (IndexNotAvailableException e)
        {
            assertTrue(true);
        }
        finally
        {
            execute("DROP index " + KEYSPACE + ".testIndex");
        }
    }

    @Test // A Bad init could leave an index only accepting reads
    public void testReadOnlyIndex() throws Throwable
    {
        // On successful initialization both reads and writes go through
        String tableName = createTable("CREATE TABLE %s (pk int, ck int, value int, PRIMARY KEY (pk, ck))");
        String indexName = createIndex("CREATE CUSTOM INDEX ON %s (value) USING '" + ReadOnlyOnFailureIndex.class.getName() + "'");
        assertTrue(waitForIndex(keyspace(), tableName, indexName));
        execute("SELECT value FROM %s WHERE value = 1");
        execute("INSERT INTO %s (pk, ck, value) VALUES (?, ?, ?)", 1, 1, 1);
        ReadOnlyOnFailureIndex index = (ReadOnlyOnFailureIndex) getCurrentColumnFamilyStore().indexManager.getIndexByName(indexName);
        assertEquals(1, index.rowsInserted.size());

        // Upon rebuild, both reads and writes still go through
        getCurrentColumnFamilyStore().indexManager.rebuildIndexesBlocking(ImmutableSet.of(indexName));
        assertEquals(1, index.rowsInserted.size());
        execute("SELECT value FROM %s WHERE value = 1");
        execute("INSERT INTO %s (pk, ck, value) VALUES (?, ?, ?)", 2, 1, 1);
        assertEquals(2, index.rowsInserted.size());
        dropIndex(format("DROP INDEX %s.%s", KEYSPACE, indexName));

        // On bad initial build writes are not forwarded to the index
        ReadOnlyOnFailureIndex.failInit = true;
        indexName = createIndex("CREATE CUSTOM INDEX ON %s (value) USING '" + ReadOnlyOnFailureIndex.class.getName() + "'");
        index = (ReadOnlyOnFailureIndex) getCurrentColumnFamilyStore().indexManager.getIndexByName(indexName);
        assertTrue(waitForIndexBuilds(keyspace(), indexName));
        assertInvalidThrow(IndexNotAvailableException.class, "SELECT value FROM %s WHERE value = 1");
        execute("INSERT INTO %s (pk, ck, value) VALUES (?, ?, ?)", 1, 1, 1);
        assertEquals(0, index.rowsInserted.size());

        // Upon recovery, we can index data again
        index.reset();
        getCurrentColumnFamilyStore().indexManager.rebuildIndexesBlocking(ImmutableSet.of(indexName));
        assertEquals(2, index.rowsInserted.size());
        execute("SELECT value FROM %s WHERE value = 1");
        execute("INSERT INTO %s (pk, ck, value) VALUES (?, ?, ?)", 2, 1, 1);
        assertEquals(3, index.rowsInserted.size());
        dropIndex(format("DROP INDEX %s.%s", KEYSPACE, indexName));
    }

    @Test  // A Bad init could leave an index only accepting writes
    public void testWriteOnlyIndex() throws Throwable
    {
        // On successful initialization both reads and writes go through
        String tableName = createTable("CREATE TABLE %s (pk int, ck int, value int, PRIMARY KEY (pk, ck))");
        String indexName = createIndex("CREATE CUSTOM INDEX ON %s (value) USING '" + WriteOnlyOnFailureIndex.class.getName() + "'");
        assertTrue(waitForIndex(keyspace(), tableName, indexName));
        execute("SELECT value FROM %s WHERE value = 1");
        execute("INSERT INTO %s (pk, ck, value) VALUES (?, ?, ?)", 1, 1, 1);
        WriteOnlyOnFailureIndex index = (WriteOnlyOnFailureIndex) getCurrentColumnFamilyStore().indexManager.getIndexByName(indexName);
        assertEquals(1, index.rowsInserted.size());

        // Upon rebuild, both reads and writes still go through
        getCurrentColumnFamilyStore().indexManager.rebuildIndexesBlocking(ImmutableSet.of(indexName));
        assertEquals(1, index.rowsInserted.size());
        execute("SELECT value FROM %s WHERE value = 1");
        execute("INSERT INTO %s (pk, ck, value) VALUES (?, ?, ?)", 2, 1, 1);
        assertEquals(2, index.rowsInserted.size());
        dropIndex(format("DROP INDEX %s.%s", KEYSPACE, indexName));

        // On bad initial build writes are forwarded to the index
        WriteOnlyOnFailureIndex.failInit = true;
        indexName = createIndex("CREATE CUSTOM INDEX ON %s (value) USING '" + WriteOnlyOnFailureIndex.class.getName() + "'");
        index = (WriteOnlyOnFailureIndex) getCurrentColumnFamilyStore().indexManager.getIndexByName(indexName);
        assertTrue(waitForIndexBuilds(keyspace(), indexName));
        execute("INSERT INTO %s (pk, ck, value) VALUES (?, ?, ?)", 1, 1, 1);
        assertEquals(1, index.rowsInserted.size());
        assertInvalidThrow(IndexNotAvailableException.class, "SELECT value FROM %s WHERE value = 1");

        // Upon recovery, we can query data again
        index.reset();
        getCurrentColumnFamilyStore().indexManager.rebuildIndexesBlocking(ImmutableSet.of(indexName));
        assertEquals(2, index.rowsInserted.size());
        execute("SELECT value FROM %s WHERE value = 1");
        execute("INSERT INTO %s (pk, ck, value) VALUES (?, ?, ?)", 2, 1, 1);
        assertEquals(3, index.rowsInserted.size());
        dropIndex(format("DROP INDEX %s.%s", KEYSPACE, indexName));
    }

    @Test
    public void droppingIndexInvalidatesPreparedStatements() throws Throwable
    {
        createTable("CREATE TABLE %s (a int, b int, c int, PRIMARY KEY ((a), b))");
        String indexName = createIndex("CREATE INDEX ON %s(c)");
        MD5Digest cqlId = prepareStatement("SELECT * FROM %s.%s WHERE c=?").statementId;

        assertNotNull(QueryProcessor.instance.getPrepared(cqlId));

        dropIndex("DROP INDEX %s." + indexName);

        assertNull(QueryProcessor.instance.getPrepared(cqlId));
    }

    // See CASSANDRA-11021
    @Test
    public void testIndexesOnNonStaticColumnsWhereSchemaIncludesStaticColumns() throws Throwable
    {
        createTable("CREATE TABLE %s (a int, b int, c int static, d int, PRIMARY KEY (a, b))");
        createIndex("CREATE INDEX b_idx on %s(b)");
        createIndex("CREATE INDEX d_idx on %s(d)");

        execute("INSERT INTO %s (a, b, c ,d) VALUES (0, 0, 0, 0)");
        execute("INSERT INTO %s (a, b, c, d) VALUES (1, 1, 1, 1)");
        assertRows(execute("SELECT * FROM %s WHERE b = 0"), row(0, 0, 0, 0));
        assertRows(execute("SELECT * FROM %s WHERE d = 1"), row(1, 1, 1, 1));

        execute("UPDATE %s SET c = 2 WHERE a = 0");
        execute("UPDATE %s SET c = 3, d = 4 WHERE a = 1 AND b = 1");
        assertRows(execute("SELECT * FROM %s WHERE b = 0"), row(0, 0, 2, 0));
        assertRows(execute("SELECT * FROM %s WHERE d = 4"), row(1, 1, 3, 4));

        execute("DELETE FROM %s WHERE a = 0");
        execute("DELETE FROM %s WHERE a = 1 AND b = 1");
        assertEmpty(execute("SELECT * FROM %s WHERE b = 0"));
        assertEmpty(execute("SELECT * FROM %s WHERE d = 3"));
    }

    @Test
    public void testWithEmptyRestrictionValueAndSecondaryIndex() throws Throwable
    {
        createTable("CREATE TABLE %s (pk blob, c blob, v blob, PRIMARY KEY ((pk), c))");
        createIndex("CREATE INDEX on %s(c)");
        createIndex("CREATE INDEX on %s(v)");

        execute("INSERT INTO %s (pk, c, v) VALUES (?, ?, ?)", bytes("foo123"), bytes("1"), bytes("1"));
        execute("INSERT INTO %s (pk, c, v) VALUES (?, ?, ?)", bytes("foo123"), bytes("2"), bytes("1"));

        beforeAndAfterFlush(() -> {
            // Test clustering columns restrictions
            assertEmpty(execute("SELECT * FROM %s WHERE pk = textAsBlob('foo123') AND c = textAsBlob('');"));

            assertEmpty(execute("SELECT * FROM %s WHERE pk = textAsBlob('foo123') AND (c) = (textAsBlob(''));"));

            assertRows(execute("SELECT * FROM %s WHERE pk = textAsBlob('foo123') AND c IN (textAsBlob(''), textAsBlob('1'));"),
                       row(bytes("foo123"), bytes("1"), bytes("1")));

            assertRows(execute("SELECT * FROM %s WHERE pk = textAsBlob('foo123') AND (c) IN ((textAsBlob('')), (textAsBlob('1')));"),
                       row(bytes("foo123"), bytes("1"), bytes("1")));

            assertRows(execute("SELECT * FROM %s WHERE pk = textAsBlob('foo123') AND c > textAsBlob('') AND v = textAsBlob('1') ALLOW FILTERING;"),
                       row(bytes("foo123"), bytes("1"), bytes("1")),
                       row(bytes("foo123"), bytes("2"), bytes("1")));

            assertRows(execute("SELECT * FROM %s WHERE pk = textAsBlob('foo123') AND c >= textAsBlob('') AND v = textAsBlob('1') ALLOW FILTERING;"),
                       row(bytes("foo123"), bytes("1"), bytes("1")),
                       row(bytes("foo123"), bytes("2"), bytes("1")));

            assertRows(execute("SELECT * FROM %s WHERE pk = textAsBlob('foo123') AND (c) >= (textAsBlob('')) AND v = textAsBlob('1') ALLOW FILTERING;"),
                       row(bytes("foo123"), bytes("1"), bytes("1")),
                       row(bytes("foo123"), bytes("2"), bytes("1")));

            assertEmpty(execute("SELECT * FROM %s WHERE pk = textAsBlob('foo123') AND c <= textAsBlob('') AND v = textAsBlob('1') ALLOW FILTERING;"));

            assertEmpty(execute("SELECT * FROM %s WHERE pk = textAsBlob('foo123') AND (c) <= (textAsBlob('')) AND v = textAsBlob('1') ALLOW FILTERING;"));

            assertEmpty(execute("SELECT * FROM %s WHERE pk = textAsBlob('foo123') AND (c) < (textAsBlob('')) AND v = textAsBlob('1') ALLOW FILTERING;"));

            assertEmpty(execute("SELECT * FROM %s WHERE pk = textAsBlob('foo123') AND c < textAsBlob('') AND v = textAsBlob('1') ALLOW FILTERING;"));

            assertEmpty(execute("SELECT * FROM %s WHERE pk = textAsBlob('foo123') AND c > textAsBlob('') AND c < textAsBlob('') AND v = textAsBlob('1') ALLOW FILTERING;"));

            assertEmpty(execute("SELECT * FROM %s WHERE pk = textAsBlob('foo123') AND (c) > (textAsBlob('')) AND (c) < (textAsBlob('')) AND v = textAsBlob('1') ALLOW FILTERING;"));
        });

        execute("INSERT INTO %s (pk, c, v) VALUES (?, ?, ?)",
                bytes("foo123"), EMPTY_BYTE_BUFFER, bytes("1"));

        beforeAndAfterFlush(() -> {

            assertRows(execute("SELECT * FROM %s WHERE pk = textAsBlob('foo123') AND c = textAsBlob('');"),
                       row(bytes("foo123"), EMPTY_BYTE_BUFFER, bytes("1")));

            assertRows(execute("SELECT * FROM %s WHERE pk = textAsBlob('foo123') AND (c) = (textAsBlob(''));"),
                       row(bytes("foo123"), EMPTY_BYTE_BUFFER, bytes("1")));

            assertRows(execute("SELECT * FROM %s WHERE pk = textAsBlob('foo123') AND c IN (textAsBlob(''), textAsBlob('1'));"),
                       row(bytes("foo123"), EMPTY_BYTE_BUFFER, bytes("1")),
                       row(bytes("foo123"), bytes("1"), bytes("1")));

            assertRows(execute("SELECT * FROM %s WHERE pk = textAsBlob('foo123') AND (c) IN ((textAsBlob('')), (textAsBlob('1')));"),
                       row(bytes("foo123"), EMPTY_BYTE_BUFFER, bytes("1")),
                       row(bytes("foo123"), bytes("1"), bytes("1")));

            assertRows(execute("SELECT * FROM %s WHERE pk = textAsBlob('foo123') AND c > textAsBlob('') AND v = textAsBlob('1') ALLOW FILTERING;"),
                       row(bytes("foo123"), bytes("1"), bytes("1")),
                       row(bytes("foo123"), bytes("2"), bytes("1")));

            assertRows(execute("SELECT * FROM %s WHERE pk = textAsBlob('foo123') AND c >= textAsBlob('') AND v = textAsBlob('1') ALLOW FILTERING;"),
                       row(bytes("foo123"), EMPTY_BYTE_BUFFER, bytes("1")),
                       row(bytes("foo123"), bytes("1"), bytes("1")),
                       row(bytes("foo123"), bytes("2"), bytes("1")));

            assertRows(execute("SELECT * FROM %s WHERE pk = textAsBlob('foo123') AND (c) >= (textAsBlob('')) AND v = textAsBlob('1') ALLOW FILTERING;"),
                       row(bytes("foo123"), EMPTY_BYTE_BUFFER, bytes("1")),
                       row(bytes("foo123"), bytes("1"), bytes("1")),
                       row(bytes("foo123"), bytes("2"), bytes("1")));

            assertRows(execute("SELECT * FROM %s WHERE pk = textAsBlob('foo123') AND c <= textAsBlob('') AND v = textAsBlob('1') ALLOW FILTERING;"),
                       row(bytes("foo123"), EMPTY_BYTE_BUFFER, bytes("1")));

            assertRows(execute("SELECT * FROM %s WHERE pk = textAsBlob('foo123') AND (c) <= (textAsBlob('')) AND v = textAsBlob('1') ALLOW FILTERING;"),
                       row(bytes("foo123"), EMPTY_BYTE_BUFFER, bytes("1")));

            assertEmpty(execute("SELECT * FROM %s WHERE pk = textAsBlob('foo123') AND c < textAsBlob('') AND v = textAsBlob('1') ALLOW FILTERING;"));

            assertEmpty(execute("SELECT * FROM %s WHERE pk = textAsBlob('foo123') AND (c) < (textAsBlob('')) AND v = textAsBlob('1') ALLOW FILTERING;"));

            assertEmpty(execute("SELECT * FROM %s WHERE pk = textAsBlob('foo123') AND c >= textAsBlob('') AND c < textAsBlob('') AND v = textAsBlob('1') ALLOW FILTERING;"));

            assertEmpty(execute("SELECT * FROM %s WHERE pk = textAsBlob('foo123') AND (c) >= (textAsBlob('')) AND c < textAsBlob('') AND v = textAsBlob('1') ALLOW FILTERING;"));

            // Test restrictions on non-primary key value
            assertEmpty(execute("SELECT * FROM %s WHERE pk = textAsBlob('foo123') AND v = textAsBlob('');"));
        });

        execute("INSERT INTO %s (pk, c, v) VALUES (?, ?, ?)",
                bytes("foo123"), bytes("3"), EMPTY_BYTE_BUFFER);

        beforeAndAfterFlush(() -> {

            assertRows(execute("SELECT * FROM %s WHERE pk = textAsBlob('foo123') AND v = textAsBlob('');"),
                       row(bytes("foo123"), bytes("3"), EMPTY_BYTE_BUFFER));
        });
    }

    @Test
    public void testPartitionKeyWithIndex() throws Throwable
    {
        createTable("CREATE TABLE %s (a int, b int, c int, PRIMARY KEY ((a, b)))");
        createIndex("CREATE INDEX ON %s (a);");
        createIndex("CREATE INDEX ON %s (b);");

        execute("INSERT INTO %s (a, b, c) VALUES (1,2,3)");
        execute("INSERT INTO %s (a, b, c) VALUES (2,3,4)");
        execute("INSERT INTO %s (a, b, c) VALUES (5,6,7)");

        beforeAndAfterFlush(() -> {
            assertRows(execute("SELECT * FROM %s WHERE a = 1"),
                       row(1, 2, 3));
            assertRows(execute("SELECT * FROM %s WHERE b = 3"),
                       row(2, 3, 4));

        });
    }

    @Test
    public void testAllowFilteringOnPartitionKeyWithSecondaryIndex() throws Throwable
    {
        createTable("CREATE TABLE %s (pk1 int, pk2 int, c1 int, c2 int, v int, " +
                    "PRIMARY KEY ((pk1, pk2), c1, c2))");
        createIndex("CREATE INDEX v_idx_1 ON %s (v);");

        for (int i = 1; i <= 5; i++)
        {
            for (int j = 1; j <= 2; j++)
            {
                execute("INSERT INTO %s (pk1, pk2, c1, c2, v) VALUES (?, ?, ?, ?, ?)", j, 1, 1, 1, i);
                execute("INSERT INTO %s (pk1, pk2, c1, c2, v) VALUES (?, ?, ?, ?, ?)", j, 1, 1, i, i);
                execute("INSERT INTO %s (pk1, pk2, c1, c2, v) VALUES (?, ?, ?, ?, ?)", j, 1, i, i, i);
                execute("INSERT INTO %s (pk1, pk2, c1, c2, v) VALUES (?, ?, ?, ?, ?)", j, i, i, i, i);
            }
        }

        beforeAndAfterFlush(() -> {
            assertEmpty(execute("SELECT * FROM %s WHERE pk1 = 1 AND  c1 > 0 AND c1 < 5 AND c2 = 1 AND v = 3 ALLOW FILTERING;"));

            assertRows(execute("SELECT * FROM %s WHERE pk1 = 1 AND  c1 > 0 AND c1 < 5 AND c2 = 3 AND v = 3 ALLOW FILTERING;"),
                       row(1, 3, 3, 3, 3),
                       row(1, 1, 1, 3, 3),
                       row(1, 1, 3, 3, 3));

            assertEmpty(execute("SELECT * FROM %s WHERE pk1 = 1 AND  c2 > 1 AND c2 < 5 AND v = 1 ALLOW FILTERING;"));

            assertRows(execute("SELECT * FROM %s WHERE pk1 = 1 AND  c1 > 1 AND c2 > 2 AND v = 3 ALLOW FILTERING;"),
                       row(1, 3, 3, 3, 3),
                       row(1, 1, 3, 3, 3));

            assertRows(execute("SELECT * FROM %s WHERE pk1 = 1 AND  pk2 > 1 AND c2 > 2 AND v = 3 ALLOW FILTERING;"),
                       row(1, 3, 3, 3, 3));

            assertRowsIgnoringOrder(execute("SELECT * FROM %s WHERE pk2 > 1 AND  c1 IN(0,1,2) AND v <= 3 ALLOW FILTERING;"),
                                    row(1, 2, 2, 2, 2),
                                    row(2, 2, 2, 2, 2));

            assertRows(execute("SELECT * FROM %s WHERE pk1 >= 2 AND pk2 <=3 AND  c1 IN(0,1,2) AND c2 IN(0,1,2) AND v < 3  ALLOW FILTERING;"),
                       row(2, 2, 2, 2, 2),
                       row(2, 1, 1, 2, 2),
                       row(2, 1, 2, 2, 2));

            assertInvalidMessage(StatementRestrictions.REQUIRES_ALLOW_FILTERING_MESSAGE,
                                 "SELECT * FROM %s WHERE pk1 >= 1 AND pk2 <=3 AND  c1 IN(0,1,2) AND c2 IN(0,1,2) AND v = 3");
        });
    }

    @Test
    public void testAllowFilteringOnPartitionKeyWithIndexForContains() throws Throwable
    {
        createTable("CREATE TABLE %s (k1 int, k2 int, v set<int>, PRIMARY KEY ((k1, k2)))");
        createIndex("CREATE INDEX ON %s(k2)");

        execute("INSERT INTO %s (k1, k2, v) VALUES (?, ?, ?)", 0, 0, set(1, 2, 3));
        execute("INSERT INTO %s (k1, k2, v) VALUES (?, ?, ?)", 0, 1, set(2, 3, 4));
        execute("INSERT INTO %s (k1, k2, v) VALUES (?, ?, ?)", 1, 0, set(3, 4, 5));
        execute("INSERT INTO %s (k1, k2, v) VALUES (?, ?, ?)", 1, 1, set(4, 5, 6));

        beforeAndAfterFlush(() -> {
            assertInvalidMessage(StatementRestrictions.REQUIRES_ALLOW_FILTERING_MESSAGE,
                                 "SELECT * FROM %s WHERE k2 > ?", 0);

            assertRows(execute("SELECT * FROM %s WHERE k2 > ? ALLOW FILTERING", 0),
                       row(0, 1, set(2, 3, 4)),
                       row(1, 1, set(4, 5, 6)));

            assertRows(execute("SELECT * FROM %s WHERE k2 >= ? AND v CONTAINS ? ALLOW FILTERING", 1, 6),
                       row(1, 1, set(4, 5, 6)));

            assertEmpty(execute("SELECT * FROM %s WHERE k2 < ? AND v CONTAINS ? ALLOW FILTERING", 0, 7));
        });
    }

    @Test
    public void testIndexOnStaticColumnWithPartitionWithoutRows() throws Throwable
    {
        createTable("CREATE TABLE %s (pk int, c int, s int static, v int, PRIMARY KEY(pk, c))");
        createIndex("CREATE INDEX ON %s (s)");

        execute("INSERT INTO %s (pk, c, s, v) VALUES (?, ?, ?, ?)", 1, 1, 9, 1);
        execute("INSERT INTO %s (pk, c, s, v) VALUES (?, ?, ?, ?)", 1, 2, 9, 2);
        execute("INSERT INTO %s (pk, s) VALUES (?, ?)", 2, 9);
        execute("INSERT INTO %s (pk, c, s, v) VALUES (?, ?, ?, ?)", 3, 1, 9, 1);
        flush();

        assertRows(execute("SELECT * FROM %s WHERE s = ?", 9),
                   row(1, 1, 9, 1),
                   row(1, 2, 9, 2),
                   row(2, null, 9, null),
                   row(3, 1, 9, 1));

        execute("DELETE FROM %s WHERE pk = ?", 3);

        assertRows(execute("SELECT * FROM %s WHERE s = ?", 9),
                   row(1, 1, 9, 1),
                   row(1, 2, 9, 2),
                   row(2, null, 9, null));
    }

    @Test
    public void testIndexOnRegularColumnWithPartitionWithoutRows() throws Throwable
    {
        createTable("CREATE TABLE %s (pk int, c int, s int static, v int, PRIMARY KEY(pk, c))");
        createIndex("CREATE INDEX ON %s (v)");

        execute("INSERT INTO %s (pk, c, s, v) VALUES (?, ?, ?, ?)", 1, 1, 9, 1);
        execute("INSERT INTO %s (pk, c, s, v) VALUES (?, ?, ?, ?)", 1, 2, 9, 2);
        execute("INSERT INTO %s (pk, s) VALUES (?, ?)", 2, 9);
        execute("INSERT INTO %s (pk, c, s, v) VALUES (?, ?, ?, ?)", 3, 1, 9, 1);
        flush();

        execute("DELETE FROM %s WHERE pk = ? and c = ?", 3, 1);

        assertRows(execute("SELECT * FROM %s WHERE v = ?", 1),
                   row(1, 1, 9, 1));
    }

    @Test
    public void testIndexOnDurationColumn() throws Throwable
    {
        createTable("CREATE TABLE %s (k int PRIMARY KEY, d duration)");
        assertInvalidMessage("Secondary indexes are not supported on duration columns",
                             "CREATE INDEX ON %s (d)");

        createTable("CREATE TABLE %s (k int PRIMARY KEY, l list<duration>)");
        assertInvalidMessage("Secondary indexes are not supported on collections containing durations",
                             "CREATE INDEX ON %s (l)");

        createTable("CREATE TABLE %s (k int PRIMARY KEY, m map<int, duration>)");
        assertInvalidMessage("Secondary indexes are not supported on collections containing durations",
                             "CREATE INDEX ON %s (m)");

        createTable("CREATE TABLE %s (k int PRIMARY KEY, t tuple<int, duration>)");
        assertInvalidMessage("Secondary indexes are not supported on tuples containing durations",
                             "CREATE INDEX ON %s (t)");

        String udt = createType("CREATE TYPE %s (i int, d duration)");

        createTable("CREATE TABLE %s (k int PRIMARY KEY, t " + udt + ")");
        assertInvalidMessage("Secondary indexes are not supported on UDTs containing durations",
                             "CREATE INDEX ON %s (t)");
    }

    @Test
    public void testIndexOnFrozenUDT() throws Throwable
    {
        String type = createType("CREATE TYPE %s (a int)");
        String tableName = createTable("CREATE TABLE %s (k int PRIMARY KEY, v frozen<" + type + ">)");

        Object udt1 = userType("a", 1);
        Object udt2 = userType("a", 2);

        execute("INSERT INTO %s (k, v) VALUES (?, ?)", 0, udt1);
        String indexName = createIndex("CREATE INDEX ON %s (v)");

        execute("INSERT INTO %s (k, v) VALUES (?, ?)", 1, udt2);
        execute("INSERT INTO %s (k, v) VALUES (?, ?)", 1, udt1);
        assertTrue(waitForIndex(keyspace(), tableName, indexName));

        assertRows(execute("SELECT * FROM %s WHERE v = ?", udt1), row(1, udt1), row(0, udt1));
        assertEmpty(execute("SELECT * FROM %s WHERE v = ?", udt2));

        execute("DELETE FROM %s WHERE k = 0");
        assertRows(execute("SELECT * FROM %s WHERE v = ?", udt1), row(1, udt1));

        dropIndex("DROP INDEX %s." + indexName);
        assertInvalidMessage(format("Index '%s.%s' doesn't exist", KEYSPACE, indexName),
                             format("DROP INDEX %s.%s", KEYSPACE, indexName));
        assertInvalidMessage(StatementRestrictions.REQUIRES_ALLOW_FILTERING_MESSAGE,
                             "SELECT * FROM %s WHERE v = ?", udt1);
    }

    @Test
    public void testIndexOnFrozenCollectionOfUDT() throws Throwable
    {
        String type = createType("CREATE TYPE %s (a int)");
        String tableName = createTable("CREATE TABLE %s (k int PRIMARY KEY, v frozen<set<frozen<" + type + ">>>)");

        Object udt1 = userType("a", 1);
        Object udt2 = userType("a", 2);

        execute("INSERT INTO %s (k, v) VALUES (?, ?)", 1, set(udt1, udt2));
        assertInvalidMessage("Frozen collections are immutable and must be fully indexed", "CREATE INDEX idx ON %s (keys(v))");
        assertInvalidMessage("Frozen collections are immutable and must be fully indexed", "CREATE INDEX idx ON %s (values(v))");
        String indexName = createIndex("CREATE INDEX ON %s (full(v))");

        execute("INSERT INTO %s (k, v) VALUES (?, ?)", 2, set(udt2));
        assertTrue(waitForIndex(keyspace(), tableName, indexName));

        assertInvalidMessage(StatementRestrictions.REQUIRES_ALLOW_FILTERING_MESSAGE,
                             "SELECT * FROM %s WHERE v CONTAINS ?", udt1);

        assertRows(execute("SELECT * FROM %s WHERE v = ?", set(udt1, udt2)), row(1, set(udt1, udt2)));
        assertRows(execute("SELECT * FROM %s WHERE v = ?", set(udt2)), row(2, set(udt2)));

        execute("DELETE FROM %s WHERE k = 2");
        assertEmpty(execute("SELECT * FROM %s WHERE v = ?", set(udt2)));

        dropIndex("DROP INDEX %s." + indexName);
        assertInvalidMessage(format("Index '%s.%s' doesn't exist", KEYSPACE, indexName),
                             format("DROP INDEX %s.%s", KEYSPACE, indexName));
        assertInvalidMessage(StatementRestrictions.REQUIRES_ALLOW_FILTERING_MESSAGE,
                             "SELECT * FROM %s WHERE v CONTAINS ?", udt1);
    }

    @Test
    public void testIndexOnNonFrozenCollectionOfFrozenUDT() throws Throwable
    {
        String type = createType("CREATE TYPE %s (a int)");
        String tableName = createTable("CREATE TABLE %s (k int PRIMARY KEY, v set<frozen<" + type + ">>)");

        Object udt1 = userType("a", 1);
        Object udt2 = userType("a", 2);

        execute("INSERT INTO %s (k, v) VALUES (?, ?)", 1, set(udt1));
        assertInvalidMessage("Cannot create index on keys of column v with non-map type",
                             "CREATE INDEX ON %s (keys(v))");
        assertInvalidMessage("full() indexes can only be created on frozen collections",
                             "CREATE INDEX ON %s (full(v))");
        String indexName = createIndex("CREATE INDEX ON %s (values(v))");

        execute("INSERT INTO %s (k, v) VALUES (?, ?)", 2, set(udt2));
        execute("UPDATE %s SET v = v + ? WHERE k = ?", set(udt2), 1);
        assertTrue(waitForIndex(keyspace(), tableName, indexName));

        assertRows(execute("SELECT * FROM %s WHERE v CONTAINS ?", udt1), row(1, set(udt1, udt2)));
        assertRows(execute("SELECT * FROM %s WHERE v CONTAINS ?", udt2), row(1, set(udt1, udt2)), row(2, set(udt2)));

        execute("DELETE FROM %s WHERE k = 1");
        assertEmpty(execute("SELECT * FROM %s WHERE v CONTAINS ?", udt1));
        assertRows(execute("SELECT * FROM %s WHERE v CONTAINS ?", udt2), row(2, set(udt2)));

        dropIndex("DROP INDEX %s." + indexName);
        assertInvalidMessage(format("Index '%s.%s' doesn't exist", KEYSPACE, indexName),
                             format("DROP INDEX %s.%s", KEYSPACE, indexName));
        assertInvalidMessage(StatementRestrictions.REQUIRES_ALLOW_FILTERING_MESSAGE,
                             "SELECT * FROM %s WHERE v CONTAINS ?", udt1);
    }

    @Test
    public void testIndexOnNonFrozenUDT() throws Throwable
    {
        String type = createType("CREATE TYPE %s (a int)");
        createTable("CREATE TABLE %s (k int PRIMARY KEY, v " + type + ")");
        assertInvalidMessage("Cannot create index on non-frozen UDT column v", "CREATE INDEX ON %s (v)");
        assertInvalidMessage("Cannot create keys() index on v. Non-collection columns only support simple indexes", "CREATE INDEX ON %s (keys(v))");
        assertInvalidMessage("Cannot create values() index on v. Non-collection columns only support simple indexes", "CREATE INDEX ON %s (values(v))");
        assertInvalidMessage("full() indexes can only be created on frozen collections", "CREATE INDEX ON %s (full(v))");
    }

    @Test
    public void testIndexOnPartitionKeyInsertExpiringColumn() throws Throwable
    {
        testIndexOnPartitionKeyInsertExpiringColumn(false);
    }

    @Test
    public void testIndexOnPartitionKeyInsertExpiringColumnWithFlush() throws Throwable
    {
        testIndexOnPartitionKeyInsertExpiringColumn(true);
    }

    private void testIndexOnPartitionKeyInsertExpiringColumn(boolean flushBeforeUpdate) throws Throwable
    {
        createTable("CREATE TABLE %s (k1 int, k2 int, a int, b int, PRIMARY KEY ((k1, k2)))");
        createIndex("CREATE INDEX ON %s(k1)");
        execute("INSERT INTO %s (k1, k2, a, b) VALUES (1, 2, 3, 4)");
        assertRows(execute("SELECT * FROM %s WHERE k1 = 1"), row(1, 2, 3, 4));

        if (flushBeforeUpdate)
            flush();

        execute("UPDATE %s USING TTL 1 SET b = 10 WHERE k1 = 1 AND k2 = 2");
        Thread.sleep(1000);
        assertRows(execute("SELECT * FROM %s WHERE k1 = 1"), row(1, 2, 3, null));
    }

    @Test
    public void testIndexOnPartitionKeyOverridingExpiredRow() throws Throwable
    {
        createTable("CREATE TABLE %s (k1 int, k2 int, v int, PRIMARY KEY ((k1, k2)))");
        createIndex("CREATE INDEX ON %s(k1)");

        execute("UPDATE %s USING TTL 1 SET v = 3 WHERE k1 = 1 AND k2 = 2");
        Thread.sleep(1000);

        assertEmpty(execute("SELECT * FROM %s WHERE k1 = 1"));

        execute("UPDATE %s SET v = 3 WHERE k1 = 1 AND k2 = 2");
        assertRows(execute("SELECT * FROM %s WHERE k1 = 1"), row(1, 2, 3));
    }

    @Test
    public void testIndexOnPartitionKeyOverridingDeletedRow() throws Throwable
    {
        createTable("CREATE TABLE %s (k1 int, k2 int, c int, v int, PRIMARY KEY ((k1, k2), c))");
        createIndex("CREATE INDEX ON %s(k1)");

        execute("INSERT INTO %s(k1, k2, c, v) VALUES (1, 2, 3, 4)");
        execute("DELETE FROM %s WHERE k1 = 1 AND k2 = 2 AND c = 3");
        execute("UPDATE %s SET v = 4 WHERE k1 = 1 AND k2 = 2 AND c = 3");

        assertRows(execute("SELECT * FROM %s WHERE k1 = 1 AND k2 = 2 AND c = 3"), row(1, 2, 3, 4));
        assertRows(execute("SELECT * FROM %s WHERE k1 = 1"), row(1, 2, 3, 4));
    }

    @Test
    public void testIndexOnClusteringKeyInsertExpiringColumn() throws Throwable
    {
        testIndexOnClusteringKeyInsertExpiringColumn(false);
    }

    @Test
    public void testIndexOnClusteringKeyInsertExpiringColumnWithFlush() throws Throwable
    {
        testIndexOnClusteringKeyInsertExpiringColumn(true);
    }

    private void testIndexOnClusteringKeyInsertExpiringColumn(boolean flushBeforeUpdate) throws Throwable
    {
        createTable("CREATE TABLE %s (pk int, ck int, a int, b int, PRIMARY KEY (pk, ck))");
        createIndex("CREATE INDEX ON %s(ck)");
        execute("INSERT INTO %s (pk, ck, a, b) VALUES (1, 2, 3, 4)");
        assertRows(execute("SELECT * FROM %s WHERE ck = 2"), row(1, 2, 3, 4));

        if (flushBeforeUpdate)
            flush();

        execute("UPDATE %s USING TTL 1 SET b = 10 WHERE pk = 1 AND ck = 2");
        Thread.sleep(1000);
        assertRows(execute("SELECT * FROM %s WHERE ck = 2"), row(1, 2, 3, null));
    }

    @Test
    public void testIndexOnClusteringKeyOverridingExpiredRow() throws Throwable
    {
        createTable("CREATE TABLE %s (pk int, ck int, v int, PRIMARY KEY (pk, ck))");
        createIndex("CREATE INDEX ON %s(ck)");

        execute("UPDATE %s USING TTL 1 SET v = 3 WHERE pk = 1 AND ck = 2");
        Thread.sleep(1000);

        assertEmpty(execute("SELECT * FROM %s WHERE ck = 2"));

        execute("UPDATE %s SET v = 3 WHERE pk = 1 AND ck = 2");
        assertRows(execute("SELECT * FROM %s WHERE ck = 2"), row(1, 2, 3));
    }

    @Test
    public void testIndexOnClusteringKeyOverridingDeletedRow() throws Throwable
    {
        createTable("CREATE TABLE %s (pk int, ck int, v int, PRIMARY KEY (pk, ck))");
        createIndex("CREATE INDEX ON %s(ck)");

        execute("INSERT INTO %s(pk, ck, v) VALUES (1, 2, 3)");
        execute("DELETE FROM %s WHERE pk = 1 AND ck = 2");
        execute("UPDATE %s SET v = 3 WHERE pk = 1 AND ck = 2");

        assertRows(execute("SELECT * FROM %s WHERE pk = 1 AND ck = 2"), row(1, 2, 3));
        assertRows(execute("SELECT * FROM %s WHERE ck = 2"), row(1, 2, 3));
    }

    @Test
    public void testIndexOnRegularColumnInsertExpiringColumn() throws Throwable
    {
        testIndexOnRegularColumnInsertExpiringColumn(false);
    }

    @Test
    public void testIndexOnRegularColumnInsertExpiringColumnWithFlush() throws Throwable
    {
        testIndexOnRegularColumnInsertExpiringColumn(true);
    }

    private void testIndexOnRegularColumnInsertExpiringColumn(boolean flushBeforeUpdate) throws Throwable
    {
        createTable("CREATE TABLE %s (pk int, ck int, a int, b int, PRIMARY KEY (pk, ck))");
        createIndex("CREATE INDEX ON %s(a)");
        execute("INSERT INTO %s (pk, ck, a, b) VALUES (1, 2, 3, 4)");
        assertRows(execute("SELECT * FROM %s WHERE a = 3"), row(1, 2, 3, 4));

        if (flushBeforeUpdate)
            flush();

        execute("UPDATE %s USING TTL 1 SET b = 10 WHERE pk = 1 AND ck = 2");
        Thread.sleep(1000);
        assertRows(execute("SELECT * FROM %s WHERE a = 3"), row(1, 2, 3, null));

        if (flushBeforeUpdate)
            flush();

        execute("UPDATE %s USING TTL 1 SET a = 5 WHERE pk = 1 AND ck = 2");
        Thread.sleep(1000);
        assertEmpty(execute("SELECT * FROM %s WHERE a = 3"));
        assertEmpty(execute("SELECT * FROM %s WHERE a = 5"));
    }

<<<<<<< HEAD
    private ResultMessage.Prepared prepareStatement(String cql)
=======
    @Test
    public void testIndexOnRegularColumnOverridingExpiredRow() throws Throwable
    {
        createTable("CREATE TABLE %s (pk int, ck int, v int, PRIMARY KEY (pk, ck))");
        createIndex("CREATE INDEX ON %s(v)");

        execute("UPDATE %s USING TTL 1 SET v = 3 WHERE pk = 1 AND ck = 2");
        Thread.sleep(1000);

        assertEmpty(execute("SELECT * FROM %s WHERE v = 3"));

        execute("UPDATE %s SET v = 3 WHERE pk = 1 AND ck = 2");
        assertRows(execute("SELECT * FROM %s WHERE v = 3"), row(1, 2, 3));
    }

    @Test
    public void testIndexOnRegularColumnOverridingDeletedRow() throws Throwable
    {
        createTable("CREATE TABLE %s (pk int, ck int, v int, PRIMARY KEY (pk, ck))");
        createIndex("CREATE INDEX ON %s(v)");

        execute("INSERT INTO %s(pk, ck, v) VALUES (1, 2, 3)");
        execute("DELETE FROM %s WHERE pk=1 AND ck=2");
        execute("UPDATE %s SET v=3 WHERE pk=1 AND ck=2");

        assertRows(execute("SELECT * FROM %s WHERE pk=1 AND ck=2"), row(1, 2, 3));
        assertRows(execute("SELECT * FROM %s WHERE v=3"), row(1, 2, 3));
    }

    @Test
    public void testIndicesOnCompactTable() throws Throwable
>>>>>>> 0c38f9df
    {
        return QueryProcessor.prepare(format(cql, KEYSPACE, currentTable()),
                                      ClientState.forInternalCalls());
    }

    private void validateCell(Cell<?> cell, ColumnMetadata def, ByteBuffer val, long timestamp)
    {
        assertNotNull(cell);
        assertEquals(0, def.type.compare(cell.buffer(), val));
        assertEquals(timestamp, cell.timestamp());
    }

    private static void assertColumnValue(int expected, String name, Row row, TableMetadata cfm)
    {
        ColumnMetadata col = cfm.getColumn(new ColumnIdentifier(name, true));
        AbstractType<?> type = col.type;
        assertEquals(expected, type.compose(row.getCell(col).buffer()));
    }

    /**
     * <code>CassandraIndex</code> that blocks during the initialization.
     */
    public static class IndexBlockingOnInitialization extends CustomCassandraIndex
    {
        private final CountDownLatch latch = new CountDownLatch(1);

        public IndexBlockingOnInitialization(ColumnFamilyStore baseCfs, IndexMetadata indexDef)
        {
            super(baseCfs, indexDef);
        }

        @Override
        public Callable<?> getInitializationTask()
        {
            return () -> {
                latch.await();
                return null;
            };
        }

        @Override
        public Callable<?> getInvalidateTask()
        {
            latch.countDown();
            return super.getInvalidateTask();
        }
    }

    /**
     * {@code StubIndex} that only supports some load. Could be intentional or a result of a bad init.
     */
    public static class LoadTypeConstrainedIndex extends StubIndex
    {
        static volatile boolean failInit = false;
        final LoadType supportedLoadOnFailure;

        LoadTypeConstrainedIndex(ColumnFamilyStore baseCfs, IndexMetadata indexDef, LoadType supportedLoadOnFailure)
        {
            super(baseCfs, indexDef);
            this.supportedLoadOnFailure = supportedLoadOnFailure;
        }

        @Override
        public LoadType getSupportedLoadTypeOnFailure(boolean isInitialBuild)
        {
            return supportedLoadOnFailure;
        }

        @Override
        public void reset()
        {
            super.reset();
            failInit = false;
        }

        @Override
        public Callable<?> getInitializationTask()
        {
            if (failInit)
                return () -> {throw new IllegalStateException("Index is configured to fail.");};

            return null;
        }

        public boolean shouldBuildBlocking()
        {
            return true;
        }
    }

    public static class ReadOnlyOnFailureIndex extends LoadTypeConstrainedIndex
    {
        public ReadOnlyOnFailureIndex(ColumnFamilyStore baseCfs, IndexMetadata indexDef)
        {
            super(baseCfs, indexDef, LoadType.READ);
        }
    }

    public static class WriteOnlyOnFailureIndex extends LoadTypeConstrainedIndex
    {
        public WriteOnlyOnFailureIndex(ColumnFamilyStore baseCfs, IndexMetadata indexDef)
        {
            super(baseCfs, indexDef, LoadType.WRITE);
        }
    }
}<|MERGE_RESOLUTION|>--- conflicted
+++ resolved
@@ -1698,9 +1698,6 @@
         assertEmpty(execute("SELECT * FROM %s WHERE a = 5"));
     }
 
-<<<<<<< HEAD
-    private ResultMessage.Prepared prepareStatement(String cql)
-=======
     @Test
     public void testIndexOnRegularColumnOverridingExpiredRow() throws Throwable
     {
@@ -1730,9 +1727,7 @@
         assertRows(execute("SELECT * FROM %s WHERE v=3"), row(1, 2, 3));
     }
 
-    @Test
-    public void testIndicesOnCompactTable() throws Throwable
->>>>>>> 0c38f9df
+    private ResultMessage.Prepared prepareStatement(String cql)
     {
         return QueryProcessor.prepare(format(cql, KEYSPACE, currentTable()),
                                       ClientState.forInternalCalls());
