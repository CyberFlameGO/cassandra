/*
 * Licensed to the Apache Software Foundation (ASF) under one
 * or more contributor license agreements.  See the NOTICE file
 * distributed with this work for additional information
 * regarding copyright ownership.  The ASF licenses this file
 * to you under the Apache License, Version 2.0 (the
 * "License"); you may not use this file except in compliance
 * with the License.  You may obtain a copy of the License at
 *
 *     http://www.apache.org/licenses/LICENSE-2.0
 *
 * Unless required by applicable law or agreed to in writing, software
 * distributed under the License is distributed on an "AS IS" BASIS,
 * WITHOUT WARRANTIES OR CONDITIONS OF ANY KIND, either express or implied.
 * See the License for the specific language governing permissions and
 * limitations under the License.
 */

package org.apache.cassandra.db;

import java.net.UnknownHostException;
import java.util.Random;
import java.util.UUID;

import org.junit.Before;
import org.junit.BeforeClass;
import org.junit.Test;

import org.apache.cassandra.SchemaLoader;
import org.apache.cassandra.db.filter.ClusteringIndexSliceFilter;
import org.apache.cassandra.db.filter.ColumnFilter;
import org.apache.cassandra.db.filter.DataLimits;
import org.apache.cassandra.db.filter.RowFilter;
import org.apache.cassandra.db.partitions.UnfilteredPartitionIterator;
import org.apache.cassandra.exceptions.InvalidRequestException;
import org.apache.cassandra.locator.InetAddressAndPort;
import org.apache.cassandra.locator.TokenMetadata;
import org.apache.cassandra.net.Message;
import org.apache.cassandra.net.MessageFlag;
import org.apache.cassandra.net.MessagingService;
import org.apache.cassandra.net.ParamType;
import org.apache.cassandra.schema.Schema;
import org.apache.cassandra.schema.TableMetadata;
import org.apache.cassandra.service.StorageService;
import org.apache.cassandra.utils.ByteBufferUtil;
import org.apache.cassandra.utils.FBUtilities;

import static org.apache.cassandra.net.Verb.*;
import static org.junit.Assert.assertFalse;
import static org.junit.Assert.assertTrue;

public class ReadCommandVerbHandlerTest
{
    private final static Random random = new Random();

    private static ReadCommandVerbHandler handler;
    private static TableMetadata metadata;
    private static TableMetadata metadata_with_transient;
    private static DecoratedKey KEY;

    private static final String TEST_NAME = "read_command_vh_test_";
    private static final String KEYSPACE = TEST_NAME + "cql_keyspace_replicated";
    private static final String KEYSPACE_WITH_TRANSIENT = TEST_NAME + "ks_with_transient";
    private static final String TABLE = "table1";

    @BeforeClass
    public static void init() throws Throwable
    {
        SchemaLoader.loadSchema();
        SchemaLoader.schemaDefinition(TEST_NAME);
        metadata = Schema.instance.getTableMetadata(KEYSPACE, TABLE);
        metadata_with_transient = Schema.instance.getTableMetadata(KEYSPACE_WITH_TRANSIENT, TABLE);
        KEY = key(metadata, 1);

        TokenMetadata tmd = StorageService.instance.getTokenMetadata();
        tmd.updateNormalToken(KEY.getToken(), InetAddressAndPort.getByName("127.0.0.2"));
        tmd.updateNormalToken(key(metadata, 2).getToken(), InetAddressAndPort.getByName("127.0.0.3"));
        tmd.updateNormalToken(key(metadata, 3).getToken(), FBUtilities.getBroadcastAddressAndPort());
    }

    @Before
    public void setup()
    {
        MessagingService.instance().inboundSink.clear();
        MessagingService.instance().outboundSink.clear();
        MessagingService.instance().outboundSink.add((message, to) -> false);
        MessagingService.instance().inboundSink.add((message) -> false);

        handler = new ReadCommandVerbHandler();
    }

    @Test
    public void setRepairedDataTrackingFlagIfHeaderPresent()
    {
        TrackingSinglePartitionReadCommand command = new TrackingSinglePartitionReadCommand(metadata);
        assertFalse(command.isTrackingRepairedData());
        handler.doVerb(Message.builder(READ_REQ, (ReadCommand) command)
                              .from(peer())
                              .withFlag(MessageFlag.TRACK_REPAIRED_DATA)
                              .withId(messageId())
                              .build());
        assertTrue(command.isTrackingRepairedData());
    }

    @Test
    public void dontSetRepairedDataTrackingFlagUnlessHeaderPresent()
    {
        TrackingSinglePartitionReadCommand command = new TrackingSinglePartitionReadCommand(metadata);
        assertFalse(command.isTrackingRepairedData());
        handler.doVerb(Message.builder(READ_REQ, (ReadCommand) command)
                              .from(peer())
                              .withId(messageId())
                              .withParam(ParamType.TRACE_SESSION, UUID.randomUUID())
                              .build());
        assertFalse(command.isTrackingRepairedData());
    }

    @Test
    public void dontSetRepairedDataTrackingFlagIfHeadersEmpty()
    {
        TrackingSinglePartitionReadCommand command = new TrackingSinglePartitionReadCommand(metadata);
        assertFalse(command.isTrackingRepairedData());
        handler.doVerb(Message.builder(READ_REQ, (ReadCommand) command)
                              .withId(messageId())
                              .from(peer())
                              .build());
        assertFalse(command.isTrackingRepairedData());
    }

    @Test (expected = InvalidRequestException.class)
    public void rejectsRequestWithNonMatchingTransientness()
    {
        ReadCommand command = new TrackingSinglePartitionReadCommand(metadata_with_transient);
        handler.doVerb(Message.builder(READ_REQ, command)
                              .from(peer())
                              .withId(messageId())
                              .build());
    }

    private static int messageId()
    {
        return random.nextInt();
    }

    private static InetAddressAndPort peer()
    {
        try
        {
            return InetAddressAndPort.getByAddress(new byte[]{ 127, 0, 0, 9});
        }
        catch (UnknownHostException e)
        {
            throw new RuntimeException(e);
        }
    }

    private static class TrackingSinglePartitionReadCommand extends SinglePartitionReadCommand
    {
<<<<<<< HEAD
        return new SinglePartitionReadCommand(false,
                                              0,
                                              false,
                                              metadata,
                                              FBUtilities.nowInSeconds(),
                                              ColumnFilter.all(metadata),
                                              RowFilter.NONE,
                                              DataLimits.NONE,
                                              KEY,
                                              new ClusteringIndexSliceFilter(Slices.ALL, false),
                                              null,
                                              false);
=======
        private boolean trackingRepairedData = false;
        
        TrackingSinglePartitionReadCommand(TableMetadata metadata)
        {
            super(false,
                  0,
                  false,
                  metadata,
                  FBUtilities.nowInSeconds(),
                  ColumnFilter.all(metadata),
                  RowFilter.NONE,
                  DataLimits.NONE,
                  KEY,
                  new ClusteringIndexSliceFilter(Slices.ALL, false),
                  null);
        }

        @Override
        public UnfilteredPartitionIterator executeLocally(ReadExecutionController executionController)
        {
            trackingRepairedData = executionController.isTrackingRepairedStatus();
            return super.executeLocally(executionController);
        }

        public boolean isTrackingRepairedData()
        {
            return trackingRepairedData;
        }
>>>>>>> 585bc692
    }

    private static DecoratedKey key(TableMetadata metadata, int key)
    {
        return metadata.partitioner.decorateKey(ByteBufferUtil.bytes(key));
    }
}<|MERGE_RESOLUTION|>--- conflicted
+++ resolved
@@ -156,20 +156,6 @@
 
     private static class TrackingSinglePartitionReadCommand extends SinglePartitionReadCommand
     {
-<<<<<<< HEAD
-        return new SinglePartitionReadCommand(false,
-                                              0,
-                                              false,
-                                              metadata,
-                                              FBUtilities.nowInSeconds(),
-                                              ColumnFilter.all(metadata),
-                                              RowFilter.NONE,
-                                              DataLimits.NONE,
-                                              KEY,
-                                              new ClusteringIndexSliceFilter(Slices.ALL, false),
-                                              null,
-                                              false);
-=======
         private boolean trackingRepairedData = false;
         
         TrackingSinglePartitionReadCommand(TableMetadata metadata)
@@ -184,7 +170,8 @@
                   DataLimits.NONE,
                   KEY,
                   new ClusteringIndexSliceFilter(Slices.ALL, false),
-                  null);
+                  null,
+                  false);
         }
 
         @Override
@@ -198,7 +185,6 @@
         {
             return trackingRepairedData;
         }
->>>>>>> 585bc692
     }
 
     private static DecoratedKey key(TableMetadata metadata, int key)
