--- conflicted
+++ resolved
@@ -21,17 +21,10 @@
 import java.io.IOException;
 import java.util.function.Consumer;
 
-import org.apache.cassandra.distributed.api.ICluster;
 import org.apache.cassandra.distributed.api.IInstanceConfig;
 import org.apache.cassandra.distributed.impl.AbstractCluster;
-<<<<<<< HEAD
 import org.apache.cassandra.distributed.api.IInvokableInstance;
-import org.apache.cassandra.distributed.impl.InstanceConfig;
-import org.apache.cassandra.distributed.shared.Builder;
-import org.apache.cassandra.distributed.shared.NetworkTopology;
-=======
 import org.apache.cassandra.distributed.shared.AbstractBuilder;
->>>>>>> 04b00498
 import org.apache.cassandra.distributed.shared.Versions;
 
 /**
@@ -70,8 +63,6 @@
     {
         return build(nodeCount).start();
     }
-<<<<<<< HEAD
-=======
 
     public static final class Builder extends AbstractBuilder<IInvokableInstance, Cluster, Builder>
     {
@@ -81,5 +72,4 @@
             withVersion(CURRENT_VERSION);
         }
     }
->>>>>>> 04b00498
 }
