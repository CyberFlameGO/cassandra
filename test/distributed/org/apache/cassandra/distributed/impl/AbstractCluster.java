--- conflicted
+++ resolved
@@ -36,7 +36,6 @@
 import java.util.function.BiConsumer;
 import java.util.function.BiPredicate;
 import java.util.function.Consumer;
-import java.util.function.Function;
 import java.util.function.Predicate;
 import java.util.stream.Collectors;
 import java.util.stream.IntStream;
@@ -357,17 +356,9 @@
     {
         INodeProvisionStrategy provisionStrategy = nodeProvisionStrategy.create(subnet);
         long token = tokenSupplier.token(nodeNum);
-<<<<<<< HEAD
         NetworkTopology topology = buildNetworkTopology(provisionStrategy, nodeIdTopology);
         InstanceConfig config = InstanceConfig.generate(nodeNum, provisionStrategy, topology, root, Long.toString(token), datadirCount);
-        config.set("dtest.api.cluster_id", clusterId.toString());
-=======
-
-        NetworkTopology topology = NetworkTopology.build(ipPrefix, broadcastPort, nodeIdTopology);
-
-        InstanceConfig config = InstanceConfig.generate(nodeNum, ipAddress, topology, root, String.valueOf(token), seedIp, datadirCount);
         config.set(Constants.KEY_DTEST_API_CLUSTER_ID, clusterId.toString());
->>>>>>> 8ffa79f3
         if (configUpdater != null)
             configUpdater.accept(config);
         return config;
