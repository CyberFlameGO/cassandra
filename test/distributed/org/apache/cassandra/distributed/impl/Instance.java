--- conflicted
+++ resolved
@@ -64,6 +64,8 @@
 import org.apache.cassandra.db.SystemKeyspaceMigrator40;
 import org.apache.cassandra.db.commitlog.CommitLog;
 import org.apache.cassandra.db.compaction.CompactionManager;
+import org.apache.cassandra.dht.IPartitioner;
+import org.apache.cassandra.dht.Token;
 import org.apache.cassandra.distributed.Cluster;
 import org.apache.cassandra.distributed.Constants;
 import org.apache.cassandra.distributed.action.GossipHelper;
@@ -79,7 +81,9 @@
 import org.apache.cassandra.distributed.api.SimpleQueryResult;
 import org.apache.cassandra.distributed.mock.nodetool.InternalNodeProbe;
 import org.apache.cassandra.distributed.mock.nodetool.InternalNodeProbeFactory;
+import org.apache.cassandra.gms.ApplicationState;
 import org.apache.cassandra.gms.Gossiper;
+import org.apache.cassandra.gms.VersionedValue;
 import org.apache.cassandra.hints.HintsService;
 import org.apache.cassandra.index.SecondaryIndexManager;
 import org.apache.cassandra.io.IVersionedAsymmetricSerializer;
@@ -538,8 +542,6 @@
         return YamlConfigurationLoader.fromMap(params, check, Config.class);
     }
 
-<<<<<<< HEAD
-=======
     public static void addToRing(boolean bootstrapping, IInstance peer)
     {
         try
@@ -547,28 +549,27 @@
             IInstanceConfig config = peer.config();
             IPartitioner partitioner = FBUtilities.newPartitioner(config.getString("partitioner"));
             Token token = partitioner.getTokenFactory().fromString(config.getString("initial_token"));
-            InetAddress address = config.broadcastAddress().getAddress();
+            InetAddressAndPort addressAndPort = toCassandraInetAddressAndPort(peer.broadcastAddress());
 
             UUID hostId = config.hostId();
             Gossiper.runInGossipStageBlocking(() -> {
-                Gossiper.instance.initializeNodeUnsafe(address, hostId, 1);
-                Gossiper.instance.injectApplicationState(address,
-                        ApplicationState.TOKENS,
-                        new VersionedValue.VersionedValueFactory(partitioner).tokens(Collections.singleton(token)));
-                StorageService.instance.onChange(address,
-                        ApplicationState.STATUS,
-                        bootstrapping
-                                ? new VersionedValue.VersionedValueFactory(partitioner).bootstrapping(Collections.singleton(token))
-                                : new VersionedValue.VersionedValueFactory(partitioner).normal(Collections.singleton(token)));
-                Gossiper.instance.realMarkAlive(address, Gossiper.instance.getEndpointStateForEndpoint(address));
+                Gossiper.instance.initializeNodeUnsafe(addressAndPort, hostId, 1);
+                Gossiper.instance.injectApplicationState(addressAndPort,
+                                                         ApplicationState.TOKENS,
+                                                         new VersionedValue.VersionedValueFactory(partitioner).tokens(Collections.singleton(token)));
+                StorageService.instance.onChange(addressAndPort,
+                                                 ApplicationState.STATUS,
+                                                 bootstrapping
+                                                 ? new VersionedValue.VersionedValueFactory(partitioner).bootstrapping(Collections.singleton(token))
+                                                 : new VersionedValue.VersionedValueFactory(partitioner).normal(Collections.singleton(token)));
+                Gossiper.instance.realMarkAlive(addressAndPort, Gossiper.instance.getEndpointStateForEndpoint(addressAndPort));
             });
             int messagingVersion = peer.isShutdown()
                     ? MessagingService.current_version
                     : Math.min(MessagingService.current_version, peer.getMessagingVersion());
-            MessagingService.instance().setVersion(address, messagingVersion);
-
-            if (!bootstrapping)
-                assert StorageService.instance.getTokenMetadata().isMember(address);
+            MessagingService.instance().versions.set(addressAndPort, messagingVersion);
+
+            assert bootstrapping || StorageService.instance.getTokenMetadata().isMember(addressAndPort);
             PendingRangeCalculatorService.instance.blockUntilFinished();
         }
         catch (Throwable e) // UnknownHostException
@@ -584,13 +585,13 @@
             IInstanceConfig config = peer.config();
             IPartitioner partitioner = FBUtilities.newPartitioner(config.getString("partitioner"));
             Token token = partitioner.getTokenFactory().fromString(config.getString("initial_token"));
-            InetAddress address = config.broadcastAddress().getAddress();
+            InetAddressAndPort addressAndPort = toCassandraInetAddressAndPort(peer.broadcastAddress());
 
             Gossiper.runInGossipStageBlocking(() -> {
-                StorageService.instance.onChange(address,
+                StorageService.instance.onChange(addressAndPort,
                         ApplicationState.STATUS,
                         new VersionedValue.VersionedValueFactory(partitioner).left(Collections.singleton(token), 0L));
-                Gossiper.instance.removeEndpoint(address);
+                Gossiper.instance.removeEndpoint(addressAndPort);
             });
             PendingRangeCalculatorService.instance.blockUntilFinished();
         }
@@ -603,7 +604,7 @@
     public static void addToRingNormal(IInstance peer)
     {
         addToRing(false, peer);
-        assert StorageService.instance.getTokenMetadata().isMember(peer.broadcastAddress().getAddress());
+        assert StorageService.instance.getTokenMetadata().isMember(toCassandraInetAddressAndPort(peer.broadcastAddress()));
     }
 
     public static void addToRingBootstrapping(IInstance peer)
@@ -617,12 +618,9 @@
             addToRing(false, cluster.get(i));
 
         for (int i = 1; i <= cluster.size(); ++i)
-            assert StorageService.instance.getTokenMetadata().isMember(cluster.get(i).broadcastAddress().getAddress());
-
-        StorageService.instance.setNormalModeUnsafe();
-    }
-
->>>>>>> 080280dc
+            assert StorageService.instance.getTokenMetadata().isMember(toCassandraInetAddressAndPort(cluster.get(i).broadcastAddress()));
+    }
+
     public Future<Void> shutdown()
     {
         return shutdown(true);
