<<<<<<< HEAD
3.9
 * Fix SASI PREFIX search in CONTAINS mode with partial terms (CASSANDRA-12073)
 * Increase size of flushExecutor thread pool (CASSANDRA-12071)
Merged from 3.0:
=======
3.0.9
 * Fix reverse queries ignoring range tombstones (CASSANDRA-11733)
>>>>>>> 76e68e9b
 * Improve streaming synchronization and fault tolerance (CASSANDRA-11414)
 * Avoid potential race when rebuilding CFMetaData (CASSANDRA-12098)
 * Avoid missing sstables when getting the canonical sstables (CASSANDRA-11996)
 * Always select the live sstables when getting sstables in bounds (CASSANDRA-11944)
 * Fix column ordering of results with static columns for Thrift requests in
   a mixed 2.x/3.x cluster, also fix potential non-resolved duplication of
   those static columns in query results (CASSANDRA-12123)
 * Avoid digest mismatch with empty but static rows (CASSANDRA-12090)
 * Fix EOF exception when altering column type (CASSANDRA-11820)
Merged from 2.2:
 * MemoryUtil.getShort() should return an unsigned short also for architectures not supporting unaligned memory accesses (CASSANDRA-11973)
Merged from 2.1:
 * Fix filtering on clustering columns when 2i is used (CASSANDRA-11907)
 * Avoid stalling paxos when the paxos state expires (CASSANDRA-12043)
 * Remove finished incoming streaming connections from MessagingService (CASSANDRA-11854)


3.8
 * Improve details in compaction log message (CASSANDRA-12080)
 * Allow unset values in CQLSSTableWriter (CASSANDRA-11911)
 * Chunk cache to request compressor-compatible buffers if pool space is exhausted (CASSANDRA-11993)
 * Remove DatabaseDescriptor dependencies from SequentialWriter (CASSANDRA-11579)
 * Move skip_stop_words filter before stemming (CASSANDRA-12078)
 * Support seek() in EncryptedFileSegmentInputStream (CASSANDRA-11957)
 * SSTable tools mishandling LocalPartitioner (CASSANDRA-12002)
 * When SEPWorker assigned work, set thread name to match pool (CASSANDRA-11966)
 * Add cross-DC latency metrics (CASSANDRA-11596)
 * Allow terms in selection clause (CASSANDRA-10783)
 * Add bind variables to trace (CASSANDRA-11719)
 * Switch counter shards' clock to timestamps (CASSANDRA-9811)
 * Introduce HdrHistogram and response/service/wait separation to stress tool (CASSANDRA-11853)
 * entry-weighers in QueryProcessor should respect partitionKeyBindIndexes field (CASSANDRA-11718)
 * Support older ant versions (CASSANDRA-11807)
 * Estimate compressed on disk size when deciding if sstable size limit reached (CASSANDRA-11623)
 * cassandra-stress profiles should support case sensitive schemas (CASSANDRA-11546)
 * Remove DatabaseDescriptor dependency from FileUtils (CASSANDRA-11578)
 * Faster streaming (CASSANDRA-9766)
 * Add prepared query parameter to trace for "Execute CQL3 prepared query" session (CASSANDRA-11425)
 * Add repaired percentage metric (CASSANDRA-11503)
 * Add Change-Data-Capture (CASSANDRA-8844)
Merged from 3.0:
 * cqlsh: fix error handling in rare COPY FROM failure scenario (CASSANDRA-12070)
 * Disable autocompaction during drain (CASSANDRA-11878)
 * Add a metrics timer to MemtablePool and use it to track time spent blocked on memory in MemtableAllocator (CASSANDRA-11327)
 * Fix upgrading schema with super columns with non-text subcomparators (CASSANDRA-12023)
 * Add TimeWindowCompactionStrategy (CASSANDRA-9666)
Merged from 2.2:
 * Allow nodetool info to run with readonly JMX access (CASSANDRA-11755)
 * Validate bloom_filter_fp_chance against lowest supported
   value when the table is created (CASSANDRA-11920)
 * Don't send erroneous NEW_NODE notifications on restart (CASSANDRA-11038)
 * StorageService shutdown hook should use a volatile variable (CASSANDRA-11984)
Merged from 2.1:
 * Don't try to get sstables for non-repairing column families (CASSANDRA-12077)
 * Avoid marking too many sstables as repaired (CASSANDRA-11696)
 * Prevent select statements with clustering key > 64k (CASSANDRA-11882)
 * Fix clock skew corrupting other nodes with paxos (CASSANDRA-11991)
 * Remove distinction between non-existing static columns and existing but null in LWTs (CASSANDRA-9842)
 * Cache local ranges when calculating repair neighbors (CASSANDRA-11934)
 * Allow LWT operation on static column with only partition keys (CASSANDRA-10532)
 * Create interval tree over canonical sstables to avoid missing sstables during streaming (CASSANDRA-11886)
 * cqlsh COPY FROM: shutdown parent cluster after forking, to avoid corrupting SSL connections (CASSANDRA-11749)


3.7
 * Support multiple folders for user defined compaction tasks (CASSANDRA-11765)
 * Fix race in CompactionStrategyManager's pause/resume (CASSANDRA-11922)
Merged from 3.0:
 * Fix legacy serialization of Thrift-generated non-compound range tombstones
   when communicating with 2.x nodes (CASSANDRA-11930)
 * Fix Directories instantiations where CFS.initialDirectories should be used (CASSANDRA-11849)
 * Avoid referencing DatabaseDescriptor in AbstractType (CASSANDRA-11912)
 * Don't use static dataDirectories field in Directories instances (CASSANDRA-11647)
 * Fix sstables not being protected from removal during index build (CASSANDRA-11905)
 * cqlsh: Suppress stack trace from Read/WriteFailures (CASSANDRA-11032)
 * Remove unneeded code to repair index summaries that have
   been improperly down-sampled (CASSANDRA-11127)
 * Avoid WriteTimeoutExceptions during commit log replay due to materialized
   view lock contention (CASSANDRA-11891)
 * Prevent OOM failures on SSTable corruption, improve tests for corruption detection (CASSANDRA-9530)
 * Use CFS.initialDirectories when clearing snapshots (CASSANDRA-11705)
 * Allow compaction strategies to disable early open (CASSANDRA-11754)
 * Refactor Materialized View code (CASSANDRA-11475)
 * Update Java Driver (CASSANDRA-11615)
Merged from 2.2:
 * Persist local metadata earlier in startup sequence (CASSANDRA-11742)
 * cqlsh: fix tab completion for case-sensitive identifiers (CASSANDRA-11664)
 * Avoid showing estimated key as -1 in tablestats (CASSANDRA-11587)
 * Fix possible race condition in CommitLog.recover (CASSANDRA-11743)
 * Enable client encryption in sstableloader with cli options (CASSANDRA-11708)
 * Possible memory leak in NIODataInputStream (CASSANDRA-11867)
 * Add seconds to cqlsh tracing session duration (CASSANDRA-11753)
 * Fix commit log replay after out-of-order flush completion (CASSANDRA-9669)
 * Prohibit Reversed Counter type as part of the PK (CASSANDRA-9395)
 * cqlsh: correctly handle non-ascii chars in error messages (CASSANDRA-11626)
Merged from 2.1:
 * Run CommitLog tests with different compression settings (CASSANDRA-9039)
 * cqlsh: apply current keyspace to source command (CASSANDRA-11152)
 * Clear out parent repair session if repair coordinator dies (CASSANDRA-11824)
 * Set default streaming_socket_timeout_in_ms to 24 hours (CASSANDRA-11840)
 * Do not consider local node a valid source during replace (CASSANDRA-11848)
 * Add message dropped tasks to nodetool netstats (CASSANDRA-11855)
 * Avoid holding SSTableReaders for duration of incremental repair (CASSANDRA-11739)


3.6
 * Correctly migrate schema for frozen UDTs during 2.x -> 3.x upgrades
   (does not affect any released versions) (CASSANDRA-11613)
 * Allow server startup if JMX is configured directly (CASSANDRA-11725)
 * Prevent direct memory OOM on buffer pool allocations (CASSANDRA-11710)
 * Enhanced Compaction Logging (CASSANDRA-10805)
 * Make prepared statement cache size configurable (CASSANDRA-11555)
 * Integrated JMX authentication and authorization (CASSANDRA-10091)
 * Add units to stress ouput (CASSANDRA-11352)
 * Fix PER PARTITION LIMIT for single and multi partitions queries (CASSANDRA-11603)
 * Add uncompressed chunk cache for RandomAccessReader (CASSANDRA-5863)
 * Clarify ClusteringPrefix hierarchy (CASSANDRA-11213)
 * Always perform collision check before joining ring (CASSANDRA-10134)
 * SSTableWriter output discrepancy (CASSANDRA-11646)
 * Fix potential timeout in NativeTransportService.testConcurrentDestroys (CASSANDRA-10756)
 * Support large partitions on the 3.0 sstable format (CASSANDRA-11206,11763)
 * Add support to rebuild from specific range (CASSANDRA-10406)
 * Optimize the overlapping lookup by calculating all the
   bounds in advance (CASSANDRA-11571)
 * Support json/yaml output in noetool tablestats (CASSANDRA-5977)
 * (stress) Add datacenter option to -node options (CASSANDRA-11591)
 * Fix handling of empty slices (CASSANDRA-11513)
 * Make number of cores used by cqlsh COPY visible to testing code (CASSANDRA-11437)
 * Allow filtering on clustering columns for queries without secondary indexes (CASSANDRA-11310)
 * Refactor Restriction hierarchy (CASSANDRA-11354)
 * Eliminate allocations in R/W path (CASSANDRA-11421)
 * Update Netty to 4.0.36 (CASSANDRA-11567)
 * Fix PER PARTITION LIMIT for queries requiring post-query ordering (CASSANDRA-11556)
 * Allow instantiation of UDTs and tuples in UDFs (CASSANDRA-10818)
 * Support UDT in CQLSSTableWriter (CASSANDRA-10624)
 * Support for non-frozen user-defined types, updating
   individual fields of user-defined types (CASSANDRA-7423)
 * Make LZ4 compression level configurable (CASSANDRA-11051)
 * Allow per-partition LIMIT clause in CQL (CASSANDRA-7017)
 * Make custom filtering more extensible with UserExpression (CASSANDRA-11295)
 * Improve field-checking and error reporting in cassandra.yaml (CASSANDRA-10649)
 * Print CAS stats in nodetool proxyhistograms (CASSANDRA-11507)
 * More user friendly error when providing an invalid token to nodetool (CASSANDRA-9348)
 * Add static column support to SASI index (CASSANDRA-11183)
 * Support EQ/PREFIX queries in SASI CONTAINS mode without tokenization (CASSANDRA-11434)
 * Support LIKE operator in prepared statements (CASSANDRA-11456)
 * Add a command to see if a Materialized View has finished building (CASSANDRA-9967)
 * Log endpoint and port associated with streaming operation (CASSANDRA-8777)
 * Print sensible units for all log messages (CASSANDRA-9692)
 * Upgrade Netty to version 4.0.34 (CASSANDRA-11096)
 * Break the CQL grammar into separate Parser and Lexer (CASSANDRA-11372)
 * Compress only inter-dc traffic by default (CASSANDRA-8888)
 * Add metrics to track write amplification (CASSANDRA-11420)
 * cassandra-stress: cannot handle "value-less" tables (CASSANDRA-7739)
 * Add/drop multiple columns in one ALTER TABLE statement (CASSANDRA-10411)
 * Add require_endpoint_verification opt for internode encryption (CASSANDRA-9220)
 * Add auto import java.util for UDF code block (CASSANDRA-11392)
 * Add --hex-format option to nodetool getsstables (CASSANDRA-11337)
 * sstablemetadata should print sstable min/max token (CASSANDRA-7159)
 * Do not wrap CassandraException in TriggerExecutor (CASSANDRA-9421)
 * COPY TO should have higher double precision (CASSANDRA-11255)
 * Stress should exit with non-zero status after failure (CASSANDRA-10340)
 * Add client to cqlsh SHOW_SESSION (CASSANDRA-8958)
 * Fix nodetool tablestats keyspace level metrics (CASSANDRA-11226)
 * Store repair options in parent_repair_history (CASSANDRA-11244)
 * Print current leveling in sstableofflinerelevel (CASSANDRA-9588)
 * Change repair message for keyspaces with RF 1 (CASSANDRA-11203)
 * Remove hard-coded SSL cipher suites and protocols (CASSANDRA-10508)
 * Improve concurrency in CompactionStrategyManager (CASSANDRA-10099)
 * (cqlsh) interpret CQL type for formatting blobs (CASSANDRA-11274)
 * Refuse to start and print txn log information in case of disk
   corruption (CASSANDRA-10112)
 * Resolve some eclipse-warnings (CASSANDRA-11086)
 * (cqlsh) Show static columns in a different color (CASSANDRA-11059)
 * Allow to remove TTLs on table with default_time_to_live (CASSANDRA-11207)
Merged from 3.0:
 * Disallow creating view with a static column (CASSANDRA-11602)
 * Reduce the amount of object allocations caused by the getFunctions methods (CASSANDRA-11593)
 * Potential error replaying commitlog with smallint/tinyint/date/time types (CASSANDRA-11618)
 * Fix queries with filtering on counter columns (CASSANDRA-11629)
 * Improve tombstone printing in sstabledump (CASSANDRA-11655)
 * Fix paging for range queries where all clustering columns are specified (CASSANDRA-11669)
 * Don't require HEAP_NEW_SIZE to be set when using G1 (CASSANDRA-11600)
 * Fix sstabledump not showing cells after tombstone marker (CASSANDRA-11654)
 * Ignore all LocalStrategy keyspaces for streaming and other related
   operations (CASSANDRA-11627)
 * Ensure columnfilter covers indexed columns for thrift 2i queries (CASSANDRA-11523)
 * Only open one sstable scanner per sstable (CASSANDRA-11412)
 * Option to specify ProtocolVersion in cassandra-stress (CASSANDRA-11410)
 * ArithmeticException in avgFunctionForDecimal (CASSANDRA-11485)
 * LogAwareFileLister should only use OLD sstable files in current folder to determine disk consistency (CASSANDRA-11470)
 * Notify indexers of expired rows during compaction (CASSANDRA-11329)
 * Properly respond with ProtocolError when a v1/v2 native protocol
   header is received (CASSANDRA-11464)
 * Validate that num_tokens and initial_token are consistent with one another (CASSANDRA-10120)
Merged from 2.2:
 * Exit JVM if JMX server fails to startup (CASSANDRA-11540)
 * Produce a heap dump when exiting on OOM (CASSANDRA-9861)
 * Restore ability to filter on clustering columns when using a 2i (CASSANDRA-11510)
 * JSON datetime formatting needs timezone (CASSANDRA-11137)
 * Fix is_dense recalculation for Thrift-updated tables (CASSANDRA-11502)
 * Remove unnescessary file existence check during anticompaction (CASSANDRA-11660)
 * Add missing files to debian packages (CASSANDRA-11642)
 * Avoid calling Iterables::concat in loops during ModificationStatement::getFunctions (CASSANDRA-11621)
 * cqlsh: COPY FROM should use regular inserts for single statement batches and
   report errors correctly if workers processes crash on initialization (CASSANDRA-11474)
 * Always close cluster with connection in CqlRecordWriter (CASSANDRA-11553)
 * Allow only DISTINCT queries with partition keys restrictions (CASSANDRA-11339)
 * CqlConfigHelper no longer requires both a keystore and truststore to work (CASSANDRA-11532)
 * Make deprecated repair methods backward-compatible with previous notification service (CASSANDRA-11430)
 * IncomingStreamingConnection version check message wrong (CASSANDRA-11462)
Merged from 2.1:
 * Support mlockall on IBM POWER arch (CASSANDRA-11576)
 * Add option to disable use of severity in DynamicEndpointSnitch (CASSANDRA-11737)
 * cqlsh COPY FROM fails for null values with non-prepared statements (CASSANDRA-11631)
 * Make cython optional in pylib/setup.py (CASSANDRA-11630)
 * Change order of directory searching for cassandra.in.sh to favor local one (CASSANDRA-11628)
 * cqlsh COPY FROM fails with []{} chars in UDT/tuple fields/values (CASSANDRA-11633)
 * clqsh: COPY FROM throws TypeError with Cython extensions enabled (CASSANDRA-11574)
 * cqlsh: COPY FROM ignores NULL values in conversion (CASSANDRA-11549)
 * Validate levels when building LeveledScanner to avoid overlaps with orphaned sstables (CASSANDRA-9935)


3.5
 * StaticTokenTreeBuilder should respect posibility of duplicate tokens (CASSANDRA-11525)
 * Correctly fix potential assertion error during compaction (CASSANDRA-11353)
 * Avoid index segment stitching in RAM which lead to OOM on big SSTable files (CASSANDRA-11383)
 * Fix clustering and row filters for LIKE queries on clustering columns (CASSANDRA-11397)
Merged from 3.0:
 * Fix rare NPE on schema upgrade from 2.x to 3.x (CASSANDRA-10943)
 * Improve backoff policy for cqlsh COPY FROM (CASSANDRA-11320)
 * Improve IF NOT EXISTS check in CREATE INDEX (CASSANDRA-11131)
 * Upgrade ohc to 0.4.3
 * Enable SO_REUSEADDR for JMX RMI server sockets (CASSANDRA-11093)
 * Allocate merkletrees with the correct size (CASSANDRA-11390)
 * Support streaming pre-3.0 sstables (CASSANDRA-10990)
 * Add backpressure to compressed or encrypted commit log (CASSANDRA-10971)
 * SSTableExport supports secondary index tables (CASSANDRA-11330)
 * Fix sstabledump to include missing info in debug output (CASSANDRA-11321)
 * Establish and implement canonical bulk reading workload(s) (CASSANDRA-10331)
 * Fix paging for IN queries on tables without clustering columns (CASSANDRA-11208)
 * Remove recursive call from CompositesSearcher (CASSANDRA-11304)
 * Fix filtering on non-primary key columns for queries without index (CASSANDRA-6377)
 * Fix sstableloader fail when using materialized view (CASSANDRA-11275)
Merged from 2.2:
 * DatabaseDescriptor should log stacktrace in case of Eception during seed provider creation (CASSANDRA-11312)
 * Use canonical path for directory in SSTable descriptor (CASSANDRA-10587)
 * Add cassandra-stress keystore option (CASSANDRA-9325)
 * Dont mark sstables as repairing with sub range repairs (CASSANDRA-11451)
 * Notify when sstables change after cancelling compaction (CASSANDRA-11373)
 * cqlsh: COPY FROM should check that explicit column names are valid (CASSANDRA-11333)
 * Add -Dcassandra.start_gossip startup option (CASSANDRA-10809)
 * Fix UTF8Validator.validate() for modified UTF-8 (CASSANDRA-10748)
 * Clarify that now() function is calculated on the coordinator node in CQL documentation (CASSANDRA-10900)
 * Fix bloom filter sizing with LCS (CASSANDRA-11344)
 * (cqlsh) Fix error when result is 0 rows with EXPAND ON (CASSANDRA-11092)
 * Add missing newline at end of bin/cqlsh (CASSANDRA-11325)
 * Unresolved hostname leads to replace being ignored (CASSANDRA-11210)
 * Only log yaml config once, at startup (CASSANDRA-11217)
 * Reference leak with parallel repairs on the same table (CASSANDRA-11215)
Merged from 2.1:
 * Add a -j parameter to scrub/cleanup/upgradesstables to state how
   many threads to use (CASSANDRA-11179)
 * COPY FROM on large datasets: fix progress report and debug performance (CASSANDRA-11053)
 * InvalidateKeys should have a weak ref to key cache (CASSANDRA-11176)


3.4
 * (cqlsh) add cqlshrc option to always connect using ssl (CASSANDRA-10458)
 * Cleanup a few resource warnings (CASSANDRA-11085)
 * Allow custom tracing implementations (CASSANDRA-10392)
 * Extract LoaderOptions to be able to be used from outside (CASSANDRA-10637)
 * fix OnDiskIndexTest to properly treat empty ranges (CASSANDRA-11205)
 * fix TrackerTest to handle new notifications (CASSANDRA-11178)
 * add SASI validation for partitioner and complex columns (CASSANDRA-11169)
 * Add caching of encrypted credentials in PasswordAuthenticator (CASSANDRA-7715)
 * fix SASI memtable switching on flush (CASSANDRA-11159)
 * Remove duplicate offline compaction tracking (CASSANDRA-11148)
 * fix EQ semantics of analyzed SASI indexes (CASSANDRA-11130)
 * Support long name output for nodetool commands (CASSANDRA-7950)
 * Encrypted hints (CASSANDRA-11040)
 * SASI index options validation (CASSANDRA-11136)
 * Optimize disk seek using min/max column name meta data when the LIMIT clause is used
   (CASSANDRA-8180)
 * Add LIKE support to CQL3 (CASSANDRA-11067)
 * Generic Java UDF types (CASSANDRA-10819)
 * cqlsh: Include sub-second precision in timestamps by default (CASSANDRA-10428)
 * Set javac encoding to utf-8 (CASSANDRA-11077)
 * Integrate SASI index into Cassandra (CASSANDRA-10661)
 * Add --skip-flush option to nodetool snapshot
 * Skip values for non-queried columns (CASSANDRA-10657)
 * Add support for secondary indexes on static columns (CASSANDRA-8103)
 * CommitLogUpgradeTestMaker creates broken commit logs (CASSANDRA-11051)
 * Add metric for number of dropped mutations (CASSANDRA-10866)
 * Simplify row cache invalidation code (CASSANDRA-10396)
 * Support user-defined compaction through nodetool (CASSANDRA-10660)
 * Stripe view locks by key and table ID to reduce contention (CASSANDRA-10981)
 * Add nodetool gettimeout and settimeout commands (CASSANDRA-10953)
 * Add 3.0 metadata to sstablemetadata output (CASSANDRA-10838)
Merged from 3.0:
 * MV should only query complex columns included in the view (CASSANDRA-11069)
 * Failed aggregate creation breaks server permanently (CASSANDRA-11064)
 * Add sstabledump tool (CASSANDRA-7464)
 * Introduce backpressure for hints (CASSANDRA-10972)
 * Fix ClusteringPrefix not being able to read tombstone range boundaries (CASSANDRA-11158)
 * Prevent logging in sandboxed state (CASSANDRA-11033)
 * Disallow drop/alter operations of UDTs used by UDAs (CASSANDRA-10721)
 * Add query time validation method on Index (CASSANDRA-11043)
 * Avoid potential AssertionError in mixed version cluster (CASSANDRA-11128)
 * Properly handle hinted handoff after topology changes (CASSANDRA-5902)
 * AssertionError when listing sstable files on inconsistent disk state (CASSANDRA-11156)
 * Fix wrong rack counting and invalid conditions check for TokenAllocation
   (CASSANDRA-11139)
 * Avoid creating empty hint files (CASSANDRA-11090)
 * Fix leak detection strong reference loop using weak reference (CASSANDRA-11120)
 * Configurie BatchlogManager to stop delayed tasks on shutdown (CASSANDRA-11062)
 * Hadoop integration is incompatible with Cassandra Driver 3.0.0 (CASSANDRA-11001)
 * Add dropped_columns to the list of schema table so it gets handled
   properly (CASSANDRA-11050)
 * Fix NPE when using forceRepairRangeAsync without DC (CASSANDRA-11239)
Merged from 2.2:
 * Preserve order for preferred SSL cipher suites (CASSANDRA-11164)
 * Range.compareTo() violates the contract of Comparable (CASSANDRA-11216)
 * Avoid NPE when serializing ErrorMessage with null message (CASSANDRA-11167)
 * Replacing an aggregate with a new version doesn't reset INITCOND (CASSANDRA-10840)
 * (cqlsh) cqlsh cannot be called through symlink (CASSANDRA-11037)
 * fix ohc and java-driver pom dependencies in build.xml (CASSANDRA-10793)
 * Protect from keyspace dropped during repair (CASSANDRA-11065)
 * Handle adding fields to a UDT in SELECT JSON and toJson() (CASSANDRA-11146)
 * Better error message for cleanup (CASSANDRA-10991)
 * cqlsh pg-style-strings broken if line ends with ';' (CASSANDRA-11123)
 * Always persist upsampled index summaries (CASSANDRA-10512)
 * (cqlsh) Fix inconsistent auto-complete (CASSANDRA-10733)
 * Make SELECT JSON and toJson() threadsafe (CASSANDRA-11048)
 * Fix SELECT on tuple relations for mixed ASC/DESC clustering order (CASSANDRA-7281)
 * Use cloned TokenMetadata in size estimates to avoid race against membership check
   (CASSANDRA-10736)
 * (cqlsh) Support utf-8/cp65001 encoding on Windows (CASSANDRA-11030)
 * Fix paging on DISTINCT queries repeats result when first row in partition changes
   (CASSANDRA-10010)
 * (cqlsh) Support timezone conversion using pytz (CASSANDRA-10397)
 * cqlsh: change default encoding to UTF-8 (CASSANDRA-11124)
Merged from 2.1:
 * Checking if an unlogged batch is local is inefficient (CASSANDRA-11529)
 * Fix out-of-space error treatment in memtable flushing (CASSANDRA-11448).
 * Don't do defragmentation if reading from repaired sstables (CASSANDRA-10342)
 * Fix streaming_socket_timeout_in_ms not enforced (CASSANDRA-11286)
 * Avoid dropping message too quickly due to missing unit conversion (CASSANDRA-11302)
 * Don't remove FailureDetector history on removeEndpoint (CASSANDRA-10371)
 * Only notify if repair status changed (CASSANDRA-11172)
 * Use logback setting for 'cassandra -v' command (CASSANDRA-10767)
 * Fix sstableloader to unthrottle streaming by default (CASSANDRA-9714)
 * Fix incorrect warning in 'nodetool status' (CASSANDRA-10176)
 * Properly release sstable ref when doing offline scrub (CASSANDRA-10697)
 * Improve nodetool status performance for large cluster (CASSANDRA-7238)
 * Gossiper#isEnabled is not thread safe (CASSANDRA-11116)
 * Avoid major compaction mixing repaired and unrepaired sstables in DTCS (CASSANDRA-11113)
 * Make it clear what DTCS timestamp_resolution is used for (CASSANDRA-11041)
 * (cqlsh) Display milliseconds when datetime overflows (CASSANDRA-10625)


3.3
 * Avoid infinite loop if owned range is smaller than number of
   data dirs (CASSANDRA-11034)
 * Avoid bootstrap hanging when existing nodes have no data to stream (CASSANDRA-11010)
Merged from 3.0:
 * Remove double initialization of newly added tables (CASSANDRA-11027)
 * Filter keys searcher results by target range (CASSANDRA-11104)
 * Fix deserialization of legacy read commands (CASSANDRA-11087)
 * Fix incorrect computation of deletion time in sstable metadata (CASSANDRA-11102)
 * Avoid memory leak when collecting sstable metadata (CASSANDRA-11026)
 * Mutations do not block for completion under view lock contention (CASSANDRA-10779)
 * Invalidate legacy schema tables when unloading them (CASSANDRA-11071)
 * (cqlsh) handle INSERT and UPDATE statements with LWT conditions correctly
   (CASSANDRA-11003)
 * Fix DISTINCT queries in mixed version clusters (CASSANDRA-10762)
 * Migrate build status for indexes along with legacy schema (CASSANDRA-11046)
 * Ensure SSTables for legacy KEYS indexes can be read (CASSANDRA-11045)
 * Added support for IBM zSystems architecture (CASSANDRA-11054)
 * Update CQL documentation (CASSANDRA-10899)
 * Check the column name, not cell name, for dropped columns when reading
   legacy sstables (CASSANDRA-11018)
 * Don't attempt to index clustering values of static rows (CASSANDRA-11021)
 * Remove checksum files after replaying hints (CASSANDRA-10947)
 * Support passing base table metadata to custom 2i validation (CASSANDRA-10924)
 * Ensure stale index entries are purged during reads (CASSANDRA-11013)
 * (cqlsh) Also apply --connect-timeout to control connection
   timeout (CASSANDRA-10959)
 * Fix AssertionError when removing from list using UPDATE (CASSANDRA-10954)
 * Fix UnsupportedOperationException when reading old sstable with range
   tombstone (CASSANDRA-10743)
 * MV should use the maximum timestamp of the primary key (CASSANDRA-10910)
 * Fix potential assertion error during compaction (CASSANDRA-10944)
Merged from 2.2:
 * maxPurgeableTimestamp needs to check memtables too (CASSANDRA-9949)
 * Apply change to compaction throughput in real time (CASSANDRA-10025)
 * (cqlsh) encode input correctly when saving history
 * Fix potential NPE on ORDER BY queries with IN (CASSANDRA-10955)
 * Start L0 STCS-compactions even if there is a L0 -> L1 compaction
   going (CASSANDRA-10979)
 * Make UUID LSB unique per process (CASSANDRA-7925)
 * Avoid NPE when performing sstable tasks (scrub etc.) (CASSANDRA-10980)
 * Make sure client gets tombstone overwhelmed warning (CASSANDRA-9465)
 * Fix error streaming section more than 2GB (CASSANDRA-10961)
 * Histogram buckets exposed in jmx are sorted incorrectly (CASSANDRA-10975)
 * Enable GC logging by default (CASSANDRA-10140)
 * Optimize pending range computation (CASSANDRA-9258)
 * Skip commit log and saved cache directories in SSTable version startup check (CASSANDRA-10902)
 * drop/alter user should be case sensitive (CASSANDRA-10817)
Merged from 2.1:
 * test_bulk_round_trip_blogposts is failing occasionally (CASSANDRA-10938)
 * Fix isJoined return true only after becoming cluster member (CASANDRA-11007)
 * Fix bad gossip generation seen in long-running clusters (CASSANDRA-10969)
 * Avoid NPE when incremental repair fails (CASSANDRA-10909)
 * Unmark sstables compacting once they are done in cleanup/scrub/upgradesstables (CASSANDRA-10829)
 * Allow simultaneous bootstrapping with strict consistency when no vnodes are used (CASSANDRA-11005)
 * Log a message when major compaction does not result in a single file (CASSANDRA-10847)
 * (cqlsh) fix cqlsh_copy_tests when vnodes are disabled (CASSANDRA-10997)
 * (cqlsh) Add request timeout option to cqlsh (CASSANDRA-10686)
 * Avoid AssertionError while submitting hint with LWT (CASSANDRA-10477)
 * If CompactionMetadata is not in stats file, use index summary instead (CASSANDRA-10676)
 * Retry sending gossip syn multiple times during shadow round (CASSANDRA-8072)
 * Fix pending range calculation during moves (CASSANDRA-10887)
 * Sane default (200Mbps) for inter-DC streaming througput (CASSANDRA-8708)



3.2
 * Make sure tokens don't exist in several data directories (CASSANDRA-6696)
 * Add requireAuthorization method to IAuthorizer (CASSANDRA-10852)
 * Move static JVM options to conf/jvm.options file (CASSANDRA-10494)
 * Fix CassandraVersion to accept x.y version string (CASSANDRA-10931)
 * Add forceUserDefinedCleanup to allow more flexible cleanup (CASSANDRA-10708)
 * (cqlsh) allow setting TTL with COPY (CASSANDRA-9494)
 * Fix counting of received sstables in streaming (CASSANDRA-10949)
 * Implement hints compression (CASSANDRA-9428)
 * Fix potential assertion error when reading static columns (CASSANDRA-10903)
 * Fix EstimatedHistogram creation in nodetool tablehistograms (CASSANDRA-10859)
 * Establish bootstrap stream sessions sequentially (CASSANDRA-6992)
 * Sort compactionhistory output by timestamp (CASSANDRA-10464)
 * More efficient BTree removal (CASSANDRA-9991)
 * Make tablehistograms accept the same syntax as tablestats (CASSANDRA-10149)
 * Group pending compactions based on table (CASSANDRA-10718)
 * Add compressor name in sstablemetadata output (CASSANDRA-9879)
 * Fix type casting for counter columns (CASSANDRA-10824)
 * Prevent running Cassandra as root (CASSANDRA-8142)
 * bound maximum in-flight commit log replay mutation bytes to 64 megabytes (CASSANDRA-8639)
 * Normalize all scripts (CASSANDRA-10679)
 * Make compression ratio much more accurate (CASSANDRA-10225)
 * Optimize building of Clustering object when only one is created (CASSANDRA-10409)
 * Make index building pluggable (CASSANDRA-10681)
 * Add sstable flush observer (CASSANDRA-10678)
 * Improve NTS endpoints calculation (CASSANDRA-10200)
 * Improve performance of the folderSize function (CASSANDRA-10677)
 * Add support for type casting in selection clause (CASSANDRA-10310)
 * Added graphing option to cassandra-stress (CASSANDRA-7918)
 * Abort in-progress queries that time out (CASSANDRA-7392)
 * Add transparent data encryption core classes (CASSANDRA-9945)
Merged from 3.0:
 * Better handling of SSL connection errors inter-node (CASSANDRA-10816)
 * Avoid NoSuchElementException when executing empty batch (CASSANDRA-10711)
 * Avoid building PartitionUpdate in toString (CASSANDRA-10897)
 * Reduce heap spent when receiving many SSTables (CASSANDRA-10797)
 * Add back support for 3rd party auth providers to bulk loader (CASSANDRA-10873)
 * Eliminate the dependency on jgrapht for UDT resolution (CASSANDRA-10653)
 * (Hadoop) Close Clusters and Sessions in Hadoop Input/Output classes (CASSANDRA-10837)
 * Fix sstableloader not working with upper case keyspace name (CASSANDRA-10806)
Merged from 2.2:
 * jemalloc detection fails due to quoting issues in regexv (CASSANDRA-10946)
 * (cqlsh) show correct column names for empty result sets (CASSANDRA-9813)
 * Add new types to Stress (CASSANDRA-9556)
 * Add property to allow listening on broadcast interface (CASSANDRA-9748)
Merged from 2.1:
 * Match cassandra-loader options in COPY FROM (CASSANDRA-9303)
 * Fix binding to any address in CqlBulkRecordWriter (CASSANDRA-9309)
 * cqlsh fails to decode utf-8 characters for text typed columns (CASSANDRA-10875)
 * Log error when stream session fails (CASSANDRA-9294)
 * Fix bugs in commit log archiving startup behavior (CASSANDRA-10593)
 * (cqlsh) further optimise COPY FROM (CASSANDRA-9302)
 * Allow CREATE TABLE WITH ID (CASSANDRA-9179)
 * Make Stress compiles within eclipse (CASSANDRA-10807)
 * Cassandra Daemon should print JVM arguments (CASSANDRA-10764)
 * Allow cancellation of index summary redistribution (CASSANDRA-8805)


3.1.1
Merged from 3.0:
  * Fix upgrade data loss due to range tombstone deleting more data than then should
    (CASSANDRA-10822)


3.1
Merged from 3.0:
 * Avoid MV race during node decommission (CASSANDRA-10674)
 * Disable reloading of GossipingPropertyFileSnitch (CASSANDRA-9474)
 * Handle single-column deletions correction in materialized views
   when the column is part of the view primary key (CASSANDRA-10796)
 * Fix issue with datadir migration on upgrade (CASSANDRA-10788)
 * Fix bug with range tombstones on reverse queries and test coverage for
   AbstractBTreePartition (CASSANDRA-10059)
 * Remove 64k limit on collection elements (CASSANDRA-10374)
 * Remove unclear Indexer.indexes() method (CASSANDRA-10690)
 * Fix NPE on stream read error (CASSANDRA-10771)
 * Normalize cqlsh DESC output (CASSANDRA-10431)
 * Rejects partition range deletions when columns are specified (CASSANDRA-10739)
 * Fix error when saving cached key for old format sstable (CASSANDRA-10778)
 * Invalidate prepared statements on DROP INDEX (CASSANDRA-10758)
 * Fix SELECT statement with IN restrictions on partition key,
   ORDER BY and LIMIT (CASSANDRA-10729)
 * Improve stress performance over 1k threads (CASSANDRA-7217)
 * Wait for migration responses to complete before bootstrapping (CASSANDRA-10731)
 * Unable to create a function with argument of type Inet (CASSANDRA-10741)
 * Fix backward incompatibiliy in CqlInputFormat (CASSANDRA-10717)
 * Correctly preserve deletion info on updated rows when notifying indexers
   of single-row deletions (CASSANDRA-10694)
 * Notify indexers of partition delete during cleanup (CASSANDRA-10685)
 * Keep the file open in trySkipCache (CASSANDRA-10669)
 * Updated trigger example (CASSANDRA-10257)
Merged from 2.2:
 * Verify tables in pseudo-system keyspaces at startup (CASSANDRA-10761)
 * Fix IllegalArgumentException in DataOutputBuffer.reallocate for large buffers (CASSANDRA-10592)
 * Show CQL help in cqlsh in web browser (CASSANDRA-7225)
 * Serialize on disk the proper SSTable compression ratio (CASSANDRA-10775)
 * Reject index queries while the index is building (CASSANDRA-8505)
 * CQL.textile syntax incorrectly includes optional keyspace for aggregate SFUNC and FINALFUNC (CASSANDRA-10747)
 * Fix JSON update with prepared statements (CASSANDRA-10631)
 * Don't do anticompaction after subrange repair (CASSANDRA-10422)
 * Fix SimpleDateType type compatibility (CASSANDRA-10027)
 * (Hadoop) fix splits calculation (CASSANDRA-10640)
 * (Hadoop) ensure that Cluster instances are always closed (CASSANDRA-10058)
Merged from 2.1:
 * Fix Stress profile parsing on Windows (CASSANDRA-10808)
 * Fix incremental repair hang when replica is down (CASSANDRA-10288)
 * Optimize the way we check if a token is repaired in anticompaction (CASSANDRA-10768)
 * Add proper error handling to stream receiver (CASSANDRA-10774)
 * Warn or fail when changing cluster topology live (CASSANDRA-10243)
 * Status command in debian/ubuntu init script doesn't work (CASSANDRA-10213)
 * Some DROP ... IF EXISTS incorrectly result in exceptions on non-existing KS (CASSANDRA-10658)
 * DeletionTime.compareTo wrong in rare cases (CASSANDRA-10749)
 * Force encoding when computing statement ids (CASSANDRA-10755)
 * Properly reject counters as map keys (CASSANDRA-10760)
 * Fix the sstable-needs-cleanup check (CASSANDRA-10740)
 * (cqlsh) Print column names before COPY operation (CASSANDRA-8935)
 * Fix CompressedInputStream for proper cleanup (CASSANDRA-10012)
 * (cqlsh) Support counters in COPY commands (CASSANDRA-9043)
 * Try next replica if not possible to connect to primary replica on
   ColumnFamilyRecordReader (CASSANDRA-2388)
 * Limit window size in DTCS (CASSANDRA-10280)
 * sstableloader does not use MAX_HEAP_SIZE env parameter (CASSANDRA-10188)
 * (cqlsh) Improve COPY TO performance and error handling (CASSANDRA-9304)
 * Create compression chunk for sending file only (CASSANDRA-10680)
 * Forbid compact clustering column type changes in ALTER TABLE (CASSANDRA-8879)
 * Reject incremental repair with subrange repair (CASSANDRA-10422)
 * Add a nodetool command to refresh size_estimates (CASSANDRA-9579)
 * Invalidate cache after stream receive task is completed (CASSANDRA-10341)
 * Reject counter writes in CQLSSTableWriter (CASSANDRA-10258)
 * Remove superfluous COUNTER_MUTATION stage mapping (CASSANDRA-10605)


3.0
 * Fix AssertionError while flushing memtable due to materialized views
   incorrectly inserting empty rows (CASSANDRA-10614)
 * Store UDA initcond as CQL literal in the schema table, instead of a blob (CASSANDRA-10650)
 * Don't use -1 for the position of partition key in schema (CASSANDRA-10491)
 * Fix distinct queries in mixed version cluster (CASSANDRA-10573)
 * Skip sstable on clustering in names query (CASSANDRA-10571)
 * Remove value skipping as it breaks read-repair (CASSANDRA-10655)
 * Fix bootstrapping with MVs (CASSANDRA-10621)
 * Make sure EACH_QUORUM reads are using NTS (CASSANDRA-10584)
 * Fix MV replica filtering for non-NetworkTopologyStrategy (CASSANDRA-10634)
 * (Hadoop) fix CIF describeSplits() not handling 0 size estimates (CASSANDRA-10600)
 * Fix reading of legacy sstables (CASSANDRA-10590)
 * Use CQL type names in schema metadata tables (CASSANDRA-10365)
 * Guard batchlog replay against integer division by zero (CASSANDRA-9223)
 * Fix bug when adding a column to thrift with the same name than a primary key (CASSANDRA-10608)
 * Add client address argument to IAuthenticator::newSaslNegotiator (CASSANDRA-8068)
 * Fix implementation of LegacyLayout.LegacyBoundComparator (CASSANDRA-10602)
 * Don't use 'names query' read path for counters (CASSANDRA-10572)
 * Fix backward compatibility for counters (CASSANDRA-10470)
 * Remove memory_allocator paramter from cassandra.yaml (CASSANDRA-10581,10628)
 * Execute the metadata reload task of all registered indexes on CFS::reload (CASSANDRA-10604)
 * Fix thrift cas operations with defined columns (CASSANDRA-10576)
 * Fix PartitionUpdate.operationCount()for updates with static column operations (CASSANDRA-10606)
 * Fix thrift get() queries with defined columns (CASSANDRA-10586)
 * Fix marking of indexes as built and removed (CASSANDRA-10601)
 * Skip initialization of non-registered 2i instances, remove Index::getIndexName (CASSANDRA-10595)
 * Fix batches on multiple tables (CASSANDRA-10554)
 * Ensure compaction options are validated when updating KeyspaceMetadata (CASSANDRA-10569)
 * Flatten Iterator Transformation Hierarchy (CASSANDRA-9975)
 * Remove token generator (CASSANDRA-5261)
 * RolesCache should not be created for any authenticator that does not requireAuthentication (CASSANDRA-10562)
 * Fix LogTransaction checking only a single directory for files (CASSANDRA-10421)
 * Fix handling of range tombstones when reading old format sstables (CASSANDRA-10360)
 * Aggregate with Initial Condition fails with C* 3.0 (CASSANDRA-10367)
Merged from 2.2:
 * (cqlsh) show partial trace if incomplete after max_trace_wait (CASSANDRA-7645)
 * Use most up-to-date version of schema for system tables (CASSANDRA-10652)
 * Deprecate memory_allocator in cassandra.yaml (CASSANDRA-10581,10628)
 * Expose phi values from failure detector via JMX and tweak debug
   and trace logging (CASSANDRA-9526)
 * Fix IllegalArgumentException in DataOutputBuffer.reallocate for large buffers (CASSANDRA-10592)
Merged from 2.1:
 * Shutdown compaction in drain to prevent leak (CASSANDRA-10079)
 * (cqlsh) fix COPY using wrong variable name for time_format (CASSANDRA-10633)
 * Do not run SizeEstimatesRecorder if a node is not a member of the ring (CASSANDRA-9912)
 * Improve handling of dead nodes in gossip (CASSANDRA-10298)
 * Fix logback-tools.xml incorrectly configured for outputing to System.err
   (CASSANDRA-9937)
 * Fix streaming to catch exception so retry not fail (CASSANDRA-10557)
 * Add validation method to PerRowSecondaryIndex (CASSANDRA-10092)
 * Support encrypted and plain traffic on the same port (CASSANDRA-10559)
 * Do STCS in DTCS windows (CASSANDRA-10276)
 * Avoid repetition of JVM_OPTS in debian package (CASSANDRA-10251)
 * Fix potential NPE from handling result of SIM.highestSelectivityIndex (CASSANDRA-10550)
 * Fix paging issues with partitions containing only static columns data (CASSANDRA-10381)
 * Fix conditions on static columns (CASSANDRA-10264)
 * AssertionError: attempted to delete non-existing file CommitLog (CASSANDRA-10377)
 * Fix sorting for queries with an IN condition on partition key columns (CASSANDRA-10363)


3.0-rc2
 * Fix SELECT DISTINCT queries between 2.2.2 nodes and 3.0 nodes (CASSANDRA-10473)
 * Remove circular references in SegmentedFile (CASSANDRA-10543)
 * Ensure validation of indexed values only occurs once per-partition (CASSANDRA-10536)
 * Fix handling of static columns for range tombstones in thrift (CASSANDRA-10174)
 * Support empty ColumnFilter for backward compatility on empty IN (CASSANDRA-10471)
 * Remove Pig support (CASSANDRA-10542)
 * Fix LogFile throws Exception when assertion is disabled (CASSANDRA-10522)
 * Revert CASSANDRA-7486, make CMS default GC, move GC config to
   conf/jvm.options (CASSANDRA-10403)
 * Fix TeeingAppender causing some logs to be truncated/empty (CASSANDRA-10447)
 * Allow EACH_QUORUM for reads (CASSANDRA-9602)
 * Fix potential ClassCastException while upgrading (CASSANDRA-10468)
 * Fix NPE in MVs on update (CASSANDRA-10503)
 * Only include modified cell data in indexing deltas (CASSANDRA-10438)
 * Do not load keyspace when creating sstable writer (CASSANDRA-10443)
 * If node is not yet gossiping write all MV updates to batchlog only (CASSANDRA-10413)
 * Re-populate token metadata after commit log recovery (CASSANDRA-10293)
 * Provide additional metrics for materialized views (CASSANDRA-10323)
 * Flush system schema tables after local schema changes (CASSANDRA-10429)
Merged from 2.2:
 * Reduce contention getting instances of CompositeType (CASSANDRA-10433)
 * Fix the regression when using LIMIT with aggregates (CASSANDRA-10487)
 * Avoid NoClassDefFoundError during DataDescriptor initialization on windows (CASSANDRA-10412)
 * Preserve case of quoted Role & User names (CASSANDRA-10394)
 * cqlsh pg-style-strings broken (CASSANDRA-10484)
 * cqlsh prompt includes name of keyspace after failed `use` statement (CASSANDRA-10369)
Merged from 2.1:
 * (cqlsh) Distinguish negative and positive infinity in output (CASSANDRA-10523)
 * (cqlsh) allow custom time_format for COPY TO (CASSANDRA-8970)
 * Don't allow startup if the node's rack has changed (CASSANDRA-10242)
 * (cqlsh) show partial trace if incomplete after max_trace_wait (CASSANDRA-7645)
 * Allow LOCAL_JMX to be easily overridden (CASSANDRA-10275)
 * Mark nodes as dead even if they've already left (CASSANDRA-10205)


3.0.0-rc1
 * Fix mixed version read request compatibility for compact static tables
   (CASSANDRA-10373)
 * Fix paging of DISTINCT with static and IN (CASSANDRA-10354)
 * Allow MATERIALIZED VIEW's SELECT statement to restrict primary key
   columns (CASSANDRA-9664)
 * Move crc_check_chance out of compression options (CASSANDRA-9839)
 * Fix descending iteration past end of BTreeSearchIterator (CASSANDRA-10301)
 * Transfer hints to a different node on decommission (CASSANDRA-10198)
 * Check partition keys for CAS operations during stmt validation (CASSANDRA-10338)
 * Add custom query expressions to SELECT (CASSANDRA-10217)
 * Fix minor bugs in MV handling (CASSANDRA-10362)
 * Allow custom indexes with 0,1 or multiple target columns (CASSANDRA-10124)
 * Improve MV schema representation (CASSANDRA-9921)
 * Add flag to enable/disable coordinator batchlog for MV writes (CASSANDRA-10230)
 * Update cqlsh COPY for new internal driver serialization interface (CASSANDRA-10318)
 * Give index implementations more control over rebuild operations (CASSANDRA-10312)
 * Update index file format (CASSANDRA-10314)
 * Add "shadowable" row tombstones to deal with mv timestamp issues (CASSANDRA-10261)
 * CFS.loadNewSSTables() broken for pre-3.0 sstables
 * Cache selected index in read command to reduce lookups (CASSANDRA-10215)
 * Small optimizations of sstable index serialization (CASSANDRA-10232)
 * Support for both encrypted and unencrypted native transport connections (CASSANDRA-9590)
Merged from 2.2:
 * Configurable page size in cqlsh (CASSANDRA-9855)
 * Defer default role manager setup until all nodes are on 2.2+ (CASSANDRA-9761)
 * Handle missing RoleManager in config after upgrade to 2.2 (CASSANDRA-10209)
Merged from 2.1:
 * Bulk Loader API could not tolerate even node failure (CASSANDRA-10347)
 * Avoid misleading pushed notifications when multiple nodes
   share an rpc_address (CASSANDRA-10052)
 * Fix dropping undroppable when message queue is full (CASSANDRA-10113)
 * Fix potential ClassCastException during paging (CASSANDRA-10352)
 * Prevent ALTER TYPE from creating circular references (CASSANDRA-10339)
 * Fix cache handling of 2i and base tables (CASSANDRA-10155, 10359)
 * Fix NPE in nodetool compactionhistory (CASSANDRA-9758)
 * (Pig) support BulkOutputFormat as a URL parameter (CASSANDRA-7410)
 * BATCH statement is broken in cqlsh (CASSANDRA-10272)
 * (cqlsh) Make cqlsh PEP8 Compliant (CASSANDRA-10066)
 * (cqlsh) Fix error when starting cqlsh with --debug (CASSANDRA-10282)
 * Scrub, Cleanup and Upgrade do not unmark compacting until all operations
   have completed, regardless of the occurence of exceptions (CASSANDRA-10274)


3.0.0-beta2
 * Fix columns returned by AbstractBtreePartitions (CASSANDRA-10220)
 * Fix backward compatibility issue due to AbstractBounds serialization bug (CASSANDRA-9857)
 * Fix startup error when upgrading nodes (CASSANDRA-10136)
 * Base table PRIMARY KEY can be assumed to be NOT NULL in MV creation (CASSANDRA-10147)
 * Improve batchlog write patch (CASSANDRA-9673)
 * Re-apply MaterializedView updates on commitlog replay (CASSANDRA-10164)
 * Require AbstractType.isByteOrderComparable declaration in constructor (CASSANDRA-9901)
 * Avoid digest mismatch on upgrade to 3.0 (CASSANDRA-9554)
 * Fix Materialized View builder when adding multiple MVs (CASSANDRA-10156)
 * Choose better poolingOptions for protocol v4 in cassandra-stress (CASSANDRA-10182)
 * Fix LWW bug affecting Materialized Views (CASSANDRA-10197)
 * Ensures frozen sets and maps are always sorted (CASSANDRA-10162)
 * Don't deadlock when flushing CFS backed custom indexes (CASSANDRA-10181)
 * Fix double flushing of secondary index tables (CASSANDRA-10180)
 * Fix incorrect handling of range tombstones in thrift (CASSANDRA-10046)
 * Only use batchlog when paired materialized view replica is remote (CASSANDRA-10061)
 * Reuse TemporalRow when updating multiple MaterializedViews (CASSANDRA-10060)
 * Validate gc_grace_seconds for batchlog writes and MVs (CASSANDRA-9917)
 * Fix sstablerepairedset (CASSANDRA-10132)
Merged from 2.2:
 * Cancel transaction for sstables we wont redistribute index summary
   for (CASSANDRA-10270)
 * Retry snapshot deletion after compaction and gc on Windows (CASSANDRA-10222)
 * Fix failure to start with space in directory path on Windows (CASSANDRA-10239)
 * Fix repair hang when snapshot failed (CASSANDRA-10057)
 * Fall back to 1/4 commitlog volume for commitlog_total_space on small disks
   (CASSANDRA-10199)
Merged from 2.1:
 * Added configurable warning threshold for GC duration (CASSANDRA-8907)
 * Fix handling of streaming EOF (CASSANDRA-10206)
 * Only check KeyCache when it is enabled
 * Change streaming_socket_timeout_in_ms default to 1 hour (CASSANDRA-8611)
 * (cqlsh) update list of CQL keywords (CASSANDRA-9232)
 * Add nodetool gettraceprobability command (CASSANDRA-10234)
Merged from 2.0:
 * Fix rare race where older gossip states can be shadowed (CASSANDRA-10366)
 * Fix consolidating racks violating the RF contract (CASSANDRA-10238)
 * Disallow decommission when node is in drained state (CASSANDRA-8741)


2.2.1
 * Fix race during construction of commit log (CASSANDRA-10049)
 * Fix LeveledCompactionStrategyTest (CASSANDRA-9757)
 * Fix broken UnbufferedDataOutputStreamPlus.writeUTF (CASSANDRA-10203)
 * (cqlsh) default load-from-file encoding to utf-8 (CASSANDRA-9898)
 * Avoid returning Permission.NONE when failing to query users table (CASSANDRA-10168)
 * (cqlsh) add CLEAR command (CASSANDRA-10086)
 * Support string literals as Role names for compatibility (CASSANDRA-10135)
Merged from 2.1:
 * Only check KeyCache when it is enabled
 * Change streaming_socket_timeout_in_ms default to 1 hour (CASSANDRA-8611)
 * (cqlsh) update list of CQL keywords (CASSANDRA-9232)


3.0.0-beta1
 * Redesign secondary index API (CASSANDRA-9459, 7771, 9041)
 * Fix throwing ReadFailure instead of ReadTimeout on range queries (CASSANDRA-10125)
 * Rewrite hinted handoff (CASSANDRA-6230)
 * Fix query on static compact tables (CASSANDRA-10093)
 * Fix race during construction of commit log (CASSANDRA-10049)
 * Add option to only purge repaired tombstones (CASSANDRA-6434)
 * Change authorization handling for MVs (CASSANDRA-9927)
 * Add custom JMX enabled executor for UDF sandbox (CASSANDRA-10026)
 * Fix row deletion bug for Materialized Views (CASSANDRA-10014)
 * Support mixed-version clusters with Cassandra 2.1 and 2.2 (CASSANDRA-9704)
 * Fix multiple slices on RowSearchers (CASSANDRA-10002)
 * Fix bug in merging of collections (CASSANDRA-10001)
 * Optimize batchlog replay to avoid full scans (CASSANDRA-7237)
 * Repair improvements when using vnodes (CASSANDRA-5220)
 * Disable scripted UDFs by default (CASSANDRA-9889)
 * Bytecode inspection for Java-UDFs (CASSANDRA-9890)
 * Use byte to serialize MT hash length (CASSANDRA-9792)
 * Replace usage of Adler32 with CRC32 (CASSANDRA-8684)
 * Fix migration to new format from 2.1 SSTable (CASSANDRA-10006)
 * SequentialWriter should extend BufferedDataOutputStreamPlus (CASSANDRA-9500)
 * Use the same repairedAt timestamp within incremental repair session (CASSANDRA-9111)
Merged from 2.2:
 * Allow count(*) and count(1) to be use as normal aggregation (CASSANDRA-10114)
 * An NPE is thrown if the column name is unknown for an IN relation (CASSANDRA-10043)
 * Apply commit_failure_policy to more errors on startup (CASSANDRA-9749)
 * Fix histogram overflow exception (CASSANDRA-9973)
 * Route gossip messages over dedicated socket (CASSANDRA-9237)
 * Add checksum to saved cache files (CASSANDRA-9265)
 * Log warning when using an aggregate without partition key (CASSANDRA-9737)
Merged from 2.1:
 * (cqlsh) Allow encoding to be set through command line (CASSANDRA-10004)
 * Add new JMX methods to change local compaction strategy (CASSANDRA-9965)
 * Write hints for paxos commits (CASSANDRA-7342)
 * (cqlsh) Fix timestamps before 1970 on Windows, always
   use UTC for timestamp display (CASSANDRA-10000)
 * (cqlsh) Avoid overwriting new config file with old config
   when both exist (CASSANDRA-9777)
 * Release snapshot selfRef when doing snapshot repair (CASSANDRA-9998)
 * Cannot replace token does not exist - DN node removed as Fat Client (CASSANDRA-9871)
Merged from 2.0:
 * Don't cast expected bf size to an int (CASSANDRA-9959)
 * Make getFullyExpiredSSTables less expensive (CASSANDRA-9882)


3.0.0-alpha1
 * Implement proper sandboxing for UDFs (CASSANDRA-9402)
 * Simplify (and unify) cleanup of compaction leftovers (CASSANDRA-7066)
 * Allow extra schema definitions in cassandra-stress yaml (CASSANDRA-9850)
 * Metrics should use up to date nomenclature (CASSANDRA-9448)
 * Change CREATE/ALTER TABLE syntax for compression (CASSANDRA-8384)
 * Cleanup crc and adler code for java 8 (CASSANDRA-9650)
 * Storage engine refactor (CASSANDRA-8099, 9743, 9746, 9759, 9781, 9808, 9825,
   9848, 9705, 9859, 9867, 9874, 9828, 9801)
 * Update Guava to 18.0 (CASSANDRA-9653)
 * Bloom filter false positive ratio is not honoured (CASSANDRA-8413)
 * New option for cassandra-stress to leave a ratio of columns null (CASSANDRA-9522)
 * Change hinted_handoff_enabled yaml setting, JMX (CASSANDRA-9035)
 * Add algorithmic token allocation (CASSANDRA-7032)
 * Add nodetool command to replay batchlog (CASSANDRA-9547)
 * Make file buffer cache independent of paths being read (CASSANDRA-8897)
 * Remove deprecated legacy Hadoop code (CASSANDRA-9353)
 * Decommissioned nodes will not rejoin the cluster (CASSANDRA-8801)
 * Change gossip stabilization to use endpoit size (CASSANDRA-9401)
 * Change default garbage collector to G1 (CASSANDRA-7486)
 * Populate TokenMetadata early during startup (CASSANDRA-9317)
 * Undeprecate cache recentHitRate (CASSANDRA-6591)
 * Add support for selectively varint encoding fields (CASSANDRA-9499, 9865)
 * Materialized Views (CASSANDRA-6477)
Merged from 2.2:
 * Avoid grouping sstables for anticompaction with DTCS (CASSANDRA-9900)
 * UDF / UDA execution time in trace (CASSANDRA-9723)
 * Fix broken internode SSL (CASSANDRA-9884)
Merged from 2.1:
 * Add new JMX methods to change local compaction strategy (CASSANDRA-9965)
 * Fix handling of enable/disable autocompaction (CASSANDRA-9899)
 * Add consistency level to tracing ouput (CASSANDRA-9827)
 * Remove repair snapshot leftover on startup (CASSANDRA-7357)
 * Use random nodes for batch log when only 2 racks (CASSANDRA-8735)
 * Ensure atomicity inside thrift and stream session (CASSANDRA-7757)
 * Fix nodetool info error when the node is not joined (CASSANDRA-9031)
Merged from 2.0:
 * Log when messages are dropped due to cross_node_timeout (CASSANDRA-9793)
 * Don't track hotness when opening from snapshot for validation (CASSANDRA-9382)


2.2.0
 * Allow the selection of columns together with aggregates (CASSANDRA-9767)
 * Fix cqlsh copy methods and other windows specific issues (CASSANDRA-9795)
 * Don't wrap byte arrays in SequentialWriter (CASSANDRA-9797)
 * sum() and avg() functions missing for smallint and tinyint types (CASSANDRA-9671)
 * Revert CASSANDRA-9542 (allow native functions in UDA) (CASSANDRA-9771)
Merged from 2.1:
 * Fix MarshalException when upgrading superColumn family (CASSANDRA-9582)
 * Fix broken logging for "empty" flushes in Memtable (CASSANDRA-9837)
 * Handle corrupt files on startup (CASSANDRA-9686)
 * Fix clientutil jar and tests (CASSANDRA-9760)
 * (cqlsh) Allow the SSL protocol version to be specified through the
    config file or environment variables (CASSANDRA-9544)
Merged from 2.0:
 * Add tool to find why expired sstables are not getting dropped (CASSANDRA-10015)
 * Remove erroneous pending HH tasks from tpstats/jmx (CASSANDRA-9129)
 * Don't cast expected bf size to an int (CASSANDRA-9959)
 * checkForEndpointCollision fails for legitimate collisions (CASSANDRA-9765)
 * Complete CASSANDRA-8448 fix (CASSANDRA-9519)
 * Don't include auth credentials in debug log (CASSANDRA-9682)
 * Can't transition from write survey to normal mode (CASSANDRA-9740)
 * Scrub (recover) sstables even when -Index.db is missing (CASSANDRA-9591)
 * Fix growing pending background compaction (CASSANDRA-9662)


2.2.0-rc2
 * Re-enable memory-mapped I/O on Windows (CASSANDRA-9658)
 * Warn when an extra-large partition is compacted (CASSANDRA-9643)
 * (cqlsh) Allow setting the initial connection timeout (CASSANDRA-9601)
 * BulkLoader has --transport-factory option but does not use it (CASSANDRA-9675)
 * Allow JMX over SSL directly from nodetool (CASSANDRA-9090)
 * Update cqlsh for UDFs (CASSANDRA-7556)
 * Change Windows kernel default timer resolution (CASSANDRA-9634)
 * Deprected sstable2json and json2sstable (CASSANDRA-9618)
 * Allow native functions in user-defined aggregates (CASSANDRA-9542)
 * Don't repair system_distributed by default (CASSANDRA-9621)
 * Fix mixing min, max, and count aggregates for blob type (CASSANRA-9622)
 * Rename class for DATE type in Java driver (CASSANDRA-9563)
 * Duplicate compilation of UDFs on coordinator (CASSANDRA-9475)
 * Fix connection leak in CqlRecordWriter (CASSANDRA-9576)
 * Mlockall before opening system sstables & remove boot_without_jna option (CASSANDRA-9573)
 * Add functions to convert timeuuid to date or time, deprecate dateOf and unixTimestampOf (CASSANDRA-9229)
 * Make sure we cancel non-compacting sstables from LifecycleTransaction (CASSANDRA-9566)
 * Fix deprecated repair JMX API (CASSANDRA-9570)
 * Add logback metrics (CASSANDRA-9378)
 * Update and refactor ant test/test-compression to run the tests in parallel (CASSANDRA-9583)
 * Fix upgrading to new directory for secondary index (CASSANDRA-9687)
Merged from 2.1:
 * (cqlsh) Fix bad check for CQL compatibility when DESCRIBE'ing
   COMPACT STORAGE tables with no clustering columns
 * Eliminate strong self-reference chains in sstable ref tidiers (CASSANDRA-9656)
 * Ensure StreamSession uses canonical sstable reader instances (CASSANDRA-9700) 
 * Ensure memtable book keeping is not corrupted in the event we shrink usage (CASSANDRA-9681)
 * Update internal python driver for cqlsh (CASSANDRA-9064)
 * Fix IndexOutOfBoundsException when inserting tuple with too many
   elements using the string literal notation (CASSANDRA-9559)
 * Enable describe on indices (CASSANDRA-7814)
 * Fix incorrect result for IN queries where column not found (CASSANDRA-9540)
 * ColumnFamilyStore.selectAndReference may block during compaction (CASSANDRA-9637)
 * Fix bug in cardinality check when compacting (CASSANDRA-9580)
 * Fix memory leak in Ref due to ConcurrentLinkedQueue.remove() behaviour (CASSANDRA-9549)
 * Make rebuild only run one at a time (CASSANDRA-9119)
Merged from 2.0:
 * Avoid NPE in AuthSuccess#decode (CASSANDRA-9727)
 * Add listen_address to system.local (CASSANDRA-9603)
 * Bug fixes to resultset metadata construction (CASSANDRA-9636)
 * Fix setting 'durable_writes' in ALTER KEYSPACE (CASSANDRA-9560)
 * Avoids ballot clash in Paxos (CASSANDRA-9649)
 * Improve trace messages for RR (CASSANDRA-9479)
 * Fix suboptimal secondary index selection when restricted
   clustering column is also indexed (CASSANDRA-9631)
 * (cqlsh) Add min_threshold to DTCS option autocomplete (CASSANDRA-9385)
 * Fix error message when attempting to create an index on a column
   in a COMPACT STORAGE table with clustering columns (CASSANDRA-9527)
 * 'WITH WITH' in alter keyspace statements causes NPE (CASSANDRA-9565)
 * Expose some internals of SelectStatement for inspection (CASSANDRA-9532)
 * ArrivalWindow should use primitives (CASSANDRA-9496)
 * Periodically submit background compaction tasks (CASSANDRA-9592)
 * Set HAS_MORE_PAGES flag to false when PagingState is null (CASSANDRA-9571)


2.2.0-rc1
 * Compressed commit log should measure compressed space used (CASSANDRA-9095)
 * Fix comparison bug in CassandraRoleManager#collectRoles (CASSANDRA-9551)
 * Add tinyint,smallint,time,date support for UDFs (CASSANDRA-9400)
 * Deprecates SSTableSimpleWriter and SSTableSimpleUnsortedWriter (CASSANDRA-9546)
 * Empty INITCOND treated as null in aggregate (CASSANDRA-9457)
 * Remove use of Cell in Thrift MapReduce classes (CASSANDRA-8609)
 * Integrate pre-release Java Driver 2.2-rc1, custom build (CASSANDRA-9493)
 * Clean up gossiper logic for old versions (CASSANDRA-9370)
 * Fix custom payload coding/decoding to match the spec (CASSANDRA-9515)
 * ant test-all results incomplete when parsed (CASSANDRA-9463)
 * Disallow frozen<> types in function arguments and return types for
   clarity (CASSANDRA-9411)
 * Static Analysis to warn on unsafe use of Autocloseable instances (CASSANDRA-9431)
 * Update commitlog archiving examples now that commitlog segments are
   not recycled (CASSANDRA-9350)
 * Extend Transactional API to sstable lifecycle management (CASSANDRA-8568)
 * (cqlsh) Add support for native protocol 4 (CASSANDRA-9399)
 * Ensure that UDF and UDAs are keyspace-isolated (CASSANDRA-9409)
 * Revert CASSANDRA-7807 (tracing completion client notifications) (CASSANDRA-9429)
 * Add ability to stop compaction by ID (CASSANDRA-7207)
 * Let CassandraVersion handle SNAPSHOT version (CASSANDRA-9438)
Merged from 2.1:
 * (cqlsh) Fix using COPY through SOURCE or -f (CASSANDRA-9083)
 * Fix occasional lack of `system` keyspace in schema tables (CASSANDRA-8487)
 * Use ProtocolError code instead of ServerError code for native protocol
   error responses to unsupported protocol versions (CASSANDRA-9451)
 * Default commitlog_sync_batch_window_in_ms changed to 2ms (CASSANDRA-9504)
 * Fix empty partition assertion in unsorted sstable writing tools (CASSANDRA-9071)
 * Ensure truncate without snapshot cannot produce corrupt responses (CASSANDRA-9388) 
 * Consistent error message when a table mixes counter and non-counter
   columns (CASSANDRA-9492)
 * Avoid getting unreadable keys during anticompaction (CASSANDRA-9508)
 * (cqlsh) Better float precision by default (CASSANDRA-9224)
 * Improve estimated row count (CASSANDRA-9107)
 * Optimize range tombstone memory footprint (CASSANDRA-8603)
 * Use configured gcgs in anticompaction (CASSANDRA-9397)
Merged from 2.0:
 * Don't accumulate more range than necessary in RangeTombstone.Tracker (CASSANDRA-9486)
 * Add broadcast and rpc addresses to system.local (CASSANDRA-9436)
 * Always mark sstable suspect when corrupted (CASSANDRA-9478)
 * Add database users and permissions to CQL3 documentation (CASSANDRA-7558)
 * Allow JVM_OPTS to be passed to standalone tools (CASSANDRA-5969)
 * Fix bad condition in RangeTombstoneList (CASSANDRA-9485)
 * Fix potential StackOverflow when setting CrcCheckChance over JMX (CASSANDRA-9488)
 * Fix null static columns in pages after the first, paged reversed
   queries (CASSANDRA-8502)
 * Fix counting cache serialization in request metrics (CASSANDRA-9466)
 * Add option not to validate atoms during scrub (CASSANDRA-9406)


2.2.0-beta1
 * Introduce Transactional API for internal state changes (CASSANDRA-8984)
 * Add a flag in cassandra.yaml to enable UDFs (CASSANDRA-9404)
 * Better support of null for UDF (CASSANDRA-8374)
 * Use ecj instead of javassist for UDFs (CASSANDRA-8241)
 * faster async logback configuration for tests (CASSANDRA-9376)
 * Add `smallint` and `tinyint` data types (CASSANDRA-8951)
 * Avoid thrift schema creation when native driver is used in stress tool (CASSANDRA-9374)
 * Make Functions.declared thread-safe
 * Add client warnings to native protocol v4 (CASSANDRA-8930)
 * Allow roles cache to be invalidated (CASSANDRA-8967)
 * Upgrade Snappy (CASSANDRA-9063)
 * Don't start Thrift rpc by default (CASSANDRA-9319)
 * Only stream from unrepaired sstables with incremental repair (CASSANDRA-8267)
 * Aggregate UDFs allow SFUNC return type to differ from STYPE if FFUNC specified (CASSANDRA-9321)
 * Remove Thrift dependencies in bundled tools (CASSANDRA-8358)
 * Disable memory mapping of hsperfdata file for JVM statistics (CASSANDRA-9242)
 * Add pre-startup checks to detect potential incompatibilities (CASSANDRA-8049)
 * Distinguish between null and unset in protocol v4 (CASSANDRA-7304)
 * Add user/role permissions for user-defined functions (CASSANDRA-7557)
 * Allow cassandra config to be updated to restart daemon without unloading classes (CASSANDRA-9046)
 * Don't initialize compaction writer before checking if iter is empty (CASSANDRA-9117)
 * Don't execute any functions at prepare-time (CASSANDRA-9037)
 * Share file handles between all instances of a SegmentedFile (CASSANDRA-8893)
 * Make it possible to major compact LCS (CASSANDRA-7272)
 * Make FunctionExecutionException extend RequestExecutionException
   (CASSANDRA-9055)
 * Add support for SELECT JSON, INSERT JSON syntax and new toJson(), fromJson()
   functions (CASSANDRA-7970)
 * Optimise max purgeable timestamp calculation in compaction (CASSANDRA-8920)
 * Constrain internode message buffer sizes, and improve IO class hierarchy (CASSANDRA-8670) 
 * New tool added to validate all sstables in a node (CASSANDRA-5791)
 * Push notification when tracing completes for an operation (CASSANDRA-7807)
 * Delay "node up" and "node added" notifications until native protocol server is started (CASSANDRA-8236)
 * Compressed Commit Log (CASSANDRA-6809)
 * Optimise IntervalTree (CASSANDRA-8988)
 * Add a key-value payload for third party usage (CASSANDRA-8553, 9212)
 * Bump metrics-reporter-config dependency for metrics 3.0 (CASSANDRA-8149)
 * Partition intra-cluster message streams by size, not type (CASSANDRA-8789)
 * Add WriteFailureException to native protocol, notify coordinator of
   write failures (CASSANDRA-8592)
 * Convert SequentialWriter to nio (CASSANDRA-8709)
 * Add role based access control (CASSANDRA-7653, 8650, 7216, 8760, 8849, 8761, 8850)
 * Record client ip address in tracing sessions (CASSANDRA-8162)
 * Indicate partition key columns in response metadata for prepared
   statements (CASSANDRA-7660)
 * Merge UUIDType and TimeUUIDType parse logic (CASSANDRA-8759)
 * Avoid memory allocation when searching index summary (CASSANDRA-8793)
 * Optimise (Time)?UUIDType Comparisons (CASSANDRA-8730)
 * Make CRC32Ex into a separate maven dependency (CASSANDRA-8836)
 * Use preloaded jemalloc w/ Unsafe (CASSANDRA-8714, 9197)
 * Avoid accessing partitioner through StorageProxy (CASSANDRA-8244, 8268)
 * Upgrade Metrics library and remove depricated metrics (CASSANDRA-5657)
 * Serializing Row cache alternative, fully off heap (CASSANDRA-7438)
 * Duplicate rows returned when in clause has repeated values (CASSANDRA-6706)
 * Make CassandraException unchecked, extend RuntimeException (CASSANDRA-8560)
 * Support direct buffer decompression for reads (CASSANDRA-8464)
 * DirectByteBuffer compatible LZ4 methods (CASSANDRA-7039)
 * Group sstables for anticompaction correctly (CASSANDRA-8578)
 * Add ReadFailureException to native protocol, respond
   immediately when replicas encounter errors while handling
   a read request (CASSANDRA-7886)
 * Switch CommitLogSegment from RandomAccessFile to nio (CASSANDRA-8308)
 * Allow mixing token and partition key restrictions (CASSANDRA-7016)
 * Support index key/value entries on map collections (CASSANDRA-8473)
 * Modernize schema tables (CASSANDRA-8261)
 * Support for user-defined aggregation functions (CASSANDRA-8053)
 * Fix NPE in SelectStatement with empty IN values (CASSANDRA-8419)
 * Refactor SelectStatement, return IN results in natural order instead
   of IN value list order and ignore duplicate values in partition key IN restrictions (CASSANDRA-7981)
 * Support UDTs, tuples, and collections in user-defined
   functions (CASSANDRA-7563)
 * Fix aggregate fn results on empty selection, result column name,
   and cqlsh parsing (CASSANDRA-8229)
 * Mark sstables as repaired after full repair (CASSANDRA-7586)
 * Extend Descriptor to include a format value and refactor reader/writer
   APIs (CASSANDRA-7443)
 * Integrate JMH for microbenchmarks (CASSANDRA-8151)
 * Keep sstable levels when bootstrapping (CASSANDRA-7460)
 * Add Sigar library and perform basic OS settings check on startup (CASSANDRA-7838)
 * Support for aggregation functions (CASSANDRA-4914)
 * Remove cassandra-cli (CASSANDRA-7920)
 * Accept dollar quoted strings in CQL (CASSANDRA-7769)
 * Make assassinate a first class command (CASSANDRA-7935)
 * Support IN clause on any partition key column (CASSANDRA-7855)
 * Support IN clause on any clustering column (CASSANDRA-4762)
 * Improve compaction logging (CASSANDRA-7818)
 * Remove YamlFileNetworkTopologySnitch (CASSANDRA-7917)
 * Do anticompaction in groups (CASSANDRA-6851)
 * Support user-defined functions (CASSANDRA-7395, 7526, 7562, 7740, 7781, 7929,
   7924, 7812, 8063, 7813, 7708)
 * Permit configurable timestamps with cassandra-stress (CASSANDRA-7416)
 * Move sstable RandomAccessReader to nio2, which allows using the
   FILE_SHARE_DELETE flag on Windows (CASSANDRA-4050)
 * Remove CQL2 (CASSANDRA-5918)
 * Optimize fetching multiple cells by name (CASSANDRA-6933)
 * Allow compilation in java 8 (CASSANDRA-7028)
 * Make incremental repair default (CASSANDRA-7250)
 * Enable code coverage thru JaCoCo (CASSANDRA-7226)
 * Switch external naming of 'column families' to 'tables' (CASSANDRA-4369) 
 * Shorten SSTable path (CASSANDRA-6962)
 * Use unsafe mutations for most unit tests (CASSANDRA-6969)
 * Fix race condition during calculation of pending ranges (CASSANDRA-7390)
 * Fail on very large batch sizes (CASSANDRA-8011)
 * Improve concurrency of repair (CASSANDRA-6455, 8208, 9145)
 * Select optimal CRC32 implementation at runtime (CASSANDRA-8614)
 * Evaluate MurmurHash of Token once per query (CASSANDRA-7096)
 * Generalize progress reporting (CASSANDRA-8901)
 * Resumable bootstrap streaming (CASSANDRA-8838, CASSANDRA-8942)
 * Allow scrub for secondary index (CASSANDRA-5174)
 * Save repair data to system table (CASSANDRA-5839)
 * fix nodetool names that reference column families (CASSANDRA-8872)
 Merged from 2.1:
 * Warn on misuse of unlogged batches (CASSANDRA-9282)
 * Failure detector detects and ignores local pauses (CASSANDRA-9183)
 * Add utility class to support for rate limiting a given log statement (CASSANDRA-9029)
 * Add missing consistency levels to cassandra-stess (CASSANDRA-9361)
 * Fix commitlog getCompletedTasks to not increment (CASSANDRA-9339)
 * Fix for harmless exceptions logged as ERROR (CASSANDRA-8564)
 * Delete processed sstables in sstablesplit/sstableupgrade (CASSANDRA-8606)
 * Improve sstable exclusion from partition tombstones (CASSANDRA-9298)
 * Validate the indexed column rather than the cell's contents for 2i (CASSANDRA-9057)
 * Add support for top-k custom 2i queries (CASSANDRA-8717)
 * Fix error when dropping table during compaction (CASSANDRA-9251)
 * cassandra-stress supports validation operations over user profiles (CASSANDRA-8773)
 * Add support for rate limiting log messages (CASSANDRA-9029)
 * Log the partition key with tombstone warnings (CASSANDRA-8561)
 * Reduce runWithCompactionsDisabled poll interval to 1ms (CASSANDRA-9271)
 * Fix PITR commitlog replay (CASSANDRA-9195)
 * GCInspector logs very different times (CASSANDRA-9124)
 * Fix deleting from an empty list (CASSANDRA-9198)
 * Update tuple and collection types that use a user-defined type when that UDT
   is modified (CASSANDRA-9148, CASSANDRA-9192)
 * Use higher timeout for prepair and snapshot in repair (CASSANDRA-9261)
 * Fix anticompaction blocking ANTI_ENTROPY stage (CASSANDRA-9151)
 * Repair waits for anticompaction to finish (CASSANDRA-9097)
 * Fix streaming not holding ref when stream error (CASSANDRA-9295)
 * Fix canonical view returning early opened SSTables (CASSANDRA-9396)
Merged from 2.0:
 * (cqlsh) Add LOGIN command to switch users (CASSANDRA-7212)
 * Clone SliceQueryFilter in AbstractReadCommand implementations (CASSANDRA-8940)
 * Push correct protocol notification for DROP INDEX (CASSANDRA-9310)
 * token-generator - generated tokens too long (CASSANDRA-9300)
 * Fix counting of tombstones for TombstoneOverwhelmingException (CASSANDRA-9299)
 * Fix ReconnectableSnitch reconnecting to peers during upgrade (CASSANDRA-6702)
 * Include keyspace and table name in error log for collections over the size
   limit (CASSANDRA-9286)
 * Avoid potential overlap in LCS with single-partition sstables (CASSANDRA-9322)
 * Log warning message when a table is queried before the schema has fully
   propagated (CASSANDRA-9136)
 * Overload SecondaryIndex#indexes to accept the column definition (CASSANDRA-9314)
 * (cqlsh) Add SERIAL and LOCAL_SERIAL consistency levels (CASSANDRA-8051)
 * Fix index selection during rebuild with certain table layouts (CASSANDRA-9281)
 * Fix partition-level-delete-only workload accounting (CASSANDRA-9194)
 * Allow scrub to handle corrupted compressed chunks (CASSANDRA-9140)
 * Fix assertion error when resetlocalschema is run during repair (CASSANDRA-9249)
 * Disable single sstable tombstone compactions for DTCS by default (CASSANDRA-9234)
 * IncomingTcpConnection thread is not named (CASSANDRA-9262)
 * Close incoming connections when MessagingService is stopped (CASSANDRA-9238)
 * Fix streaming hang when retrying (CASSANDRA-9132)


2.1.5
 * Re-add deprecated cold_reads_to_omit param for backwards compat (CASSANDRA-9203)
 * Make anticompaction visible in compactionstats (CASSANDRA-9098)
 * Improve nodetool getendpoints documentation about the partition
   key parameter (CASSANDRA-6458)
 * Don't check other keyspaces for schema changes when an user-defined
   type is altered (CASSANDRA-9187)
 * Add generate-idea-files target to build.xml (CASSANDRA-9123)
 * Allow takeColumnFamilySnapshot to take a list of tables (CASSANDRA-8348)
 * Limit major sstable operations to their canonical representation (CASSANDRA-8669)
 * cqlsh: Add tests for INSERT and UPDATE tab completion (CASSANDRA-9125)
 * cqlsh: quote column names when needed in COPY FROM inserts (CASSANDRA-9080)
 * Do not load read meter for offline operations (CASSANDRA-9082)
 * cqlsh: Make CompositeType data readable (CASSANDRA-8919)
 * cqlsh: Fix display of triggers (CASSANDRA-9081)
 * Fix NullPointerException when deleting or setting an element by index on
   a null list collection (CASSANDRA-9077)
 * Buffer bloom filter serialization (CASSANDRA-9066)
 * Fix anti-compaction target bloom filter size (CASSANDRA-9060)
 * Make FROZEN and TUPLE unreserved keywords in CQL (CASSANDRA-9047)
 * Prevent AssertionError from SizeEstimatesRecorder (CASSANDRA-9034)
 * Avoid overwriting index summaries for sstables with an older format that
   does not support downsampling; rebuild summaries on startup when this
   is detected (CASSANDRA-8993)
 * Fix potential data loss in CompressedSequentialWriter (CASSANDRA-8949)
 * Make PasswordAuthenticator number of hashing rounds configurable (CASSANDRA-8085)
 * Fix AssertionError when binding nested collections in DELETE (CASSANDRA-8900)
 * Check for overlap with non-early sstables in LCS (CASSANDRA-8739)
 * Only calculate max purgable timestamp if we have to (CASSANDRA-8914)
 * (cqlsh) Greatly improve performance of COPY FROM (CASSANDRA-8225)
 * IndexSummary effectiveIndexInterval is now a guideline, not a rule (CASSANDRA-8993)
 * Use correct bounds for page cache eviction of compressed files (CASSANDRA-8746)
 * SSTableScanner enforces its bounds (CASSANDRA-8946)
 * Cleanup cell equality (CASSANDRA-8947)
 * Introduce intra-cluster message coalescing (CASSANDRA-8692)
 * DatabaseDescriptor throws NPE when rpc_interface is used (CASSANDRA-8839)
 * Don't check if an sstable is live for offline compactions (CASSANDRA-8841)
 * Don't set clientMode in SSTableLoader (CASSANDRA-8238)
 * Fix SSTableRewriter with disabled early open (CASSANDRA-8535)
 * Fix cassandra-stress so it respects the CL passed in user mode (CASSANDRA-8948)
 * Fix rare NPE in ColumnDefinition#hasIndexOption() (CASSANDRA-8786)
 * cassandra-stress reports per-operation statistics, plus misc (CASSANDRA-8769)
 * Add SimpleDate (cql date) and Time (cql time) types (CASSANDRA-7523)
 * Use long for key count in cfstats (CASSANDRA-8913)
 * Make SSTableRewriter.abort() more robust to failure (CASSANDRA-8832)
 * Remove cold_reads_to_omit from STCS (CASSANDRA-8860)
 * Make EstimatedHistogram#percentile() use ceil instead of floor (CASSANDRA-8883)
 * Fix top partitions reporting wrong cardinality (CASSANDRA-8834)
 * Fix rare NPE in KeyCacheSerializer (CASSANDRA-8067)
 * Pick sstables for validation as late as possible inc repairs (CASSANDRA-8366)
 * Fix commitlog getPendingTasks to not increment (CASSANDRA-8862)
 * Fix parallelism adjustment in range and secondary index queries
   when the first fetch does not satisfy the limit (CASSANDRA-8856)
 * Check if the filtered sstables is non-empty in STCS (CASSANDRA-8843)
 * Upgrade java-driver used for cassandra-stress (CASSANDRA-8842)
 * Fix CommitLog.forceRecycleAllSegments() memory access error (CASSANDRA-8812)
 * Improve assertions in Memory (CASSANDRA-8792)
 * Fix SSTableRewriter cleanup (CASSANDRA-8802)
 * Introduce SafeMemory for CompressionMetadata.Writer (CASSANDRA-8758)
 * 'nodetool info' prints exception against older node (CASSANDRA-8796)
 * Ensure SSTableReader.last corresponds exactly with the file end (CASSANDRA-8750)
 * Make SSTableWriter.openEarly more robust and obvious (CASSANDRA-8747)
 * Enforce SSTableReader.first/last (CASSANDRA-8744)
 * Cleanup SegmentedFile API (CASSANDRA-8749)
 * Avoid overlap with early compaction replacement (CASSANDRA-8683)
 * Safer Resource Management++ (CASSANDRA-8707)
 * Write partition size estimates into a system table (CASSANDRA-7688)
 * cqlsh: Fix keys() and full() collection indexes in DESCRIBE output
   (CASSANDRA-8154)
 * Show progress of streaming in nodetool netstats (CASSANDRA-8886)
 * IndexSummaryBuilder utilises offheap memory, and shares data between
   each IndexSummary opened from it (CASSANDRA-8757)
 * markCompacting only succeeds if the exact SSTableReader instances being 
   marked are in the live set (CASSANDRA-8689)
 * cassandra-stress support for varint (CASSANDRA-8882)
 * Fix Adler32 digest for compressed sstables (CASSANDRA-8778)
 * Add nodetool statushandoff/statusbackup (CASSANDRA-8912)
 * Use stdout for progress and stats in sstableloader (CASSANDRA-8982)
 * Correctly identify 2i datadir from older versions (CASSANDRA-9116)
Merged from 2.0:
 * Ignore gossip SYNs after shutdown (CASSANDRA-9238)
 * Avoid overflow when calculating max sstable size in LCS (CASSANDRA-9235)
 * Make sstable blacklisting work with compression (CASSANDRA-9138)
 * Do not attempt to rebuild indexes if no index accepts any column (CASSANDRA-9196)
 * Don't initiate snitch reconnection for dead states (CASSANDRA-7292)
 * Fix ArrayIndexOutOfBoundsException in CQLSSTableWriter (CASSANDRA-8978)
 * Add shutdown gossip state to prevent timeouts during rolling restarts (CASSANDRA-8336)
 * Fix running with java.net.preferIPv6Addresses=true (CASSANDRA-9137)
 * Fix failed bootstrap/replace attempts being persisted in system.peers (CASSANDRA-9180)
 * Flush system.IndexInfo after marking index built (CASSANDRA-9128)
 * Fix updates to min/max_compaction_threshold through cassandra-cli
   (CASSANDRA-8102)
 * Don't include tmp files when doing offline relevel (CASSANDRA-9088)
 * Use the proper CAS WriteType when finishing a previous round during Paxos
   preparation (CASSANDRA-8672)
 * Avoid race in cancelling compactions (CASSANDRA-9070)
 * More aggressive check for expired sstables in DTCS (CASSANDRA-8359)
 * Fix ignored index_interval change in ALTER TABLE statements (CASSANDRA-7976)
 * Do more aggressive compaction in old time windows in DTCS (CASSANDRA-8360)
 * java.lang.AssertionError when reading saved cache (CASSANDRA-8740)
 * "disk full" when running cleanup (CASSANDRA-9036)
 * Lower logging level from ERROR to DEBUG when a scheduled schema pull
   cannot be completed due to a node being down (CASSANDRA-9032)
 * Fix MOVED_NODE client event (CASSANDRA-8516)
 * Allow overriding MAX_OUTSTANDING_REPLAY_COUNT (CASSANDRA-7533)
 * Fix malformed JMX ObjectName containing IPv6 addresses (CASSANDRA-9027)
 * (cqlsh) Allow increasing CSV field size limit through
   cqlshrc config option (CASSANDRA-8934)
 * Stop logging range tombstones when exceeding the threshold
   (CASSANDRA-8559)
 * Fix NullPointerException when nodetool getendpoints is run
   against invalid keyspaces or tables (CASSANDRA-8950)
 * Allow specifying the tmp dir (CASSANDRA-7712)
 * Improve compaction estimated tasks estimation (CASSANDRA-8904)
 * Fix duplicate up/down messages sent to native clients (CASSANDRA-7816)
 * Expose commit log archive status via JMX (CASSANDRA-8734)
 * Provide better exceptions for invalid replication strategy parameters
   (CASSANDRA-8909)
 * Fix regression in mixed single and multi-column relation support for
   SELECT statements (CASSANDRA-8613)
 * Add ability to limit number of native connections (CASSANDRA-8086)
 * Fix CQLSSTableWriter throwing exception and spawning threads
   (CASSANDRA-8808)
 * Fix MT mismatch between empty and GC-able data (CASSANDRA-8979)
 * Fix incorrect validation when snapshotting single table (CASSANDRA-8056)
 * Add offline tool to relevel sstables (CASSANDRA-8301)
 * Preserve stream ID for more protocol errors (CASSANDRA-8848)
 * Fix combining token() function with multi-column relations on
   clustering columns (CASSANDRA-8797)
 * Make CFS.markReferenced() resistant to bad refcounting (CASSANDRA-8829)
 * Fix StreamTransferTask abort/complete bad refcounting (CASSANDRA-8815)
 * Fix AssertionError when querying a DESC clustering ordered
   table with ASC ordering and paging (CASSANDRA-8767)
 * AssertionError: "Memory was freed" when running cleanup (CASSANDRA-8716)
 * Make it possible to set max_sstable_age to fractional days (CASSANDRA-8406)
 * Fix some multi-column relations with indexes on some clustering
   columns (CASSANDRA-8275)
 * Fix memory leak in SSTableSimple*Writer and SSTableReader.validate()
   (CASSANDRA-8748)
 * Throw OOM if allocating memory fails to return a valid pointer (CASSANDRA-8726)
 * Fix SSTableSimpleUnsortedWriter ConcurrentModificationException (CASSANDRA-8619)
 * 'nodetool info' prints exception against older node (CASSANDRA-8796)
 * Ensure SSTableSimpleUnsortedWriter.close() terminates if
   disk writer has crashed (CASSANDRA-8807)


2.1.4
 * Bind JMX to localhost unless explicitly configured otherwise (CASSANDRA-9085)


2.1.3
 * Fix HSHA/offheap_objects corruption (CASSANDRA-8719)
 * Upgrade libthrift to 0.9.2 (CASSANDRA-8685)
 * Don't use the shared ref in sstableloader (CASSANDRA-8704)
 * Purge internal prepared statements if related tables or
   keyspaces are dropped (CASSANDRA-8693)
 * (cqlsh) Handle unicode BOM at start of files (CASSANDRA-8638)
 * Stop compactions before exiting offline tools (CASSANDRA-8623)
 * Update tools/stress/README.txt to match current behaviour (CASSANDRA-7933)
 * Fix schema from Thrift conversion with empty metadata (CASSANDRA-8695)
 * Safer Resource Management (CASSANDRA-7705)
 * Make sure we compact highly overlapping cold sstables with
   STCS (CASSANDRA-8635)
 * rpc_interface and listen_interface generate NPE on startup when specified
   interface doesn't exist (CASSANDRA-8677)
 * Fix ArrayIndexOutOfBoundsException in nodetool cfhistograms (CASSANDRA-8514)
 * Switch from yammer metrics for nodetool cf/proxy histograms (CASSANDRA-8662)
 * Make sure we don't add tmplink files to the compaction
   strategy (CASSANDRA-8580)
 * (cqlsh) Handle maps with blob keys (CASSANDRA-8372)
 * (cqlsh) Handle DynamicCompositeType schemas correctly (CASSANDRA-8563)
 * Duplicate rows returned when in clause has repeated values (CASSANDRA-6706)
 * Add tooling to detect hot partitions (CASSANDRA-7974)
 * Fix cassandra-stress user-mode truncation of partition generation (CASSANDRA-8608)
 * Only stream from unrepaired sstables during inc repair (CASSANDRA-8267)
 * Don't allow starting multiple inc repairs on the same sstables (CASSANDRA-8316)
 * Invalidate prepared BATCH statements when related tables
   or keyspaces are dropped (CASSANDRA-8652)
 * Fix missing results in secondary index queries on collections
   with ALLOW FILTERING (CASSANDRA-8421)
 * Expose EstimatedHistogram metrics for range slices (CASSANDRA-8627)
 * (cqlsh) Escape clqshrc passwords properly (CASSANDRA-8618)
 * Fix NPE when passing wrong argument in ALTER TABLE statement (CASSANDRA-8355)
 * Pig: Refactor and deprecate CqlStorage (CASSANDRA-8599)
 * Don't reuse the same cleanup strategy for all sstables (CASSANDRA-8537)
 * Fix case-sensitivity of index name on CREATE and DROP INDEX
   statements (CASSANDRA-8365)
 * Better detection/logging for corruption in compressed sstables (CASSANDRA-8192)
 * Use the correct repairedAt value when closing writer (CASSANDRA-8570)
 * (cqlsh) Handle a schema mismatch being detected on startup (CASSANDRA-8512)
 * Properly calculate expected write size during compaction (CASSANDRA-8532)
 * Invalidate affected prepared statements when a table's columns
   are altered (CASSANDRA-7910)
 * Stress - user defined writes should populate sequentally (CASSANDRA-8524)
 * Fix regression in SSTableRewriter causing some rows to become unreadable 
   during compaction (CASSANDRA-8429)
 * Run major compactions for repaired/unrepaired in parallel (CASSANDRA-8510)
 * (cqlsh) Fix compression options in DESCRIBE TABLE output when compression
   is disabled (CASSANDRA-8288)
 * (cqlsh) Fix DESCRIBE output after keyspaces are altered (CASSANDRA-7623)
 * Make sure we set lastCompactedKey correctly (CASSANDRA-8463)
 * (cqlsh) Fix output of CONSISTENCY command (CASSANDRA-8507)
 * (cqlsh) Fixed the handling of LIST statements (CASSANDRA-8370)
 * Make sstablescrub check leveled manifest again (CASSANDRA-8432)
 * Check first/last keys in sstable when giving out positions (CASSANDRA-8458)
 * Disable mmap on Windows (CASSANDRA-6993)
 * Add missing ConsistencyLevels to cassandra-stress (CASSANDRA-8253)
 * Add auth support to cassandra-stress (CASSANDRA-7985)
 * Fix ArrayIndexOutOfBoundsException when generating error message
   for some CQL syntax errors (CASSANDRA-8455)
 * Scale memtable slab allocation logarithmically (CASSANDRA-7882)
 * cassandra-stress simultaneous inserts over same seed (CASSANDRA-7964)
 * Reduce cassandra-stress sampling memory requirements (CASSANDRA-7926)
 * Ensure memtable flush cannot expire commit log entries from its future (CASSANDRA-8383)
 * Make read "defrag" async to reclaim memtables (CASSANDRA-8459)
 * Remove tmplink files for offline compactions (CASSANDRA-8321)
 * Reduce maxHintsInProgress (CASSANDRA-8415)
 * BTree updates may call provided update function twice (CASSANDRA-8018)
 * Release sstable references after anticompaction (CASSANDRA-8386)
 * Handle abort() in SSTableRewriter properly (CASSANDRA-8320)
 * Centralize shared executors (CASSANDRA-8055)
 * Fix filtering for CONTAINS (KEY) relations on frozen collection
   clustering columns when the query is restricted to a single
   partition (CASSANDRA-8203)
 * Do more aggressive entire-sstable TTL expiry checks (CASSANDRA-8243)
 * Add more log info if readMeter is null (CASSANDRA-8238)
 * add check of the system wall clock time at startup (CASSANDRA-8305)
 * Support for frozen collections (CASSANDRA-7859)
 * Fix overflow on histogram computation (CASSANDRA-8028)
 * Have paxos reuse the timestamp generation of normal queries (CASSANDRA-7801)
 * Fix incremental repair not remove parent session on remote (CASSANDRA-8291)
 * Improve JBOD disk utilization (CASSANDRA-7386)
 * Log failed host when preparing incremental repair (CASSANDRA-8228)
 * Force config client mode in CQLSSTableWriter (CASSANDRA-8281)
 * Fix sstableupgrade throws exception (CASSANDRA-8688)
 * Fix hang when repairing empty keyspace (CASSANDRA-8694)
Merged from 2.0:
 * Fix IllegalArgumentException in dynamic snitch (CASSANDRA-8448)
 * Add support for UPDATE ... IF EXISTS (CASSANDRA-8610)
 * Fix reversal of list prepends (CASSANDRA-8733)
 * Prevent non-zero default_time_to_live on tables with counters
   (CASSANDRA-8678)
 * Fix SSTableSimpleUnsortedWriter ConcurrentModificationException
   (CASSANDRA-8619)
 * Round up time deltas lower than 1ms in BulkLoader (CASSANDRA-8645)
 * Add batch remove iterator to ABSC (CASSANDRA-8414, 8666)
 * Round up time deltas lower than 1ms in BulkLoader (CASSANDRA-8645)
 * Fix isClientMode check in Keyspace (CASSANDRA-8687)
 * Use more efficient slice size for querying internal secondary
   index tables (CASSANDRA-8550)
 * Fix potentially returning deleted rows with range tombstone (CASSANDRA-8558)
 * Check for available disk space before starting a compaction (CASSANDRA-8562)
 * Fix DISTINCT queries with LIMITs or paging when some partitions
   contain only tombstones (CASSANDRA-8490)
 * Introduce background cache refreshing to permissions cache
   (CASSANDRA-8194)
 * Fix race condition in StreamTransferTask that could lead to
   infinite loops and premature sstable deletion (CASSANDRA-7704)
 * Add an extra version check to MigrationTask (CASSANDRA-8462)
 * Ensure SSTableWriter cleans up properly after failure (CASSANDRA-8499)
 * Increase bf true positive count on key cache hit (CASSANDRA-8525)
 * Move MeteredFlusher to its own thread (CASSANDRA-8485)
 * Fix non-distinct results in DISTNCT queries on static columns when
   paging is enabled (CASSANDRA-8087)
 * Move all hints related tasks to hints internal executor (CASSANDRA-8285)
 * Fix paging for multi-partition IN queries (CASSANDRA-8408)
 * Fix MOVED_NODE topology event never being emitted when a node
   moves its token (CASSANDRA-8373)
 * Fix validation of indexes in COMPACT tables (CASSANDRA-8156)
 * Avoid StackOverflowError when a large list of IN values
   is used for a clustering column (CASSANDRA-8410)
 * Fix NPE when writetime() or ttl() calls are wrapped by
   another function call (CASSANDRA-8451)
 * Fix NPE after dropping a keyspace (CASSANDRA-8332)
 * Fix error message on read repair timeouts (CASSANDRA-7947)
 * Default DTCS base_time_seconds changed to 60 (CASSANDRA-8417)
 * Refuse Paxos operation with more than one pending endpoint (CASSANDRA-8346, 8640)
 * Throw correct exception when trying to bind a keyspace or table
   name (CASSANDRA-6952)
 * Make HHOM.compact synchronized (CASSANDRA-8416)
 * cancel latency-sampling task when CF is dropped (CASSANDRA-8401)
 * don't block SocketThread for MessagingService (CASSANDRA-8188)
 * Increase quarantine delay on replacement (CASSANDRA-8260)
 * Expose off-heap memory usage stats (CASSANDRA-7897)
 * Ignore Paxos commits for truncated tables (CASSANDRA-7538)
 * Validate size of indexed column values (CASSANDRA-8280)
 * Make LCS split compaction results over all data directories (CASSANDRA-8329)
 * Fix some failing queries that use multi-column relations
   on COMPACT STORAGE tables (CASSANDRA-8264)
 * Fix InvalidRequestException with ORDER BY (CASSANDRA-8286)
 * Disable SSLv3 for POODLE (CASSANDRA-8265)
 * Fix millisecond timestamps in Tracing (CASSANDRA-8297)
 * Include keyspace name in error message when there are insufficient
   live nodes to stream from (CASSANDRA-8221)
 * Avoid overlap in L1 when L0 contains many nonoverlapping
   sstables (CASSANDRA-8211)
 * Improve PropertyFileSnitch logging (CASSANDRA-8183)
 * Add DC-aware sequential repair (CASSANDRA-8193)
 * Use live sstables in snapshot repair if possible (CASSANDRA-8312)
 * Fix hints serialized size calculation (CASSANDRA-8587)


2.1.2
 * (cqlsh) parse_for_table_meta errors out on queries with undefined
   grammars (CASSANDRA-8262)
 * (cqlsh) Fix SELECT ... TOKEN() function broken in C* 2.1.1 (CASSANDRA-8258)
 * Fix Cassandra crash when running on JDK8 update 40 (CASSANDRA-8209)
 * Optimize partitioner tokens (CASSANDRA-8230)
 * Improve compaction of repaired/unrepaired sstables (CASSANDRA-8004)
 * Make cache serializers pluggable (CASSANDRA-8096)
 * Fix issues with CONTAINS (KEY) queries on secondary indexes
   (CASSANDRA-8147)
 * Fix read-rate tracking of sstables for some queries (CASSANDRA-8239)
 * Fix default timestamp in QueryOptions (CASSANDRA-8246)
 * Set socket timeout when reading remote version (CASSANDRA-8188)
 * Refactor how we track live size (CASSANDRA-7852)
 * Make sure unfinished compaction files are removed (CASSANDRA-8124)
 * Fix shutdown when run as Windows service (CASSANDRA-8136)
 * Fix DESCRIBE TABLE with custom indexes (CASSANDRA-8031)
 * Fix race in RecoveryManagerTest (CASSANDRA-8176)
 * Avoid IllegalArgumentException while sorting sstables in
   IndexSummaryManager (CASSANDRA-8182)
 * Shutdown JVM on file descriptor exhaustion (CASSANDRA-7579)
 * Add 'die' policy for commit log and disk failure (CASSANDRA-7927)
 * Fix installing as service on Windows (CASSANDRA-8115)
 * Fix CREATE TABLE for CQL2 (CASSANDRA-8144)
 * Avoid boxing in ColumnStats min/max trackers (CASSANDRA-8109)
Merged from 2.0:
 * Correctly handle non-text column names in cql3 (CASSANDRA-8178)
 * Fix deletion for indexes on primary key columns (CASSANDRA-8206)
 * Add 'nodetool statusgossip' (CASSANDRA-8125)
 * Improve client notification that nodes are ready for requests (CASSANDRA-7510)
 * Handle negative timestamp in writetime method (CASSANDRA-8139)
 * Pig: Remove errant LIMIT clause in CqlNativeStorage (CASSANDRA-8166)
 * Throw ConfigurationException when hsha is used with the default
   rpc_max_threads setting of 'unlimited' (CASSANDRA-8116)
 * Allow concurrent writing of the same table in the same JVM using
   CQLSSTableWriter (CASSANDRA-7463)
 * Fix totalDiskSpaceUsed calculation (CASSANDRA-8205)


2.1.1
 * Fix spin loop in AtomicSortedColumns (CASSANDRA-7546)
 * Dont notify when replacing tmplink files (CASSANDRA-8157)
 * Fix validation with multiple CONTAINS clause (CASSANDRA-8131)
 * Fix validation of collections in TriggerExecutor (CASSANDRA-8146)
 * Fix IllegalArgumentException when a list of IN values containing tuples
   is passed as a single arg to a prepared statement with the v1 or v2
   protocol (CASSANDRA-8062)
 * Fix ClassCastException in DISTINCT query on static columns with
   query paging (CASSANDRA-8108)
 * Fix NPE on null nested UDT inside a set (CASSANDRA-8105)
 * Fix exception when querying secondary index on set items or map keys
   when some clustering columns are specified (CASSANDRA-8073)
 * Send proper error response when there is an error during native
   protocol message decode (CASSANDRA-8118)
 * Gossip should ignore generation numbers too far in the future (CASSANDRA-8113)
 * Fix NPE when creating a table with frozen sets, lists (CASSANDRA-8104)
 * Fix high memory use due to tracking reads on incrementally opened sstable
   readers (CASSANDRA-8066)
 * Fix EXECUTE request with skipMetadata=false returning no metadata
   (CASSANDRA-8054)
 * Allow concurrent use of CQLBulkOutputFormat (CASSANDRA-7776)
 * Shutdown JVM on OOM (CASSANDRA-7507)
 * Upgrade netty version and enable epoll event loop (CASSANDRA-7761)
 * Don't duplicate sstables smaller than split size when using
   the sstablesplitter tool (CASSANDRA-7616)
 * Avoid re-parsing already prepared statements (CASSANDRA-7923)
 * Fix some Thrift slice deletions and updates of COMPACT STORAGE
   tables with some clustering columns omitted (CASSANDRA-7990)
 * Fix filtering for CONTAINS on sets (CASSANDRA-8033)
 * Properly track added size (CASSANDRA-7239)
 * Allow compilation in java 8 (CASSANDRA-7208)
 * Fix Assertion error on RangeTombstoneList diff (CASSANDRA-8013)
 * Release references to overlapping sstables during compaction (CASSANDRA-7819)
 * Send notification when opening compaction results early (CASSANDRA-8034)
 * Make native server start block until properly bound (CASSANDRA-7885)
 * (cqlsh) Fix IPv6 support (CASSANDRA-7988)
 * Ignore fat clients when checking for endpoint collision (CASSANDRA-7939)
 * Make sstablerepairedset take a list of files (CASSANDRA-7995)
 * (cqlsh) Tab completeion for indexes on map keys (CASSANDRA-7972)
 * (cqlsh) Fix UDT field selection in select clause (CASSANDRA-7891)
 * Fix resource leak in event of corrupt sstable
 * (cqlsh) Add command line option for cqlshrc file path (CASSANDRA-7131)
 * Provide visibility into prepared statements churn (CASSANDRA-7921, CASSANDRA-7930)
 * Invalidate prepared statements when their keyspace or table is
   dropped (CASSANDRA-7566)
 * cassandra-stress: fix support for NetworkTopologyStrategy (CASSANDRA-7945)
 * Fix saving caches when a table is dropped (CASSANDRA-7784)
 * Add better error checking of new stress profile (CASSANDRA-7716)
 * Use ThreadLocalRandom and remove FBUtilities.threadLocalRandom (CASSANDRA-7934)
 * Prevent operator mistakes due to simultaneous bootstrap (CASSANDRA-7069)
 * cassandra-stress supports whitelist mode for node config (CASSANDRA-7658)
 * GCInspector more closely tracks GC; cassandra-stress and nodetool report it (CASSANDRA-7916)
 * nodetool won't output bogus ownership info without a keyspace (CASSANDRA-7173)
 * Add human readable option to nodetool commands (CASSANDRA-5433)
 * Don't try to set repairedAt on old sstables (CASSANDRA-7913)
 * Add metrics for tracking PreparedStatement use (CASSANDRA-7719)
 * (cqlsh) tab-completion for triggers (CASSANDRA-7824)
 * (cqlsh) Support for query paging (CASSANDRA-7514)
 * (cqlsh) Show progress of COPY operations (CASSANDRA-7789)
 * Add syntax to remove multiple elements from a map (CASSANDRA-6599)
 * Support non-equals conditions in lightweight transactions (CASSANDRA-6839)
 * Add IF [NOT] EXISTS to create/drop triggers (CASSANDRA-7606)
 * (cqlsh) Display the current logged-in user (CASSANDRA-7785)
 * (cqlsh) Don't ignore CTRL-C during COPY FROM execution (CASSANDRA-7815)
 * (cqlsh) Order UDTs according to cross-type dependencies in DESCRIBE
   output (CASSANDRA-7659)
 * (cqlsh) Fix handling of CAS statement results (CASSANDRA-7671)
 * (cqlsh) COPY TO/FROM improvements (CASSANDRA-7405)
 * Support list index operations with conditions (CASSANDRA-7499)
 * Add max live/tombstoned cells to nodetool cfstats output (CASSANDRA-7731)
 * Validate IPv6 wildcard addresses properly (CASSANDRA-7680)
 * (cqlsh) Error when tracing query (CASSANDRA-7613)
 * Avoid IOOBE when building SyntaxError message snippet (CASSANDRA-7569)
 * SSTableExport uses correct validator to create string representation of partition
   keys (CASSANDRA-7498)
 * Avoid NPEs when receiving type changes for an unknown keyspace (CASSANDRA-7689)
 * Add support for custom 2i validation (CASSANDRA-7575)
 * Pig support for hadoop CqlInputFormat (CASSANDRA-6454)
 * Add duration mode to cassandra-stress (CASSANDRA-7468)
 * Add listen_interface and rpc_interface options (CASSANDRA-7417)
 * Improve schema merge performance (CASSANDRA-7444)
 * Adjust MT depth based on # of partition validating (CASSANDRA-5263)
 * Optimise NativeCell comparisons (CASSANDRA-6755)
 * Configurable client timeout for cqlsh (CASSANDRA-7516)
 * Include snippet of CQL query near syntax error in messages (CASSANDRA-7111)
 * Make repair -pr work with -local (CASSANDRA-7450)
 * Fix error in sstableloader with -cph > 1 (CASSANDRA-8007)
 * Fix snapshot repair error on indexed tables (CASSANDRA-8020)
 * Do not exit nodetool repair when receiving JMX NOTIF_LOST (CASSANDRA-7909)
 * Stream to private IP when available (CASSANDRA-8084)
Merged from 2.0:
 * Reject conditions on DELETE unless full PK is given (CASSANDRA-6430)
 * Properly reject the token function DELETE (CASSANDRA-7747)
 * Force batchlog replay before decommissioning a node (CASSANDRA-7446)
 * Fix hint replay with many accumulated expired hints (CASSANDRA-6998)
 * Fix duplicate results in DISTINCT queries on static columns with query
   paging (CASSANDRA-8108)
 * Add DateTieredCompactionStrategy (CASSANDRA-6602)
 * Properly validate ascii and utf8 string literals in CQL queries (CASSANDRA-8101)
 * (cqlsh) Fix autocompletion for alter keyspace (CASSANDRA-8021)
 * Create backup directories for commitlog archiving during startup (CASSANDRA-8111)
 * Reduce totalBlockFor() for LOCAL_* consistency levels (CASSANDRA-8058)
 * Fix merging schemas with re-dropped keyspaces (CASSANDRA-7256)
 * Fix counters in supercolumns during live upgrades from 1.2 (CASSANDRA-7188)
 * Notify DT subscribers when a column family is truncated (CASSANDRA-8088)
 * Add sanity check of $JAVA on startup (CASSANDRA-7676)
 * Schedule fat client schema pull on join (CASSANDRA-7993)
 * Don't reset nodes' versions when closing IncomingTcpConnections
   (CASSANDRA-7734)
 * Record the real messaging version in all cases in OutboundTcpConnection
   (CASSANDRA-8057)
 * SSL does not work in cassandra-cli (CASSANDRA-7899)
 * Fix potential exception when using ReversedType in DynamicCompositeType
   (CASSANDRA-7898)
 * Better validation of collection values (CASSANDRA-7833)
 * Track min/max timestamps correctly (CASSANDRA-7969)
 * Fix possible overflow while sorting CL segments for replay (CASSANDRA-7992)
 * Increase nodetool Xmx (CASSANDRA-7956)
 * Archive any commitlog segments present at startup (CASSANDRA-6904)
 * CrcCheckChance should adjust based on live CFMetadata not 
   sstable metadata (CASSANDRA-7978)
 * token() should only accept columns in the partitioning
   key order (CASSANDRA-6075)
 * Add method to invalidate permission cache via JMX (CASSANDRA-7977)
 * Allow propagating multiple gossip states atomically (CASSANDRA-6125)
 * Log exceptions related to unclean native protocol client disconnects
   at DEBUG or INFO (CASSANDRA-7849)
 * Allow permissions cache to be set via JMX (CASSANDRA-7698)
 * Include schema_triggers CF in readable system resources (CASSANDRA-7967)
 * Fix RowIndexEntry to report correct serializedSize (CASSANDRA-7948)
 * Make CQLSSTableWriter sync within partitions (CASSANDRA-7360)
 * Potentially use non-local replicas in CqlConfigHelper (CASSANDRA-7906)
 * Explicitly disallow mixing multi-column and single-column
   relations on clustering columns (CASSANDRA-7711)
 * Better error message when condition is set on PK column (CASSANDRA-7804)
 * Don't send schema change responses and events for no-op DDL
   statements (CASSANDRA-7600)
 * (Hadoop) fix cluster initialisation for a split fetching (CASSANDRA-7774)
 * Throw InvalidRequestException when queries contain relations on entire
   collection columns (CASSANDRA-7506)
 * (cqlsh) enable CTRL-R history search with libedit (CASSANDRA-7577)
 * (Hadoop) allow ACFRW to limit nodes to local DC (CASSANDRA-7252)
 * (cqlsh) cqlsh should automatically disable tracing when selecting
   from system_traces (CASSANDRA-7641)
 * (Hadoop) Add CqlOutputFormat (CASSANDRA-6927)
 * Don't depend on cassandra config for nodetool ring (CASSANDRA-7508)
 * (cqlsh) Fix failing cqlsh formatting tests (CASSANDRA-7703)
 * Fix IncompatibleClassChangeError from hadoop2 (CASSANDRA-7229)
 * Add 'nodetool sethintedhandoffthrottlekb' (CASSANDRA-7635)
 * (cqlsh) Add tab-completion for CREATE/DROP USER IF [NOT] EXISTS (CASSANDRA-7611)
 * Catch errors when the JVM pulls the rug out from GCInspector (CASSANDRA-5345)
 * cqlsh fails when version number parts are not int (CASSANDRA-7524)
 * Fix NPE when table dropped during streaming (CASSANDRA-7946)
 * Fix wrong progress when streaming uncompressed (CASSANDRA-7878)
 * Fix possible infinite loop in creating repair range (CASSANDRA-7983)
 * Fix unit in nodetool for streaming throughput (CASSANDRA-7375)
Merged from 1.2:
 * Don't index tombstones (CASSANDRA-7828)
 * Improve PasswordAuthenticator default super user setup (CASSANDRA-7788)


2.1.0
 * (cqlsh) Removed "ALTER TYPE <name> RENAME TO <name>" from tab-completion
   (CASSANDRA-7895)
 * Fixed IllegalStateException in anticompaction (CASSANDRA-7892)
 * cqlsh: DESCRIBE support for frozen UDTs, tuples (CASSANDRA-7863)
 * Avoid exposing internal classes over JMX (CASSANDRA-7879)
 * Add null check for keys when freezing collection (CASSANDRA-7869)
 * Improve stress workload realism (CASSANDRA-7519)
Merged from 2.0:
 * Configure system.paxos with LeveledCompactionStrategy (CASSANDRA-7753)
 * Fix ALTER clustering column type from DateType to TimestampType when
   using DESC clustering order (CASSANRDA-7797)
 * Throw EOFException if we run out of chunks in compressed datafile
   (CASSANDRA-7664)
 * Fix PRSI handling of CQL3 row markers for row cleanup (CASSANDRA-7787)
 * Fix dropping collection when it's the last regular column (CASSANDRA-7744)
 * Make StreamReceiveTask thread safe and gc friendly (CASSANDRA-7795)
 * Validate empty cell names from counter updates (CASSANDRA-7798)
Merged from 1.2:
 * Don't allow compacted sstables to be marked as compacting (CASSANDRA-7145)
 * Track expired tombstones (CASSANDRA-7810)


2.1.0-rc7
 * Add frozen keyword and require UDT to be frozen (CASSANDRA-7857)
 * Track added sstable size correctly (CASSANDRA-7239)
 * (cqlsh) Fix case insensitivity (CASSANDRA-7834)
 * Fix failure to stream ranges when moving (CASSANDRA-7836)
 * Correctly remove tmplink files (CASSANDRA-7803)
 * (cqlsh) Fix column name formatting for functions, CAS operations,
   and UDT field selections (CASSANDRA-7806)
 * (cqlsh) Fix COPY FROM handling of null/empty primary key
   values (CASSANDRA-7792)
 * Fix ordering of static cells (CASSANDRA-7763)
Merged from 2.0:
 * Forbid re-adding dropped counter columns (CASSANDRA-7831)
 * Fix CFMetaData#isThriftCompatible() for PK-only tables (CASSANDRA-7832)
 * Always reject inequality on the partition key without token()
   (CASSANDRA-7722)
 * Always send Paxos commit to all replicas (CASSANDRA-7479)
 * Make disruptor_thrift_server invocation pool configurable (CASSANDRA-7594)
 * Make repair no-op when RF=1 (CASSANDRA-7864)


2.1.0-rc6
 * Fix OOM issue from netty caching over time (CASSANDRA-7743)
 * json2sstable couldn't import JSON for CQL table (CASSANDRA-7477)
 * Invalidate all caches on table drop (CASSANDRA-7561)
 * Skip strict endpoint selection for ranges if RF == nodes (CASSANRA-7765)
 * Fix Thrift range filtering without 2ary index lookups (CASSANDRA-7741)
 * Add tracing entries about concurrent range requests (CASSANDRA-7599)
 * (cqlsh) Fix DESCRIBE for NTS keyspaces (CASSANDRA-7729)
 * Remove netty buffer ref-counting (CASSANDRA-7735)
 * Pass mutated cf to index updater for use by PRSI (CASSANDRA-7742)
 * Include stress yaml example in release and deb (CASSANDRA-7717)
 * workaround for netty issue causing corrupted data off the wire (CASSANDRA-7695)
 * cqlsh DESC CLUSTER fails retrieving ring information (CASSANDRA-7687)
 * Fix binding null values inside UDT (CASSANDRA-7685)
 * Fix UDT field selection with empty fields (CASSANDRA-7670)
 * Bogus deserialization of static cells from sstable (CASSANDRA-7684)
 * Fix NPE on compaction leftover cleanup for dropped table (CASSANDRA-7770)
Merged from 2.0:
 * Fix race condition in StreamTransferTask that could lead to
   infinite loops and premature sstable deletion (CASSANDRA-7704)
 * (cqlsh) Wait up to 10 sec for a tracing session (CASSANDRA-7222)
 * Fix NPE in FileCacheService.sizeInBytes (CASSANDRA-7756)
 * Remove duplicates from StorageService.getJoiningNodes (CASSANDRA-7478)
 * Clone token map outside of hot gossip loops (CASSANDRA-7758)
 * Fix MS expiring map timeout for Paxos messages (CASSANDRA-7752)
 * Do not flush on truncate if durable_writes is false (CASSANDRA-7750)
 * Give CRR a default input_cql Statement (CASSANDRA-7226)
 * Better error message when adding a collection with the same name
   than a previously dropped one (CASSANDRA-6276)
 * Fix validation when adding static columns (CASSANDRA-7730)
 * (Thrift) fix range deletion of supercolumns (CASSANDRA-7733)
 * Fix potential AssertionError in RangeTombstoneList (CASSANDRA-7700)
 * Validate arguments of blobAs* functions (CASSANDRA-7707)
 * Fix potential AssertionError with 2ndary indexes (CASSANDRA-6612)
 * Avoid logging CompactionInterrupted at ERROR (CASSANDRA-7694)
 * Minor leak in sstable2jon (CASSANDRA-7709)
 * Add cassandra.auto_bootstrap system property (CASSANDRA-7650)
 * Update java driver (for hadoop) (CASSANDRA-7618)
 * Remove CqlPagingRecordReader/CqlPagingInputFormat (CASSANDRA-7570)
 * Support connecting to ipv6 jmx with nodetool (CASSANDRA-7669)


2.1.0-rc5
 * Reject counters inside user types (CASSANDRA-7672)
 * Switch to notification-based GCInspector (CASSANDRA-7638)
 * (cqlsh) Handle nulls in UDTs and tuples correctly (CASSANDRA-7656)
 * Don't use strict consistency when replacing (CASSANDRA-7568)
 * Fix min/max cell name collection on 2.0 SSTables with range
   tombstones (CASSANDRA-7593)
 * Tolerate min/max cell names of different lengths (CASSANDRA-7651)
 * Filter cached results correctly (CASSANDRA-7636)
 * Fix tracing on the new SEPExecutor (CASSANDRA-7644)
 * Remove shuffle and taketoken (CASSANDRA-7601)
 * Clean up Windows batch scripts (CASSANDRA-7619)
 * Fix native protocol drop user type notification (CASSANDRA-7571)
 * Give read access to system.schema_usertypes to all authenticated users
   (CASSANDRA-7578)
 * (cqlsh) Fix cqlsh display when zero rows are returned (CASSANDRA-7580)
 * Get java version correctly when JAVA_TOOL_OPTIONS is set (CASSANDRA-7572)
 * Fix NPE when dropping index from non-existent keyspace, AssertionError when
   dropping non-existent index with IF EXISTS (CASSANDRA-7590)
 * Fix sstablelevelresetter hang (CASSANDRA-7614)
 * (cqlsh) Fix deserialization of blobs (CASSANDRA-7603)
 * Use "keyspace updated" schema change message for UDT changes in v1 and
   v2 protocols (CASSANDRA-7617)
 * Fix tracing of range slices and secondary index lookups that are local
   to the coordinator (CASSANDRA-7599)
 * Set -Dcassandra.storagedir for all tool shell scripts (CASSANDRA-7587)
 * Don't swap max/min col names when mutating sstable metadata (CASSANDRA-7596)
 * (cqlsh) Correctly handle paged result sets (CASSANDRA-7625)
 * (cqlsh) Improve waiting for a trace to complete (CASSANDRA-7626)
 * Fix tracing of concurrent range slices and 2ary index queries (CASSANDRA-7626)
 * Fix scrub against collection type (CASSANDRA-7665)
Merged from 2.0:
 * Set gc_grace_seconds to seven days for system schema tables (CASSANDRA-7668)
 * SimpleSeedProvider no longer caches seeds forever (CASSANDRA-7663)
 * Always flush on truncate (CASSANDRA-7511)
 * Fix ReversedType(DateType) mapping to native protocol (CASSANDRA-7576)
 * Always merge ranges owned by a single node (CASSANDRA-6930)
 * Track max/min timestamps for range tombstones (CASSANDRA-7647)
 * Fix NPE when listing saved caches dir (CASSANDRA-7632)


2.1.0-rc4
 * Fix word count hadoop example (CASSANDRA-7200)
 * Updated memtable_cleanup_threshold and memtable_flush_writers defaults 
   (CASSANDRA-7551)
 * (Windows) fix startup when WMI memory query fails (CASSANDRA-7505)
 * Anti-compaction proceeds if any part of the repair failed (CASSANDRA-7521)
 * Add missing table name to DROP INDEX responses and notifications (CASSANDRA-7539)
 * Bump CQL version to 3.2.0 and update CQL documentation (CASSANDRA-7527)
 * Fix configuration error message when running nodetool ring (CASSANDRA-7508)
 * Support conditional updates, tuple type, and the v3 protocol in cqlsh (CASSANDRA-7509)
 * Handle queries on multiple secondary index types (CASSANDRA-7525)
 * Fix cqlsh authentication with v3 native protocol (CASSANDRA-7564)
 * Fix NPE when unknown prepared statement ID is used (CASSANDRA-7454)
Merged from 2.0:
 * (Windows) force range-based repair to non-sequential mode (CASSANDRA-7541)
 * Fix range merging when DES scores are zero (CASSANDRA-7535)
 * Warn when SSL certificates have expired (CASSANDRA-7528)
 * Fix error when doing reversed queries with static columns (CASSANDRA-7490)
Merged from 1.2:
 * Set correct stream ID on responses when non-Exception Throwables
   are thrown while handling native protocol messages (CASSANDRA-7470)


2.1.0-rc3
 * Consider expiry when reconciling otherwise equal cells (CASSANDRA-7403)
 * Introduce CQL support for stress tool (CASSANDRA-6146)
 * Fix ClassCastException processing expired messages (CASSANDRA-7496)
 * Fix prepared marker for collections inside UDT (CASSANDRA-7472)
 * Remove left-over populate_io_cache_on_flush and replicate_on_write
   uses (CASSANDRA-7493)
 * (Windows) handle spaces in path names (CASSANDRA-7451)
 * Ensure writes have completed after dropping a table, before recycling
   commit log segments (CASSANDRA-7437)
 * Remove left-over rows_per_partition_to_cache (CASSANDRA-7493)
 * Fix error when CONTAINS is used with a bind marker (CASSANDRA-7502)
 * Properly reject unknown UDT field (CASSANDRA-7484)
Merged from 2.0:
 * Fix CC#collectTimeOrderedData() tombstone optimisations (CASSANDRA-7394)
 * Support DISTINCT for static columns and fix behaviour when DISTINC is
   not use (CASSANDRA-7305).
 * Workaround JVM NPE on JMX bind failure (CASSANDRA-7254)
 * Fix race in FileCacheService RemovalListener (CASSANDRA-7278)
 * Fix inconsistent use of consistencyForCommit that allowed LOCAL_QUORUM
   operations to incorrect become full QUORUM (CASSANDRA-7345)
 * Properly handle unrecognized opcodes and flags (CASSANDRA-7440)
 * (Hadoop) close CqlRecordWriter clients when finished (CASSANDRA-7459)
 * Commit disk failure policy (CASSANDRA-7429)
 * Make sure high level sstables get compacted (CASSANDRA-7414)
 * Fix AssertionError when using empty clustering columns and static columns
   (CASSANDRA-7455)
 * Add option to disable STCS in L0 (CASSANDRA-6621)
 * Upgrade to snappy-java 1.0.5.2 (CASSANDRA-7476)


2.1.0-rc2
 * Fix heap size calculation for CompoundSparseCellName and 
   CompoundSparseCellName.WithCollection (CASSANDRA-7421)
 * Allow counter mutations in UNLOGGED batches (CASSANDRA-7351)
 * Modify reconcile logic to always pick a tombstone over a counter cell
   (CASSANDRA-7346)
 * Avoid incremental compaction on Windows (CASSANDRA-7365)
 * Fix exception when querying a composite-keyed table with a collection index
   (CASSANDRA-7372)
 * Use node's host id in place of counter ids (CASSANDRA-7366)
 * Fix error when doing reversed queries with static columns (CASSANDRA-7490)
 * Backport CASSANDRA-6747 (CASSANDRA-7560)
 * Track max/min timestamps for range tombstones (CASSANDRA-7647)
 * Fix NPE when listing saved caches dir (CASSANDRA-7632)
 * Fix sstableloader unable to connect encrypted node (CASSANDRA-7585)
Merged from 1.2:
 * Clone token map outside of hot gossip loops (CASSANDRA-7758)
 * Add stop method to EmbeddedCassandraService (CASSANDRA-7595)
 * Support connecting to ipv6 jmx with nodetool (CASSANDRA-7669)
 * Set gc_grace_seconds to seven days for system schema tables (CASSANDRA-7668)
 * SimpleSeedProvider no longer caches seeds forever (CASSANDRA-7663)
 * Set correct stream ID on responses when non-Exception Throwables
   are thrown while handling native protocol messages (CASSANDRA-7470)
 * Fix row size miscalculation in LazilyCompactedRow (CASSANDRA-7543)
 * Fix race in background compaction check (CASSANDRA-7745)
 * Don't clear out range tombstones during compaction (CASSANDRA-7808)


2.1.0-rc1
 * Revert flush directory (CASSANDRA-6357)
 * More efficient executor service for fast operations (CASSANDRA-4718)
 * Move less common tools into a new cassandra-tools package (CASSANDRA-7160)
 * Support more concurrent requests in native protocol (CASSANDRA-7231)
 * Add tab-completion to debian nodetool packaging (CASSANDRA-6421)
 * Change concurrent_compactors defaults (CASSANDRA-7139)
 * Add PowerShell Windows launch scripts (CASSANDRA-7001)
 * Make commitlog archive+restore more robust (CASSANDRA-6974)
 * Fix marking commitlogsegments clean (CASSANDRA-6959)
 * Add snapshot "manifest" describing files included (CASSANDRA-6326)
 * Parallel streaming for sstableloader (CASSANDRA-3668)
 * Fix bugs in supercolumns handling (CASSANDRA-7138)
 * Fix ClassClassException on composite dense tables (CASSANDRA-7112)
 * Cleanup and optimize collation and slice iterators (CASSANDRA-7107)
 * Upgrade NBHM lib (CASSANDRA-7128)
 * Optimize netty server (CASSANDRA-6861)
 * Fix repair hang when given CF does not exist (CASSANDRA-7189)
 * Allow c* to be shutdown in an embedded mode (CASSANDRA-5635)
 * Add server side batching to native transport (CASSANDRA-5663)
 * Make batchlog replay asynchronous (CASSANDRA-6134)
 * remove unused classes (CASSANDRA-7197)
 * Limit user types to the keyspace they are defined in (CASSANDRA-6643)
 * Add validate method to CollectionType (CASSANDRA-7208)
 * New serialization format for UDT values (CASSANDRA-7209, CASSANDRA-7261)
 * Fix nodetool netstats (CASSANDRA-7270)
 * Fix potential ClassCastException in HintedHandoffManager (CASSANDRA-7284)
 * Use prepared statements internally (CASSANDRA-6975)
 * Fix broken paging state with prepared statement (CASSANDRA-7120)
 * Fix IllegalArgumentException in CqlStorage (CASSANDRA-7287)
 * Allow nulls/non-existant fields in UDT (CASSANDRA-7206)
 * Add Thrift MultiSliceRequest (CASSANDRA-6757, CASSANDRA-7027)
 * Handle overlapping MultiSlices (CASSANDRA-7279)
 * Fix DataOutputTest on Windows (CASSANDRA-7265)
 * Embedded sets in user defined data-types are not updating (CASSANDRA-7267)
 * Add tuple type to CQL/native protocol (CASSANDRA-7248)
 * Fix CqlPagingRecordReader on tables with few rows (CASSANDRA-7322)
Merged from 2.0:
 * Copy compaction options to make sure they are reloaded (CASSANDRA-7290)
 * Add option to do more aggressive tombstone compactions (CASSANDRA-6563)
 * Don't try to compact already-compacting files in HHOM (CASSANDRA-7288)
 * Always reallocate buffers in HSHA (CASSANDRA-6285)
 * (Hadoop) support authentication in CqlRecordReader (CASSANDRA-7221)
 * (Hadoop) Close java driver Cluster in CQLRR.close (CASSANDRA-7228)
 * Warn when 'USING TIMESTAMP' is used on a CAS BATCH (CASSANDRA-7067)
 * return all cpu values from BackgroundActivityMonitor.readAndCompute (CASSANDRA-7183)
 * Correctly delete scheduled range xfers (CASSANDRA-7143)
 * return all cpu values from BackgroundActivityMonitor.readAndCompute (CASSANDRA-7183)  
 * reduce garbage creation in calculatePendingRanges (CASSANDRA-7191)
 * fix c* launch issues on Russian os's due to output of linux 'free' cmd (CASSANDRA-6162)
 * Fix disabling autocompaction (CASSANDRA-7187)
 * Fix potential NumberFormatException when deserializing IntegerType (CASSANDRA-7088)
 * cqlsh can't tab-complete disabling compaction (CASSANDRA-7185)
 * cqlsh: Accept and execute CQL statement(s) from command-line parameter (CASSANDRA-7172)
 * Fix IllegalStateException in CqlPagingRecordReader (CASSANDRA-7198)
 * Fix the InvertedIndex trigger example (CASSANDRA-7211)
 * Add --resolve-ip option to 'nodetool ring' (CASSANDRA-7210)
 * reduce garbage on codec flag deserialization (CASSANDRA-7244) 
 * Fix duplicated error messages on directory creation error at startup (CASSANDRA-5818)
 * Proper null handle for IF with map element access (CASSANDRA-7155)
 * Improve compaction visibility (CASSANDRA-7242)
 * Correctly delete scheduled range xfers (CASSANDRA-7143)
 * Make batchlog replica selection rack-aware (CASSANDRA-6551)
 * Fix CFMetaData#getColumnDefinitionFromColumnName() (CASSANDRA-7074)
 * Fix writetime/ttl functions for static columns (CASSANDRA-7081)
 * Suggest CTRL-C or semicolon after three blank lines in cqlsh (CASSANDRA-7142)
 * Fix 2ndary index queries with DESC clustering order (CASSANDRA-6950)
 * Invalid key cache entries on DROP (CASSANDRA-6525)
 * Fix flapping RecoveryManagerTest (CASSANDRA-7084)
 * Add missing iso8601 patterns for date strings (CASSANDRA-6973)
 * Support selecting multiple rows in a partition using IN (CASSANDRA-6875)
 * Add authentication support to shuffle (CASSANDRA-6484)
 * Swap local and global default read repair chances (CASSANDRA-7320)
 * Add conditional CREATE/DROP USER support (CASSANDRA-7264)
 * Cqlsh counts non-empty lines for "Blank lines" warning (CASSANDRA-7325)
Merged from 1.2:
 * Add Cloudstack snitch (CASSANDRA-7147)
 * Update system.peers correctly when relocating tokens (CASSANDRA-7126)
 * Add Google Compute Engine snitch (CASSANDRA-7132)
 * remove duplicate query for local tokens (CASSANDRA-7182)
 * exit CQLSH with error status code if script fails (CASSANDRA-6344)
 * Fix bug with some IN queries missig results (CASSANDRA-7105)
 * Fix availability validation for LOCAL_ONE CL (CASSANDRA-7319)
 * Hint streaming can cause decommission to fail (CASSANDRA-7219)


2.1.0-beta2
 * Increase default CL space to 8GB (CASSANDRA-7031)
 * Add range tombstones to read repair digests (CASSANDRA-6863)
 * Fix BTree.clear for large updates (CASSANDRA-6943)
 * Fail write instead of logging a warning when unable to append to CL
   (CASSANDRA-6764)
 * Eliminate possibility of CL segment appearing twice in active list 
   (CASSANDRA-6557)
 * Apply DONTNEED fadvise to commitlog segments (CASSANDRA-6759)
 * Switch CRC component to Adler and include it for compressed sstables 
   (CASSANDRA-4165)
 * Allow cassandra-stress to set compaction strategy options (CASSANDRA-6451)
 * Add broadcast_rpc_address option to cassandra.yaml (CASSANDRA-5899)
 * Auto reload GossipingPropertyFileSnitch config (CASSANDRA-5897)
 * Fix overflow of memtable_total_space_in_mb (CASSANDRA-6573)
 * Fix ABTC NPE and apply update function correctly (CASSANDRA-6692)
 * Allow nodetool to use a file or prompt for password (CASSANDRA-6660)
 * Fix AIOOBE when concurrently accessing ABSC (CASSANDRA-6742)
 * Fix assertion error in ALTER TYPE RENAME (CASSANDRA-6705)
 * Scrub should not always clear out repaired status (CASSANDRA-5351)
 * Improve handling of range tombstone for wide partitions (CASSANDRA-6446)
 * Fix ClassCastException for compact table with composites (CASSANDRA-6738)
 * Fix potentially repairing with wrong nodes (CASSANDRA-6808)
 * Change caching option syntax (CASSANDRA-6745)
 * Fix stress to do proper counter reads (CASSANDRA-6835)
 * Fix help message for stress counter_write (CASSANDRA-6824)
 * Fix stress smart Thrift client to pick servers correctly (CASSANDRA-6848)
 * Add logging levels (minimal, normal or verbose) to stress tool (CASSANDRA-6849)
 * Fix race condition in Batch CLE (CASSANDRA-6860)
 * Improve cleanup/scrub/upgradesstables failure handling (CASSANDRA-6774)
 * ByteBuffer write() methods for serializing sstables (CASSANDRA-6781)
 * Proper compare function for CollectionType (CASSANDRA-6783)
 * Update native server to Netty 4 (CASSANDRA-6236)
 * Fix off-by-one error in stress (CASSANDRA-6883)
 * Make OpOrder AutoCloseable (CASSANDRA-6901)
 * Remove sync repair JMX interface (CASSANDRA-6900)
 * Add multiple memory allocation options for memtables (CASSANDRA-6689, 6694)
 * Remove adjusted op rate from stress output (CASSANDRA-6921)
 * Add optimized CF.hasColumns() implementations (CASSANDRA-6941)
 * Serialize batchlog mutations with the version of the target node
   (CASSANDRA-6931)
 * Optimize CounterColumn#reconcile() (CASSANDRA-6953)
 * Properly remove 1.2 sstable support in 2.1 (CASSANDRA-6869)
 * Lock counter cells, not partitions (CASSANDRA-6880)
 * Track presence of legacy counter shards in sstables (CASSANDRA-6888)
 * Ensure safe resource cleanup when replacing sstables (CASSANDRA-6912)
 * Add failure handler to async callback (CASSANDRA-6747)
 * Fix AE when closing SSTable without releasing reference (CASSANDRA-7000)
 * Clean up IndexInfo on keyspace/table drops (CASSANDRA-6924)
 * Only snapshot relative SSTables when sequential repair (CASSANDRA-7024)
 * Require nodetool rebuild_index to specify index names (CASSANDRA-7038)
 * fix cassandra stress errors on reads with native protocol (CASSANDRA-7033)
 * Use OpOrder to guard sstable references for reads (CASSANDRA-6919)
 * Preemptive opening of compaction result (CASSANDRA-6916)
 * Multi-threaded scrub/cleanup/upgradesstables (CASSANDRA-5547)
 * Optimize cellname comparison (CASSANDRA-6934)
 * Native protocol v3 (CASSANDRA-6855)
 * Optimize Cell liveness checks and clean up Cell (CASSANDRA-7119)
 * Support consistent range movements (CASSANDRA-2434)
 * Display min timestamp in sstablemetadata viewer (CASSANDRA-6767)
Merged from 2.0:
 * Avoid race-prone second "scrub" of system keyspace (CASSANDRA-6797)
 * Pool CqlRecordWriter clients by inetaddress rather than Range
   (CASSANDRA-6665)
 * Fix compaction_history timestamps (CASSANDRA-6784)
 * Compare scores of full replica ordering in DES (CASSANDRA-6683)
 * fix CME in SessionInfo updateProgress affecting netstats (CASSANDRA-6577)
 * Allow repairing between specific replicas (CASSANDRA-6440)
 * Allow per-dc enabling of hints (CASSANDRA-6157)
 * Add compatibility for Hadoop 0.2.x (CASSANDRA-5201)
 * Fix EstimatedHistogram races (CASSANDRA-6682)
 * Failure detector correctly converts initial value to nanos (CASSANDRA-6658)
 * Add nodetool taketoken to relocate vnodes (CASSANDRA-4445)
 * Expose bulk loading progress over JMX (CASSANDRA-4757)
 * Correctly handle null with IF conditions and TTL (CASSANDRA-6623)
 * Account for range/row tombstones in tombstone drop
   time histogram (CASSANDRA-6522)
 * Stop CommitLogSegment.close() from calling sync() (CASSANDRA-6652)
 * Make commitlog failure handling configurable (CASSANDRA-6364)
 * Avoid overlaps in LCS (CASSANDRA-6688)
 * Improve support for paginating over composites (CASSANDRA-4851)
 * Fix count(*) queries in a mixed cluster (CASSANDRA-6707)
 * Improve repair tasks(snapshot, differencing) concurrency (CASSANDRA-6566)
 * Fix replaying pre-2.0 commit logs (CASSANDRA-6714)
 * Add static columns to CQL3 (CASSANDRA-6561)
 * Optimize single partition batch statements (CASSANDRA-6737)
 * Disallow post-query re-ordering when paging (CASSANDRA-6722)
 * Fix potential paging bug with deleted columns (CASSANDRA-6748)
 * Fix NPE on BulkLoader caused by losing StreamEvent (CASSANDRA-6636)
 * Fix truncating compression metadata (CASSANDRA-6791)
 * Add CMSClassUnloadingEnabled JVM option (CASSANDRA-6541)
 * Catch memtable flush exceptions during shutdown (CASSANDRA-6735)
 * Fix upgradesstables NPE for non-CF-based indexes (CASSANDRA-6645)
 * Fix UPDATE updating PRIMARY KEY columns implicitly (CASSANDRA-6782)
 * Fix IllegalArgumentException when updating from 1.2 with SuperColumns
   (CASSANDRA-6733)
 * FBUtilities.singleton() should use the CF comparator (CASSANDRA-6778)
 * Fix CQLSStableWriter.addRow(Map<String, Object>) (CASSANDRA-6526)
 * Fix HSHA server introducing corrupt data (CASSANDRA-6285)
 * Fix CAS conditions for COMPACT STORAGE tables (CASSANDRA-6813)
 * Starting threads in OutboundTcpConnectionPool constructor causes race conditions (CASSANDRA-7177)
 * Allow overriding cassandra-rackdc.properties file (CASSANDRA-7072)
 * Set JMX RMI port to 7199 (CASSANDRA-7087)
 * Use LOCAL_QUORUM for data reads at LOCAL_SERIAL (CASSANDRA-6939)
 * Log a warning for large batches (CASSANDRA-6487)
 * Put nodes in hibernate when join_ring is false (CASSANDRA-6961)
 * Avoid early loading of non-system keyspaces before compaction-leftovers 
   cleanup at startup (CASSANDRA-6913)
 * Restrict Windows to parallel repairs (CASSANDRA-6907)
 * (Hadoop) Allow manually specifying start/end tokens in CFIF (CASSANDRA-6436)
 * Fix NPE in MeteredFlusher (CASSANDRA-6820)
 * Fix race processing range scan responses (CASSANDRA-6820)
 * Allow deleting snapshots from dropped keyspaces (CASSANDRA-6821)
 * Add uuid() function (CASSANDRA-6473)
 * Omit tombstones from schema digests (CASSANDRA-6862)
 * Include correct consistencyLevel in LWT timeout (CASSANDRA-6884)
 * Lower chances for losing new SSTables during nodetool refresh and
   ColumnFamilyStore.loadNewSSTables (CASSANDRA-6514)
 * Add support for DELETE ... IF EXISTS to CQL3 (CASSANDRA-5708)
 * Update hadoop_cql3_word_count example (CASSANDRA-6793)
 * Fix handling of RejectedExecution in sync Thrift server (CASSANDRA-6788)
 * Log more information when exceeding tombstone_warn_threshold (CASSANDRA-6865)
 * Fix truncate to not abort due to unreachable fat clients (CASSANDRA-6864)
 * Fix schema concurrency exceptions (CASSANDRA-6841)
 * Fix leaking validator FH in StreamWriter (CASSANDRA-6832)
 * Fix saving triggers to schema (CASSANDRA-6789)
 * Fix trigger mutations when base mutation list is immutable (CASSANDRA-6790)
 * Fix accounting in FileCacheService to allow re-using RAR (CASSANDRA-6838)
 * Fix static counter columns (CASSANDRA-6827)
 * Restore expiring->deleted (cell) compaction optimization (CASSANDRA-6844)
 * Fix CompactionManager.needsCleanup (CASSANDRA-6845)
 * Correctly compare BooleanType values other than 0 and 1 (CASSANDRA-6779)
 * Read message id as string from earlier versions (CASSANDRA-6840)
 * Properly use the Paxos consistency for (non-protocol) batch (CASSANDRA-6837)
 * Add paranoid disk failure option (CASSANDRA-6646)
 * Improve PerRowSecondaryIndex performance (CASSANDRA-6876)
 * Extend triggers to support CAS updates (CASSANDRA-6882)
 * Static columns with IF NOT EXISTS don't always work as expected (CASSANDRA-6873)
 * Fix paging with SELECT DISTINCT (CASSANDRA-6857)
 * Fix UnsupportedOperationException on CAS timeout (CASSANDRA-6923)
 * Improve MeteredFlusher handling of MF-unaffected column families
   (CASSANDRA-6867)
 * Add CqlRecordReader using native pagination (CASSANDRA-6311)
 * Add QueryHandler interface (CASSANDRA-6659)
 * Track liveRatio per-memtable, not per-CF (CASSANDRA-6945)
 * Make sure upgradesstables keeps sstable level (CASSANDRA-6958)
 * Fix LIMIT with static columns (CASSANDRA-6956)
 * Fix clash with CQL column name in thrift validation (CASSANDRA-6892)
 * Fix error with super columns in mixed 1.2-2.0 clusters (CASSANDRA-6966)
 * Fix bad skip of sstables on slice query with composite start/finish (CASSANDRA-6825)
 * Fix unintended update with conditional statement (CASSANDRA-6893)
 * Fix map element access in IF (CASSANDRA-6914)
 * Avoid costly range calculations for range queries on system keyspaces
   (CASSANDRA-6906)
 * Fix SSTable not released if stream session fails (CASSANDRA-6818)
 * Avoid build failure due to ANTLR timeout (CASSANDRA-6991)
 * Queries on compact tables can return more rows that requested (CASSANDRA-7052)
 * USING TIMESTAMP for batches does not work (CASSANDRA-7053)
 * Fix performance regression from CASSANDRA-5614 (CASSANDRA-6949)
 * Ensure that batchlog and hint timeouts do not produce hints (CASSANDRA-7058)
 * Merge groupable mutations in TriggerExecutor#execute() (CASSANDRA-7047)
 * Plug holes in resource release when wiring up StreamSession (CASSANDRA-7073)
 * Re-add parameter columns to tracing session (CASSANDRA-6942)
 * Preserves CQL metadata when updating table from thrift (CASSANDRA-6831)
Merged from 1.2:
 * Fix nodetool display with vnodes (CASSANDRA-7082)
 * Add UNLOGGED, COUNTER options to BATCH documentation (CASSANDRA-6816)
 * add extra SSL cipher suites (CASSANDRA-6613)
 * fix nodetool getsstables for blob PK (CASSANDRA-6803)
 * Fix BatchlogManager#deleteBatch() use of millisecond timestamps
   (CASSANDRA-6822)
 * Continue assassinating even if the endpoint vanishes (CASSANDRA-6787)
 * Schedule schema pulls on change (CASSANDRA-6971)
 * Non-droppable verbs shouldn't be dropped from OTC (CASSANDRA-6980)
 * Shutdown batchlog executor in SS#drain() (CASSANDRA-7025)
 * Fix batchlog to account for CF truncation records (CASSANDRA-6999)
 * Fix CQLSH parsing of functions and BLOB literals (CASSANDRA-7018)
 * Properly load trustore in the native protocol (CASSANDRA-6847)
 * Always clean up references in SerializingCache (CASSANDRA-6994)
 * Don't shut MessagingService down when replacing a node (CASSANDRA-6476)
 * fix npe when doing -Dcassandra.fd_initial_value_ms (CASSANDRA-6751)


2.1.0-beta1
 * Add flush directory distinct from compaction directories (CASSANDRA-6357)
 * Require JNA by default (CASSANDRA-6575)
 * add listsnapshots command to nodetool (CASSANDRA-5742)
 * Introduce AtomicBTreeColumns (CASSANDRA-6271, 6692)
 * Multithreaded commitlog (CASSANDRA-3578)
 * allocate fixed index summary memory pool and resample cold index summaries 
   to use less memory (CASSANDRA-5519)
 * Removed multithreaded compaction (CASSANDRA-6142)
 * Parallelize fetching rows for low-cardinality indexes (CASSANDRA-1337)
 * change logging from log4j to logback (CASSANDRA-5883)
 * switch to LZ4 compression for internode communication (CASSANDRA-5887)
 * Stop using Thrift-generated Index* classes internally (CASSANDRA-5971)
 * Remove 1.2 network compatibility code (CASSANDRA-5960)
 * Remove leveled json manifest migration code (CASSANDRA-5996)
 * Remove CFDefinition (CASSANDRA-6253)
 * Use AtomicIntegerFieldUpdater in RefCountedMemory (CASSANDRA-6278)
 * User-defined types for CQL3 (CASSANDRA-5590)
 * Use of o.a.c.metrics in nodetool (CASSANDRA-5871, 6406)
 * Batch read from OTC's queue and cleanup (CASSANDRA-1632)
 * Secondary index support for collections (CASSANDRA-4511, 6383)
 * SSTable metadata(Stats.db) format change (CASSANDRA-6356)
 * Push composites support in the storage engine
   (CASSANDRA-5417, CASSANDRA-6520)
 * Add snapshot space used to cfstats (CASSANDRA-6231)
 * Add cardinality estimator for key count estimation (CASSANDRA-5906)
 * CF id is changed to be non-deterministic. Data dir/key cache are created
   uniquely for CF id (CASSANDRA-5202)
 * New counters implementation (CASSANDRA-6504)
 * Replace UnsortedColumns, EmptyColumns, TreeMapBackedSortedColumns with new
   ArrayBackedSortedColumns (CASSANDRA-6630, CASSANDRA-6662, CASSANDRA-6690)
 * Add option to use row cache with a given amount of rows (CASSANDRA-5357)
 * Avoid repairing already repaired data (CASSANDRA-5351)
 * Reject counter updates with USING TTL/TIMESTAMP (CASSANDRA-6649)
 * Replace index_interval with min/max_index_interval (CASSANDRA-6379)
 * Lift limitation that order by columns must be selected for IN queries (CASSANDRA-4911)


2.0.5
 * Reduce garbage generated by bloom filter lookups (CASSANDRA-6609)
 * Add ks.cf names to tombstone logging (CASSANDRA-6597)
 * Use LOCAL_QUORUM for LWT operations at LOCAL_SERIAL (CASSANDRA-6495)
 * Wait for gossip to settle before accepting client connections (CASSANDRA-4288)
 * Delete unfinished compaction incrementally (CASSANDRA-6086)
 * Allow specifying custom secondary index options in CQL3 (CASSANDRA-6480)
 * Improve replica pinning for cache efficiency in DES (CASSANDRA-6485)
 * Fix LOCAL_SERIAL from thrift (CASSANDRA-6584)
 * Don't special case received counts in CAS timeout exceptions (CASSANDRA-6595)
 * Add support for 2.1 global counter shards (CASSANDRA-6505)
 * Fix NPE when streaming connection is not yet established (CASSANDRA-6210)
 * Avoid rare duplicate read repair triggering (CASSANDRA-6606)
 * Fix paging discardFirst (CASSANDRA-6555)
 * Fix ArrayIndexOutOfBoundsException in 2ndary index query (CASSANDRA-6470)
 * Release sstables upon rebuilding 2i (CASSANDRA-6635)
 * Add AbstractCompactionStrategy.startup() method (CASSANDRA-6637)
 * SSTableScanner may skip rows during cleanup (CASSANDRA-6638)
 * sstables from stalled repair sessions can resurrect deleted data (CASSANDRA-6503)
 * Switch stress to use ITransportFactory (CASSANDRA-6641)
 * Fix IllegalArgumentException during prepare (CASSANDRA-6592)
 * Fix possible loss of 2ndary index entries during compaction (CASSANDRA-6517)
 * Fix direct Memory on architectures that do not support unaligned long access
   (CASSANDRA-6628)
 * Let scrub optionally skip broken counter partitions (CASSANDRA-5930)
Merged from 1.2:
 * fsync compression metadata (CASSANDRA-6531)
 * Validate CF existence on execution for prepared statement (CASSANDRA-6535)
 * Add ability to throttle batchlog replay (CASSANDRA-6550)
 * Fix executing LOCAL_QUORUM with SimpleStrategy (CASSANDRA-6545)
 * Avoid StackOverflow when using large IN queries (CASSANDRA-6567)
 * Nodetool upgradesstables includes secondary indexes (CASSANDRA-6598)
 * Paginate batchlog replay (CASSANDRA-6569)
 * skip blocking on streaming during drain (CASSANDRA-6603)
 * Improve error message when schema doesn't match loaded sstable (CASSANDRA-6262)
 * Add properties to adjust FD initial value and max interval (CASSANDRA-4375)
 * Fix preparing with batch and delete from collection (CASSANDRA-6607)
 * Fix ABSC reverse iterator's remove() method (CASSANDRA-6629)
 * Handle host ID conflicts properly (CASSANDRA-6615)
 * Move handling of migration event source to solve bootstrap race. (CASSANDRA-6648)
 * Make sure compaction throughput value doesn't overflow with int math (CASSANDRA-6647)


2.0.4
 * Allow removing snapshots of no-longer-existing CFs (CASSANDRA-6418)
 * add StorageService.stopDaemon() (CASSANDRA-4268)
 * add IRE for invalid CF supplied to get_count (CASSANDRA-5701)
 * add client encryption support to sstableloader (CASSANDRA-6378)
 * Fix accept() loop for SSL sockets post-shutdown (CASSANDRA-6468)
 * Fix size-tiered compaction in LCS L0 (CASSANDRA-6496)
 * Fix assertion failure in filterColdSSTables (CASSANDRA-6483)
 * Fix row tombstones in larger-than-memory compactions (CASSANDRA-6008)
 * Fix cleanup ClassCastException (CASSANDRA-6462)
 * Reduce gossip memory use by interning VersionedValue strings (CASSANDRA-6410)
 * Allow specifying datacenters to participate in a repair (CASSANDRA-6218)
 * Fix divide-by-zero in PCI (CASSANDRA-6403)
 * Fix setting last compacted key in the wrong level for LCS (CASSANDRA-6284)
 * Add millisecond precision formats to the timestamp parser (CASSANDRA-6395)
 * Expose a total memtable size metric for a CF (CASSANDRA-6391)
 * cqlsh: handle symlinks properly (CASSANDRA-6425)
 * Fix potential infinite loop when paging query with IN (CASSANDRA-6464)
 * Fix assertion error in AbstractQueryPager.discardFirst (CASSANDRA-6447)
 * Fix streaming older SSTable yields unnecessary tombstones (CASSANDRA-6527)
Merged from 1.2:
 * Improved error message on bad properties in DDL queries (CASSANDRA-6453)
 * Randomize batchlog candidates selection (CASSANDRA-6481)
 * Fix thundering herd on endpoint cache invalidation (CASSANDRA-6345, 6485)
 * Improve batchlog write performance with vnodes (CASSANDRA-6488)
 * cqlsh: quote single quotes in strings inside collections (CASSANDRA-6172)
 * Improve gossip performance for typical messages (CASSANDRA-6409)
 * Throw IRE if a prepared statement has more markers than supported 
   (CASSANDRA-5598)
 * Expose Thread metrics for the native protocol server (CASSANDRA-6234)
 * Change snapshot response message verb to INTERNAL to avoid dropping it 
   (CASSANDRA-6415)
 * Warn when collection read has > 65K elements (CASSANDRA-5428)
 * Fix cache persistence when both row and key cache are enabled 
   (CASSANDRA-6413)
 * (Hadoop) add describe_local_ring (CASSANDRA-6268)
 * Fix handling of concurrent directory creation failure (CASSANDRA-6459)
 * Allow executing CREATE statements multiple times (CASSANDRA-6471)
 * Don't send confusing info with timeouts (CASSANDRA-6491)
 * Don't resubmit counter mutation runnables internally (CASSANDRA-6427)
 * Don't drop local mutations without a hint (CASSANDRA-6510)
 * Don't allow null max_hint_window_in_ms (CASSANDRA-6419)
 * Validate SliceRange start and finish lengths (CASSANDRA-6521)


2.0.3
 * Fix FD leak on slice read path (CASSANDRA-6275)
 * Cancel read meter task when closing SSTR (CASSANDRA-6358)
 * free off-heap IndexSummary during bulk (CASSANDRA-6359)
 * Recover from IOException in accept() thread (CASSANDRA-6349)
 * Improve Gossip tolerance of abnormally slow tasks (CASSANDRA-6338)
 * Fix trying to hint timed out counter writes (CASSANDRA-6322)
 * Allow restoring specific columnfamilies from archived CL (CASSANDRA-4809)
 * Avoid flushing compaction_history after each operation (CASSANDRA-6287)
 * Fix repair assertion error when tombstones expire (CASSANDRA-6277)
 * Skip loading corrupt key cache (CASSANDRA-6260)
 * Fixes for compacting larger-than-memory rows (CASSANDRA-6274)
 * Compact hottest sstables first and optionally omit coldest from
   compaction entirely (CASSANDRA-6109)
 * Fix modifying column_metadata from thrift (CASSANDRA-6182)
 * cqlsh: fix LIST USERS output (CASSANDRA-6242)
 * Add IRequestSink interface (CASSANDRA-6248)
 * Update memtable size while flushing (CASSANDRA-6249)
 * Provide hooks around CQL2/CQL3 statement execution (CASSANDRA-6252)
 * Require Permission.SELECT for CAS updates (CASSANDRA-6247)
 * New CQL-aware SSTableWriter (CASSANDRA-5894)
 * Reject CAS operation when the protocol v1 is used (CASSANDRA-6270)
 * Correctly throw error when frame too large (CASSANDRA-5981)
 * Fix serialization bug in PagedRange with 2ndary indexes (CASSANDRA-6299)
 * Fix CQL3 table validation in Thrift (CASSANDRA-6140)
 * Fix bug missing results with IN clauses (CASSANDRA-6327)
 * Fix paging with reversed slices (CASSANDRA-6343)
 * Set minTimestamp correctly to be able to drop expired sstables (CASSANDRA-6337)
 * Support NaN and Infinity as float literals (CASSANDRA-6003)
 * Remove RF from nodetool ring output (CASSANDRA-6289)
 * Fix attempting to flush empty rows (CASSANDRA-6374)
 * Fix potential out of bounds exception when paging (CASSANDRA-6333)
Merged from 1.2:
 * Optimize FD phi calculation (CASSANDRA-6386)
 * Improve initial FD phi estimate when starting up (CASSANDRA-6385)
 * Don't list CQL3 table in CLI describe even if named explicitely 
   (CASSANDRA-5750)
 * Invalidate row cache when dropping CF (CASSANDRA-6351)
 * add non-jamm path for cached statements (CASSANDRA-6293)
 * add windows bat files for shell commands (CASSANDRA-6145)
 * Require logging in for Thrift CQL2/3 statement preparation (CASSANDRA-6254)
 * restrict max_num_tokens to 1536 (CASSANDRA-6267)
 * Nodetool gets default JMX port from cassandra-env.sh (CASSANDRA-6273)
 * make calculatePendingRanges asynchronous (CASSANDRA-6244)
 * Remove blocking flushes in gossip thread (CASSANDRA-6297)
 * Fix potential socket leak in connectionpool creation (CASSANDRA-6308)
 * Allow LOCAL_ONE/LOCAL_QUORUM to work with SimpleStrategy (CASSANDRA-6238)
 * cqlsh: handle 'null' as session duration (CASSANDRA-6317)
 * Fix json2sstable handling of range tombstones (CASSANDRA-6316)
 * Fix missing one row in reverse query (CASSANDRA-6330)
 * Fix reading expired row value from row cache (CASSANDRA-6325)
 * Fix AssertionError when doing set element deletion (CASSANDRA-6341)
 * Make CL code for the native protocol match the one in C* 2.0
   (CASSANDRA-6347)
 * Disallow altering CQL3 table from thrift (CASSANDRA-6370)
 * Fix size computation of prepared statement (CASSANDRA-6369)


2.0.2
 * Update FailureDetector to use nanontime (CASSANDRA-4925)
 * Fix FileCacheService regressions (CASSANDRA-6149)
 * Never return WriteTimeout for CL.ANY (CASSANDRA-6132)
 * Fix race conditions in bulk loader (CASSANDRA-6129)
 * Add configurable metrics reporting (CASSANDRA-4430)
 * drop queries exceeding a configurable number of tombstones (CASSANDRA-6117)
 * Track and persist sstable read activity (CASSANDRA-5515)
 * Fixes for speculative retry (CASSANDRA-5932, CASSANDRA-6194)
 * Improve memory usage of metadata min/max column names (CASSANDRA-6077)
 * Fix thrift validation refusing row markers on CQL3 tables (CASSANDRA-6081)
 * Fix insertion of collections with CAS (CASSANDRA-6069)
 * Correctly send metadata on SELECT COUNT (CASSANDRA-6080)
 * Track clients' remote addresses in ClientState (CASSANDRA-6070)
 * Create snapshot dir if it does not exist when migrating
   leveled manifest (CASSANDRA-6093)
 * make sequential nodetool repair the default (CASSANDRA-5950)
 * Add more hooks for compaction strategy implementations (CASSANDRA-6111)
 * Fix potential NPE on composite 2ndary indexes (CASSANDRA-6098)
 * Delete can potentially be skipped in batch (CASSANDRA-6115)
 * Allow alter keyspace on system_traces (CASSANDRA-6016)
 * Disallow empty column names in cql (CASSANDRA-6136)
 * Use Java7 file-handling APIs and fix file moving on Windows (CASSANDRA-5383)
 * Save compaction history to system keyspace (CASSANDRA-5078)
 * Fix NPE if StorageService.getOperationMode() is executed before full startup (CASSANDRA-6166)
 * CQL3: support pre-epoch longs for TimestampType (CASSANDRA-6212)
 * Add reloadtriggers command to nodetool (CASSANDRA-4949)
 * cqlsh: ignore empty 'value alias' in DESCRIBE (CASSANDRA-6139)
 * Fix sstable loader (CASSANDRA-6205)
 * Reject bootstrapping if the node already exists in gossip (CASSANDRA-5571)
 * Fix NPE while loading paxos state (CASSANDRA-6211)
 * cqlsh: add SHOW SESSION <tracing-session> command (CASSANDRA-6228)
Merged from 1.2:
 * (Hadoop) Require CFRR batchSize to be at least 2 (CASSANDRA-6114)
 * Add a warning for small LCS sstable size (CASSANDRA-6191)
 * Add ability to list specific KS/CF combinations in nodetool cfstats (CASSANDRA-4191)
 * Mark CF clean if a mutation raced the drop and got it marked dirty (CASSANDRA-5946)
 * Add a LOCAL_ONE consistency level (CASSANDRA-6202)
 * Limit CQL prepared statement cache by size instead of count (CASSANDRA-6107)
 * Tracing should log write failure rather than raw exceptions (CASSANDRA-6133)
 * lock access to TM.endpointToHostIdMap (CASSANDRA-6103)
 * Allow estimated memtable size to exceed slab allocator size (CASSANDRA-6078)
 * Start MeteredFlusher earlier to prevent OOM during CL replay (CASSANDRA-6087)
 * Avoid sending Truncate command to fat clients (CASSANDRA-6088)
 * Allow where clause conditions to be in parenthesis (CASSANDRA-6037)
 * Do not open non-ssl storage port if encryption option is all (CASSANDRA-3916)
 * Move batchlog replay to its own executor (CASSANDRA-6079)
 * Add tombstone debug threshold and histogram (CASSANDRA-6042, 6057)
 * Enable tcp keepalive on incoming connections (CASSANDRA-4053)
 * Fix fat client schema pull NPE (CASSANDRA-6089)
 * Fix memtable flushing for indexed tables (CASSANDRA-6112)
 * Fix skipping columns with multiple slices (CASSANDRA-6119)
 * Expose connected thrift + native client counts (CASSANDRA-5084)
 * Optimize auth setup (CASSANDRA-6122)
 * Trace index selection (CASSANDRA-6001)
 * Update sstablesPerReadHistogram to use biased sampling (CASSANDRA-6164)
 * Log UnknownColumnfamilyException when closing socket (CASSANDRA-5725)
 * Properly error out on CREATE INDEX for counters table (CASSANDRA-6160)
 * Handle JMX notification failure for repair (CASSANDRA-6097)
 * (Hadoop) Fetch no more than 128 splits in parallel (CASSANDRA-6169)
 * stress: add username/password authentication support (CASSANDRA-6068)
 * Fix indexed queries with row cache enabled on parent table (CASSANDRA-5732)
 * Fix compaction race during columnfamily drop (CASSANDRA-5957)
 * Fix validation of empty column names for compact tables (CASSANDRA-6152)
 * Skip replaying mutations that pass CRC but fail to deserialize (CASSANDRA-6183)
 * Rework token replacement to use replace_address (CASSANDRA-5916)
 * Fix altering column types (CASSANDRA-6185)
 * cqlsh: fix CREATE/ALTER WITH completion (CASSANDRA-6196)
 * add windows bat files for shell commands (CASSANDRA-6145)
 * Fix potential stack overflow during range tombstones insertion (CASSANDRA-6181)
 * (Hadoop) Make LOCAL_ONE the default consistency level (CASSANDRA-6214)


2.0.1
 * Fix bug that could allow reading deleted data temporarily (CASSANDRA-6025)
 * Improve memory use defaults (CASSANDRA-6059)
 * Make ThriftServer more easlly extensible (CASSANDRA-6058)
 * Remove Hadoop dependency from ITransportFactory (CASSANDRA-6062)
 * add file_cache_size_in_mb setting (CASSANDRA-5661)
 * Improve error message when yaml contains invalid properties (CASSANDRA-5958)
 * Improve leveled compaction's ability to find non-overlapping L0 compactions
   to work on concurrently (CASSANDRA-5921)
 * Notify indexer of columns shadowed by range tombstones (CASSANDRA-5614)
 * Log Merkle tree stats (CASSANDRA-2698)
 * Switch from crc32 to adler32 for compressed sstable checksums (CASSANDRA-5862)
 * Improve offheap memcpy performance (CASSANDRA-5884)
 * Use a range aware scanner for cleanup (CASSANDRA-2524)
 * Cleanup doesn't need to inspect sstables that contain only local data
   (CASSANDRA-5722)
 * Add ability for CQL3 to list partition keys (CASSANDRA-4536)
 * Improve native protocol serialization (CASSANDRA-5664)
 * Upgrade Thrift to 0.9.1 (CASSANDRA-5923)
 * Require superuser status for adding triggers (CASSANDRA-5963)
 * Make standalone scrubber handle old and new style leveled manifest
   (CASSANDRA-6005)
 * Fix paxos bugs (CASSANDRA-6012, 6013, 6023)
 * Fix paged ranges with multiple replicas (CASSANDRA-6004)
 * Fix potential AssertionError during tracing (CASSANDRA-6041)
 * Fix NPE in sstablesplit (CASSANDRA-6027)
 * Migrate pre-2.0 key/value/column aliases to system.schema_columns
   (CASSANDRA-6009)
 * Paging filter empty rows too agressively (CASSANDRA-6040)
 * Support variadic parameters for IN clauses (CASSANDRA-4210)
 * cqlsh: return the result of CAS writes (CASSANDRA-5796)
 * Fix validation of IN clauses with 2ndary indexes (CASSANDRA-6050)
 * Support named bind variables in CQL (CASSANDRA-6033)
Merged from 1.2:
 * Allow cache-keys-to-save to be set at runtime (CASSANDRA-5980)
 * Avoid second-guessing out-of-space state (CASSANDRA-5605)
 * Tuning knobs for dealing with large blobs and many CFs (CASSANDRA-5982)
 * (Hadoop) Fix CQLRW for thrift tables (CASSANDRA-6002)
 * Fix possible divide-by-zero in HHOM (CASSANDRA-5990)
 * Allow local batchlog writes for CL.ANY (CASSANDRA-5967)
 * Upgrade metrics-core to version 2.2.0 (CASSANDRA-5947)
 * Fix CqlRecordWriter with composite keys (CASSANDRA-5949)
 * Add snitch, schema version, cluster, partitioner to JMX (CASSANDRA-5881)
 * Allow disabling SlabAllocator (CASSANDRA-5935)
 * Make user-defined compaction JMX blocking (CASSANDRA-4952)
 * Fix streaming does not transfer wrapped range (CASSANDRA-5948)
 * Fix loading index summary containing empty key (CASSANDRA-5965)
 * Correctly handle limits in CompositesSearcher (CASSANDRA-5975)
 * Pig: handle CQL collections (CASSANDRA-5867)
 * Pass the updated cf to the PRSI index() method (CASSANDRA-5999)
 * Allow empty CQL3 batches (as no-op) (CASSANDRA-5994)
 * Support null in CQL3 functions (CASSANDRA-5910)
 * Replace the deprecated MapMaker with CacheLoader (CASSANDRA-6007)
 * Add SSTableDeletingNotification to DataTracker (CASSANDRA-6010)
 * Fix snapshots in use get deleted during snapshot repair (CASSANDRA-6011)
 * Move hints and exception count to o.a.c.metrics (CASSANDRA-6017)
 * Fix memory leak in snapshot repair (CASSANDRA-6047)
 * Fix sstable2sjon for CQL3 tables (CASSANDRA-5852)


2.0.0
 * Fix thrift validation when inserting into CQL3 tables (CASSANDRA-5138)
 * Fix periodic memtable flushing behavior with clean memtables (CASSANDRA-5931)
 * Fix dateOf() function for pre-2.0 timestamp columns (CASSANDRA-5928)
 * Fix SSTable unintentionally loads BF when opened for batch (CASSANDRA-5938)
 * Add stream session progress to JMX (CASSANDRA-4757)
 * Fix NPE during CAS operation (CASSANDRA-5925)
Merged from 1.2:
 * Fix getBloomFilterDiskSpaceUsed for AlwaysPresentFilter (CASSANDRA-5900)
 * Don't announce schema version until we've loaded the changes locally
   (CASSANDRA-5904)
 * Fix to support off heap bloom filters size greater than 2 GB (CASSANDRA-5903)
 * Properly handle parsing huge map and set literals (CASSANDRA-5893)


2.0.0-rc2
 * enable vnodes by default (CASSANDRA-5869)
 * fix CAS contention timeout (CASSANDRA-5830)
 * fix HsHa to respect max frame size (CASSANDRA-4573)
 * Fix (some) 2i on composite components omissions (CASSANDRA-5851)
 * cqlsh: add DESCRIBE FULL SCHEMA variant (CASSANDRA-5880)
Merged from 1.2:
 * Correctly validate sparse composite cells in scrub (CASSANDRA-5855)
 * Add KeyCacheHitRate metric to CF metrics (CASSANDRA-5868)
 * cqlsh: add support for multiline comments (CASSANDRA-5798)
 * Handle CQL3 SELECT duplicate IN restrictions on clustering columns
   (CASSANDRA-5856)


2.0.0-rc1
 * improve DecimalSerializer performance (CASSANDRA-5837)
 * fix potential spurious wakeup in AsyncOneResponse (CASSANDRA-5690)
 * fix schema-related trigger issues (CASSANDRA-5774)
 * Better validation when accessing CQL3 table from thrift (CASSANDRA-5138)
 * Fix assertion error during repair (CASSANDRA-5801)
 * Fix range tombstone bug (CASSANDRA-5805)
 * DC-local CAS (CASSANDRA-5797)
 * Add a native_protocol_version column to the system.local table (CASSANRDA-5819)
 * Use index_interval from cassandra.yaml when upgraded (CASSANDRA-5822)
 * Fix buffer underflow on socket close (CASSANDRA-5792)
Merged from 1.2:
 * Fix reading DeletionTime from 1.1-format sstables (CASSANDRA-5814)
 * cqlsh: add collections support to COPY (CASSANDRA-5698)
 * retry important messages for any IOException (CASSANDRA-5804)
 * Allow empty IN relations in SELECT/UPDATE/DELETE statements (CASSANDRA-5626)
 * cqlsh: fix crashing on Windows due to libedit detection (CASSANDRA-5812)
 * fix bulk-loading compressed sstables (CASSANDRA-5820)
 * (Hadoop) fix quoting in CqlPagingRecordReader and CqlRecordWriter 
   (CASSANDRA-5824)
 * update default LCS sstable size to 160MB (CASSANDRA-5727)
 * Allow compacting 2Is via nodetool (CASSANDRA-5670)
 * Hex-encode non-String keys in OPP (CASSANDRA-5793)
 * nodetool history logging (CASSANDRA-5823)
 * (Hadoop) fix support for Thrift tables in CqlPagingRecordReader 
   (CASSANDRA-5752)
 * add "all time blocked" to StatusLogger output (CASSANDRA-5825)
 * Future-proof inter-major-version schema migrations (CASSANDRA-5845)
 * (Hadoop) add CqlPagingRecordReader support for ReversedType in Thrift table
   (CASSANDRA-5718)
 * Add -no-snapshot option to scrub (CASSANDRA-5891)
 * Fix to support off heap bloom filters size greater than 2 GB (CASSANDRA-5903)
 * Properly handle parsing huge map and set literals (CASSANDRA-5893)
 * Fix LCS L0 compaction may overlap in L1 (CASSANDRA-5907)
 * New sstablesplit tool to split large sstables offline (CASSANDRA-4766)
 * Fix potential deadlock in native protocol server (CASSANDRA-5926)
 * Disallow incompatible type change in CQL3 (CASSANDRA-5882)
Merged from 1.1:
 * Correctly validate sparse composite cells in scrub (CASSANDRA-5855)


2.0.0-beta2
 * Replace countPendingHints with Hints Created metric (CASSANDRA-5746)
 * Allow nodetool with no args, and with help to run without a server (CASSANDRA-5734)
 * Cleanup AbstractType/TypeSerializer classes (CASSANDRA-5744)
 * Remove unimplemented cli option schema-mwt (CASSANDRA-5754)
 * Support range tombstones in thrift (CASSANDRA-5435)
 * Normalize table-manipulating CQL3 statements' class names (CASSANDRA-5759)
 * cqlsh: add missing table options to DESCRIBE output (CASSANDRA-5749)
 * Fix assertion error during repair (CASSANDRA-5757)
 * Fix bulkloader (CASSANDRA-5542)
 * Add LZ4 compression to the native protocol (CASSANDRA-5765)
 * Fix bugs in the native protocol v2 (CASSANDRA-5770)
 * CAS on 'primary key only' table (CASSANDRA-5715)
 * Support streaming SSTables of old versions (CASSANDRA-5772)
 * Always respect protocol version in native protocol (CASSANDRA-5778)
 * Fix ConcurrentModificationException during streaming (CASSANDRA-5782)
 * Update deletion timestamp in Commit#updatesWithPaxosTime (CASSANDRA-5787)
 * Thrift cas() method crashes if input columns are not sorted (CASSANDRA-5786)
 * Order columns names correctly when querying for CAS (CASSANDRA-5788)
 * Fix streaming retry (CASSANDRA-5775)
Merged from 1.2:
 * if no seeds can be a reached a node won't start in a ring by itself (CASSANDRA-5768)
 * add cassandra.unsafesystem property (CASSANDRA-5704)
 * (Hadoop) quote identifiers in CqlPagingRecordReader (CASSANDRA-5763)
 * Add replace_node functionality for vnodes (CASSANDRA-5337)
 * Add timeout events to query traces (CASSANDRA-5520)
 * Fix serialization of the LEFT gossip value (CASSANDRA-5696)
 * Pig: support for cql3 tables (CASSANDRA-5234)
 * Fix skipping range tombstones with reverse queries (CASSANDRA-5712)
 * Expire entries out of ThriftSessionManager (CASSANDRA-5719)
 * Don't keep ancestor information in memory (CASSANDRA-5342)
 * Expose native protocol server status in nodetool info (CASSANDRA-5735)
 * Fix pathetic performance of range tombstones (CASSANDRA-5677)
 * Fix querying with an empty (impossible) range (CASSANDRA-5573)
 * cqlsh: handle CUSTOM 2i in DESCRIBE output (CASSANDRA-5760)
 * Fix minor bug in Range.intersects(Bound) (CASSANDRA-5771)
 * cqlsh: handle disabled compression in DESCRIBE output (CASSANDRA-5766)
 * Ensure all UP events are notified on the native protocol (CASSANDRA-5769)
 * Fix formatting of sstable2json with multiple -k arguments (CASSANDRA-5781)
 * Don't rely on row marker for queries in general to hide lost markers
   after TTL expires (CASSANDRA-5762)
 * Sort nodetool help output (CASSANDRA-5776)
 * Fix column expiring during 2 phases compaction (CASSANDRA-5799)
 * now() is being rejected in INSERTs when inside collections (CASSANDRA-5795)


2.0.0-beta1
 * Add support for indexing clustered columns (CASSANDRA-5125)
 * Removed on-heap row cache (CASSANDRA-5348)
 * use nanotime consistently for node-local timeouts (CASSANDRA-5581)
 * Avoid unnecessary second pass on name-based queries (CASSANDRA-5577)
 * Experimental triggers (CASSANDRA-1311)
 * JEMalloc support for off-heap allocation (CASSANDRA-3997)
 * Single-pass compaction (CASSANDRA-4180)
 * Removed token range bisection (CASSANDRA-5518)
 * Removed compatibility with pre-1.2.5 sstables and network messages
   (CASSANDRA-5511)
 * removed PBSPredictor (CASSANDRA-5455)
 * CAS support (CASSANDRA-5062, 5441, 5442, 5443, 5619, 5667)
 * Leveled compaction performs size-tiered compactions in L0 
   (CASSANDRA-5371, 5439)
 * Add yaml network topology snitch for mixed ec2/other envs (CASSANDRA-5339)
 * Log when a node is down longer than the hint window (CASSANDRA-4554)
 * Optimize tombstone creation for ExpiringColumns (CASSANDRA-4917)
 * Improve LeveledScanner work estimation (CASSANDRA-5250, 5407)
 * Replace compaction lock with runWithCompactionsDisabled (CASSANDRA-3430)
 * Change Message IDs to ints (CASSANDRA-5307)
 * Move sstable level information into the Stats component, removing the
   need for a separate Manifest file (CASSANDRA-4872)
 * avoid serializing to byte[] on commitlog append (CASSANDRA-5199)
 * make index_interval configurable per columnfamily (CASSANDRA-3961, CASSANDRA-5650)
 * add default_time_to_live (CASSANDRA-3974)
 * add memtable_flush_period_in_ms (CASSANDRA-4237)
 * replace supercolumns internally by composites (CASSANDRA-3237, 5123)
 * upgrade thrift to 0.9.0 (CASSANDRA-3719)
 * drop unnecessary keyspace parameter from user-defined compaction API 
   (CASSANDRA-5139)
 * more robust solution to incomplete compactions + counters (CASSANDRA-5151)
 * Change order of directory searching for c*.in.sh (CASSANDRA-3983)
 * Add tool to reset SSTable compaction level for LCS (CASSANDRA-5271)
 * Allow custom configuration loader (CASSANDRA-5045)
 * Remove memory emergency pressure valve logic (CASSANDRA-3534)
 * Reduce request latency with eager retry (CASSANDRA-4705)
 * cqlsh: Remove ASSUME command (CASSANDRA-5331)
 * Rebuild BF when loading sstables if bloom_filter_fp_chance
   has changed since compaction (CASSANDRA-5015)
 * remove row-level bloom filters (CASSANDRA-4885)
 * Change Kernel Page Cache skipping into row preheating (disabled by default)
   (CASSANDRA-4937)
 * Improve repair by deciding on a gcBefore before sending
   out TreeRequests (CASSANDRA-4932)
 * Add an official way to disable compactions (CASSANDRA-5074)
 * Reenable ALTER TABLE DROP with new semantics (CASSANDRA-3919)
 * Add binary protocol versioning (CASSANDRA-5436)
 * Swap THshaServer for TThreadedSelectorServer (CASSANDRA-5530)
 * Add alias support to SELECT statement (CASSANDRA-5075)
 * Don't create empty RowMutations in CommitLogReplayer (CASSANDRA-5541)
 * Use range tombstones when dropping cfs/columns from schema (CASSANDRA-5579)
 * cqlsh: drop CQL2/CQL3-beta support (CASSANDRA-5585)
 * Track max/min column names in sstables to be able to optimize slice
   queries (CASSANDRA-5514, CASSANDRA-5595, CASSANDRA-5600)
 * Binary protocol: allow batching already prepared statements (CASSANDRA-4693)
 * Allow preparing timestamp, ttl and limit in CQL3 queries (CASSANDRA-4450)
 * Support native link w/o JNA in Java7 (CASSANDRA-3734)
 * Use SASL authentication in binary protocol v2 (CASSANDRA-5545)
 * Replace Thrift HsHa with LMAX Disruptor based implementation (CASSANDRA-5582)
 * cqlsh: Add row count to SELECT output (CASSANDRA-5636)
 * Include a timestamp with all read commands to determine column expiration
   (CASSANDRA-5149)
 * Streaming 2.0 (CASSANDRA-5286, 5699)
 * Conditional create/drop ks/table/index statements in CQL3 (CASSANDRA-2737)
 * more pre-table creation property validation (CASSANDRA-5693)
 * Redesign repair messages (CASSANDRA-5426)
 * Fix ALTER RENAME post-5125 (CASSANDRA-5702)
 * Disallow renaming a 2ndary indexed column (CASSANDRA-5705)
 * Rename Table to Keyspace (CASSANDRA-5613)
 * Ensure changing column_index_size_in_kb on different nodes don't corrupt the
   sstable (CASSANDRA-5454)
 * Move resultset type information into prepare, not execute (CASSANDRA-5649)
 * Auto paging in binary protocol (CASSANDRA-4415, 5714)
 * Don't tie client side use of AbstractType to JDBC (CASSANDRA-4495)
 * Adds new TimestampType to replace DateType (CASSANDRA-5723, CASSANDRA-5729)
Merged from 1.2:
 * make starting native protocol server idempotent (CASSANDRA-5728)
 * Fix loading key cache when a saved entry is no longer valid (CASSANDRA-5706)
 * Fix serialization of the LEFT gossip value (CASSANDRA-5696)
 * cqlsh: Don't show 'null' in place of empty values (CASSANDRA-5675)
 * Race condition in detecting version on a mixed 1.1/1.2 cluster
   (CASSANDRA-5692)
 * Fix skipping range tombstones with reverse queries (CASSANDRA-5712)
 * Expire entries out of ThriftSessionManager (CASSANRDA-5719)
 * Don't keep ancestor information in memory (CASSANDRA-5342)
 * cqlsh: fix handling of semicolons inside BATCH queries (CASSANDRA-5697)


1.2.6
 * Fix tracing when operation completes before all responses arrive 
   (CASSANDRA-5668)
 * Fix cross-DC mutation forwarding (CASSANDRA-5632)
 * Reduce SSTableLoader memory usage (CASSANDRA-5555)
 * Scale hinted_handoff_throttle_in_kb to cluster size (CASSANDRA-5272)
 * (Hadoop) Add CQL3 input/output formats (CASSANDRA-4421, 5622)
 * (Hadoop) Fix InputKeyRange in CFIF (CASSANDRA-5536)
 * Fix dealing with ridiculously large max sstable sizes in LCS (CASSANDRA-5589)
 * Ignore pre-truncate hints (CASSANDRA-4655)
 * Move System.exit on OOM into a separate thread (CASSANDRA-5273)
 * Write row markers when serializing schema (CASSANDRA-5572)
 * Check only SSTables for the requested range when streaming (CASSANDRA-5569)
 * Improve batchlog replay behavior and hint ttl handling (CASSANDRA-5314)
 * Exclude localTimestamp from validation for tombstones (CASSANDRA-5398)
 * cqlsh: add custom prompt support (CASSANDRA-5539)
 * Reuse prepared statements in hot auth queries (CASSANDRA-5594)
 * cqlsh: add vertical output option (see EXPAND) (CASSANDRA-5597)
 * Add a rate limit option to stress (CASSANDRA-5004)
 * have BulkLoader ignore snapshots directories (CASSANDRA-5587) 
 * fix SnitchProperties logging context (CASSANDRA-5602)
 * Expose whether jna is enabled and memory is locked via JMX (CASSANDRA-5508)
 * cqlsh: fix COPY FROM with ReversedType (CASSANDRA-5610)
 * Allow creating CUSTOM indexes on collections (CASSANDRA-5615)
 * Evaluate now() function at execution time (CASSANDRA-5616)
 * Expose detailed read repair metrics (CASSANDRA-5618)
 * Correct blob literal + ReversedType parsing (CASSANDRA-5629)
 * Allow GPFS to prefer the internal IP like EC2MRS (CASSANDRA-5630)
 * fix help text for -tspw cassandra-cli (CASSANDRA-5643)
 * don't throw away initial causes exceptions for internode encryption issues 
   (CASSANDRA-5644)
 * Fix message spelling errors for cql select statements (CASSANDRA-5647)
 * Suppress custom exceptions thru jmx (CASSANDRA-5652)
 * Update CREATE CUSTOM INDEX syntax (CASSANDRA-5639)
 * Fix PermissionDetails.equals() method (CASSANDRA-5655)
 * Never allow partition key ranges in CQL3 without token() (CASSANDRA-5666)
 * Gossiper incorrectly drops AppState for an upgrading node (CASSANDRA-5660)
 * Connection thrashing during multi-region ec2 during upgrade, due to 
   messaging version (CASSANDRA-5669)
 * Avoid over reconnecting in EC2MRS (CASSANDRA-5678)
 * Fix ReadResponseSerializer.serializedSize() for digest reads (CASSANDRA-5476)
 * allow sstable2json on 2i CFs (CASSANDRA-5694)
Merged from 1.1:
 * Remove buggy thrift max message length option (CASSANDRA-5529)
 * Fix NPE in Pig's widerow mode (CASSANDRA-5488)
 * Add split size parameter to Pig and disable split combination (CASSANDRA-5544)


1.2.5
 * make BytesToken.toString only return hex bytes (CASSANDRA-5566)
 * Ensure that submitBackground enqueues at least one task (CASSANDRA-5554)
 * fix 2i updates with identical values and timestamps (CASSANDRA-5540)
 * fix compaction throttling bursty-ness (CASSANDRA-4316)
 * reduce memory consumption of IndexSummary (CASSANDRA-5506)
 * remove per-row column name bloom filters (CASSANDRA-5492)
 * Include fatal errors in trace events (CASSANDRA-5447)
 * Ensure that PerRowSecondaryIndex is notified of row-level deletes
   (CASSANDRA-5445)
 * Allow empty blob literals in CQL3 (CASSANDRA-5452)
 * Fix streaming RangeTombstones at column index boundary (CASSANDRA-5418)
 * Fix preparing statements when current keyspace is not set (CASSANDRA-5468)
 * Fix SemanticVersion.isSupportedBy minor/patch handling (CASSANDRA-5496)
 * Don't provide oldCfId for post-1.1 system cfs (CASSANDRA-5490)
 * Fix primary range ignores replication strategy (CASSANDRA-5424)
 * Fix shutdown of binary protocol server (CASSANDRA-5507)
 * Fix repair -snapshot not working (CASSANDRA-5512)
 * Set isRunning flag later in binary protocol server (CASSANDRA-5467)
 * Fix use of CQL3 functions with descending clustering order (CASSANDRA-5472)
 * Disallow renaming columns one at a time for thrift table in CQL3
   (CASSANDRA-5531)
 * cqlsh: add CLUSTERING ORDER BY support to DESCRIBE (CASSANDRA-5528)
 * Add custom secondary index support to CQL3 (CASSANDRA-5484)
 * Fix repair hanging silently on unexpected error (CASSANDRA-5229)
 * Fix Ec2Snitch regression introduced by CASSANDRA-5171 (CASSANDRA-5432)
 * Add nodetool enablebackup/disablebackup (CASSANDRA-5556)
 * cqlsh: fix DESCRIBE after case insensitive USE (CASSANDRA-5567)
Merged from 1.1
 * Add retry mechanism to OTC for non-droppable_verbs (CASSANDRA-5393)
 * Use allocator information to improve memtable memory usage estimate
   (CASSANDRA-5497)
 * Fix trying to load deleted row into row cache on startup (CASSANDRA-4463)
 * fsync leveled manifest to avoid corruption (CASSANDRA-5535)
 * Fix Bound intersection computation (CASSANDRA-5551)
 * sstablescrub now respects max memory size in cassandra.in.sh (CASSANDRA-5562)


1.2.4
 * Ensure that PerRowSecondaryIndex updates see the most recent values
   (CASSANDRA-5397)
 * avoid duplicate index entries ind PrecompactedRow and 
   ParallelCompactionIterable (CASSANDRA-5395)
 * remove the index entry on oldColumn when new column is a tombstone 
   (CASSANDRA-5395)
 * Change default stream throughput from 400 to 200 mbps (CASSANDRA-5036)
 * Gossiper logs DOWN for symmetry with UP (CASSANDRA-5187)
 * Fix mixing prepared statements between keyspaces (CASSANDRA-5352)
 * Fix consistency level during bootstrap - strike 3 (CASSANDRA-5354)
 * Fix transposed arguments in AlreadyExistsException (CASSANDRA-5362)
 * Improve asynchronous hint delivery (CASSANDRA-5179)
 * Fix Guava dependency version (12.0 -> 13.0.1) for Maven (CASSANDRA-5364)
 * Validate that provided CQL3 collection value are < 64K (CASSANDRA-5355)
 * Make upgradeSSTable skip current version sstables by default (CASSANDRA-5366)
 * Optimize min/max timestamp collection (CASSANDRA-5373)
 * Invalid streamId in cql binary protocol when using invalid CL 
   (CASSANDRA-5164)
 * Fix validation for IN where clauses with collections (CASSANDRA-5376)
 * Copy resultSet on count query to avoid ConcurrentModificationException 
   (CASSANDRA-5382)
 * Correctly typecheck in CQL3 even with ReversedType (CASSANDRA-5386)
 * Fix streaming compressed files when using encryption (CASSANDRA-5391)
 * cassandra-all 1.2.0 pom missing netty dependency (CASSANDRA-5392)
 * Fix writetime/ttl functions on null values (CASSANDRA-5341)
 * Fix NPE during cql3 select with token() (CASSANDRA-5404)
 * IndexHelper.skipBloomFilters won't skip non-SHA filters (CASSANDRA-5385)
 * cqlsh: Print maps ordered by key, sort sets (CASSANDRA-5413)
 * Add null syntax support in CQL3 for inserts (CASSANDRA-3783)
 * Allow unauthenticated set_keyspace() calls (CASSANDRA-5423)
 * Fix potential incremental backups race (CASSANDRA-5410)
 * Fix prepared BATCH statements with batch-level timestamps (CASSANDRA-5415)
 * Allow overriding superuser setup delay (CASSANDRA-5430)
 * cassandra-shuffle with JMX usernames and passwords (CASSANDRA-5431)
Merged from 1.1:
 * cli: Quote ks and cf names in schema output when needed (CASSANDRA-5052)
 * Fix bad default for min/max timestamp in SSTableMetadata (CASSANDRA-5372)
 * Fix cf name extraction from manifest in Directories.migrateFile() 
   (CASSANDRA-5242)
 * Support pluggable internode authentication (CASSANDRA-5401)


1.2.3
 * add check for sstable overlap within a level on startup (CASSANDRA-5327)
 * replace ipv6 colons in jmx object names (CASSANDRA-5298, 5328)
 * Avoid allocating SSTableBoundedScanner during repair when the range does 
   not intersect the sstable (CASSANDRA-5249)
 * Don't lowercase property map keys (this breaks NTS) (CASSANDRA-5292)
 * Fix composite comparator with super columns (CASSANDRA-5287)
 * Fix insufficient validation of UPDATE queries against counter cfs
   (CASSANDRA-5300)
 * Fix PropertyFileSnitch default DC/Rack behavior (CASSANDRA-5285)
 * Handle null values when executing prepared statement (CASSANDRA-5081)
 * Add netty to pom dependencies (CASSANDRA-5181)
 * Include type arguments in Thrift CQLPreparedResult (CASSANDRA-5311)
 * Fix compaction not removing columns when bf_fp_ratio is 1 (CASSANDRA-5182)
 * cli: Warn about missing CQL3 tables in schema descriptions (CASSANDRA-5309)
 * Re-enable unknown option in replication/compaction strategies option for
   backward compatibility (CASSANDRA-4795)
 * Add binary protocol support to stress (CASSANDRA-4993)
 * cqlsh: Fix COPY FROM value quoting and null handling (CASSANDRA-5305)
 * Fix repair -pr for vnodes (CASSANDRA-5329)
 * Relax CL for auth queries for non-default users (CASSANDRA-5310)
 * Fix AssertionError during repair (CASSANDRA-5245)
 * Don't announce migrations to pre-1.2 nodes (CASSANDRA-5334)
Merged from 1.1:
 * Update offline scrub for 1.0 -> 1.1 directory structure (CASSANDRA-5195)
 * add tmp flag to Descriptor hashcode (CASSANDRA-4021)
 * fix logging of "Found table data in data directories" when only system tables
   are present (CASSANDRA-5289)
 * cli: Add JMX authentication support (CASSANDRA-5080)
 * nodetool: ability to repair specific range (CASSANDRA-5280)
 * Fix possible assertion triggered in SliceFromReadCommand (CASSANDRA-5284)
 * cqlsh: Add inet type support on Windows (ipv4-only) (CASSANDRA-4801)
 * Fix race when initializing ColumnFamilyStore (CASSANDRA-5350)
 * Add UseTLAB JVM flag (CASSANDRA-5361)


1.2.2
 * fix potential for multiple concurrent compactions of the same sstables
   (CASSANDRA-5256)
 * avoid no-op caching of byte[] on commitlog append (CASSANDRA-5199)
 * fix symlinks under data dir not working (CASSANDRA-5185)
 * fix bug in compact storage metadata handling (CASSANDRA-5189)
 * Validate login for USE queries (CASSANDRA-5207)
 * cli: remove default username and password (CASSANDRA-5208)
 * configure populate_io_cache_on_flush per-CF (CASSANDRA-4694)
 * allow configuration of internode socket buffer (CASSANDRA-3378)
 * Make sstable directory picking blacklist-aware again (CASSANDRA-5193)
 * Correctly expire gossip states for edge cases (CASSANDRA-5216)
 * Improve handling of directory creation failures (CASSANDRA-5196)
 * Expose secondary indicies to the rest of nodetool (CASSANDRA-4464)
 * Binary protocol: avoid sending notification for 0.0.0.0 (CASSANDRA-5227)
 * add UseCondCardMark XX jvm settings on jdk 1.7 (CASSANDRA-4366)
 * CQL3 refactor to allow conversion function (CASSANDRA-5226)
 * Fix drop of sstables in some circumstance (CASSANDRA-5232)
 * Implement caching of authorization results (CASSANDRA-4295)
 * Add support for LZ4 compression (CASSANDRA-5038)
 * Fix missing columns in wide rows queries (CASSANDRA-5225)
 * Simplify auth setup and make system_auth ks alterable (CASSANDRA-5112)
 * Stop compactions from hanging during bootstrap (CASSANDRA-5244)
 * fix compressed streaming sending extra chunk (CASSANDRA-5105)
 * Add CQL3-based implementations of IAuthenticator and IAuthorizer
   (CASSANDRA-4898)
 * Fix timestamp-based tomstone removal logic (CASSANDRA-5248)
 * cli: Add JMX authentication support (CASSANDRA-5080)
 * Fix forceFlush behavior (CASSANDRA-5241)
 * cqlsh: Add username autocompletion (CASSANDRA-5231)
 * Fix CQL3 composite partition key error (CASSANDRA-5240)
 * Allow IN clause on last clustering key (CASSANDRA-5230)
Merged from 1.1:
 * fix start key/end token validation for wide row iteration (CASSANDRA-5168)
 * add ConfigHelper support for Thrift frame and max message sizes (CASSANDRA-5188)
 * fix nodetool repair not fail on node down (CASSANDRA-5203)
 * always collect tombstone hints (CASSANDRA-5068)
 * Fix error when sourcing file in cqlsh (CASSANDRA-5235)


1.2.1
 * stream undelivered hints on decommission (CASSANDRA-5128)
 * GossipingPropertyFileSnitch loads saved dc/rack info if needed (CASSANDRA-5133)
 * drain should flush system CFs too (CASSANDRA-4446)
 * add inter_dc_tcp_nodelay setting (CASSANDRA-5148)
 * re-allow wrapping ranges for start_token/end_token range pairitspwng (CASSANDRA-5106)
 * fix validation compaction of empty rows (CASSANDRA-5136)
 * nodetool methods to enable/disable hint storage/delivery (CASSANDRA-4750)
 * disallow bloom filter false positive chance of 0 (CASSANDRA-5013)
 * add threadpool size adjustment methods to JMXEnabledThreadPoolExecutor and 
   CompactionManagerMBean (CASSANDRA-5044)
 * fix hinting for dropped local writes (CASSANDRA-4753)
 * off-heap cache doesn't need mutable column container (CASSANDRA-5057)
 * apply disk_failure_policy to bad disks on initial directory creation 
   (CASSANDRA-4847)
 * Optimize name-based queries to use ArrayBackedSortedColumns (CASSANDRA-5043)
 * Fall back to old manifest if most recent is unparseable (CASSANDRA-5041)
 * pool [Compressed]RandomAccessReader objects on the partitioned read path
   (CASSANDRA-4942)
 * Add debug logging to list filenames processed by Directories.migrateFile 
   method (CASSANDRA-4939)
 * Expose black-listed directories via JMX (CASSANDRA-4848)
 * Log compaction merge counts (CASSANDRA-4894)
 * Minimize byte array allocation by AbstractData{Input,Output} (CASSANDRA-5090)
 * Add SSL support for the binary protocol (CASSANDRA-5031)
 * Allow non-schema system ks modification for shuffle to work (CASSANDRA-5097)
 * cqlsh: Add default limit to SELECT statements (CASSANDRA-4972)
 * cqlsh: fix DESCRIBE for 1.1 cfs in CQL3 (CASSANDRA-5101)
 * Correctly gossip with nodes >= 1.1.7 (CASSANDRA-5102)
 * Ensure CL guarantees on digest mismatch (CASSANDRA-5113)
 * Validate correctly selects on composite partition key (CASSANDRA-5122)
 * Fix exception when adding collection (CASSANDRA-5117)
 * Handle states for non-vnode clusters correctly (CASSANDRA-5127)
 * Refuse unrecognized replication and compaction strategy options (CASSANDRA-4795)
 * Pick the correct value validator in sstable2json for cql3 tables (CASSANDRA-5134)
 * Validate login for describe_keyspace, describe_keyspaces and set_keyspace
   (CASSANDRA-5144)
 * Fix inserting empty maps (CASSANDRA-5141)
 * Don't remove tokens from System table for node we know (CASSANDRA-5121)
 * fix streaming progress report for compresed files (CASSANDRA-5130)
 * Coverage analysis for low-CL queries (CASSANDRA-4858)
 * Stop interpreting dates as valid timeUUID value (CASSANDRA-4936)
 * Adds E notation for floating point numbers (CASSANDRA-4927)
 * Detect (and warn) unintentional use of the cql2 thrift methods when cql3 was
   intended (CASSANDRA-5172)
 * cli: Quote ks and cf names in schema output when needed (CASSANDRA-5052)
 * Fix cf name extraction from manifest in Directories.migrateFile() (CASSANDRA-5242)
 * Replace mistaken usage of commons-logging with slf4j (CASSANDRA-5464)
 * Ensure Jackson dependency matches lib (CASSANDRA-5126)
 * Expose droppable tombstone ratio stats over JMX (CASSANDRA-5159)
Merged from 1.1:
 * Simplify CompressedRandomAccessReader to work around JDK FD bug (CASSANDRA-5088)
 * Improve handling a changing target throttle rate mid-compaction (CASSANDRA-5087)
 * Pig: correctly decode row keys in widerow mode (CASSANDRA-5098)
 * nodetool repair command now prints progress (CASSANDRA-4767)
 * fix user defined compaction to run against 1.1 data directory (CASSANDRA-5118)
 * Fix CQL3 BATCH authorization caching (CASSANDRA-5145)
 * fix get_count returns incorrect value with TTL (CASSANDRA-5099)
 * better handling for mid-compaction failure (CASSANDRA-5137)
 * convert default marshallers list to map for better readability (CASSANDRA-5109)
 * fix ConcurrentModificationException in getBootstrapSource (CASSANDRA-5170)
 * fix sstable maxtimestamp for row deletes and pre-1.1.1 sstables (CASSANDRA-5153)
 * Fix thread growth on node removal (CASSANDRA-5175)
 * Make Ec2Region's datacenter name configurable (CASSANDRA-5155)


1.2.0
 * Disallow counters in collections (CASSANDRA-5082)
 * cqlsh: add unit tests (CASSANDRA-3920)
 * fix default bloom_filter_fp_chance for LeveledCompactionStrategy (CASSANDRA-5093)
Merged from 1.1:
 * add validation for get_range_slices with start_key and end_token (CASSANDRA-5089)


1.2.0-rc2
 * fix nodetool ownership display with vnodes (CASSANDRA-5065)
 * cqlsh: add DESCRIBE KEYSPACES command (CASSANDRA-5060)
 * Fix potential infinite loop when reloading CFS (CASSANDRA-5064)
 * Fix SimpleAuthorizer example (CASSANDRA-5072)
 * cqlsh: force CL.ONE for tracing and system.schema* queries (CASSANDRA-5070)
 * Includes cassandra-shuffle in the debian package (CASSANDRA-5058)
Merged from 1.1:
 * fix multithreaded compaction deadlock (CASSANDRA-4492)
 * fix temporarily missing schema after upgrade from pre-1.1.5 (CASSANDRA-5061)
 * Fix ALTER TABLE overriding compression options with defaults
   (CASSANDRA-4996, 5066)
 * fix specifying and altering crc_check_chance (CASSANDRA-5053)
 * fix Murmur3Partitioner ownership% calculation (CASSANDRA-5076)
 * Don't expire columns sooner than they should in 2ndary indexes (CASSANDRA-5079)


1.2-rc1
 * rename rpc_timeout settings to request_timeout (CASSANDRA-5027)
 * add BF with 0.1 FP to LCS by default (CASSANDRA-5029)
 * Fix preparing insert queries (CASSANDRA-5016)
 * Fix preparing queries with counter increment (CASSANDRA-5022)
 * Fix preparing updates with collections (CASSANDRA-5017)
 * Don't generate UUID based on other node address (CASSANDRA-5002)
 * Fix message when trying to alter a clustering key type (CASSANDRA-5012)
 * Update IAuthenticator to match the new IAuthorizer (CASSANDRA-5003)
 * Fix inserting only a key in CQL3 (CASSANDRA-5040)
 * Fix CQL3 token() function when used with strings (CASSANDRA-5050)
Merged from 1.1:
 * reduce log spam from invalid counter shards (CASSANDRA-5026)
 * Improve schema propagation performance (CASSANDRA-5025)
 * Fix for IndexHelper.IndexFor throws OOB Exception (CASSANDRA-5030)
 * cqlsh: make it possible to describe thrift CFs (CASSANDRA-4827)
 * cqlsh: fix timestamp formatting on some platforms (CASSANDRA-5046)


1.2-beta3
 * make consistency level configurable in cqlsh (CASSANDRA-4829)
 * fix cqlsh rendering of blob fields (CASSANDRA-4970)
 * fix cqlsh DESCRIBE command (CASSANDRA-4913)
 * save truncation position in system table (CASSANDRA-4906)
 * Move CompressionMetadata off-heap (CASSANDRA-4937)
 * allow CLI to GET cql3 columnfamily data (CASSANDRA-4924)
 * Fix rare race condition in getExpireTimeForEndpoint (CASSANDRA-4402)
 * acquire references to overlapping sstables during compaction so bloom filter
   doesn't get free'd prematurely (CASSANDRA-4934)
 * Don't share slice query filter in CQL3 SelectStatement (CASSANDRA-4928)
 * Separate tracing from Log4J (CASSANDRA-4861)
 * Exclude gcable tombstones from merkle-tree computation (CASSANDRA-4905)
 * Better printing of AbstractBounds for tracing (CASSANDRA-4931)
 * Optimize mostRecentTombstone check in CC.collectAllData (CASSANDRA-4883)
 * Change stream session ID to UUID to avoid collision from same node (CASSANDRA-4813)
 * Use Stats.db when bulk loading if present (CASSANDRA-4957)
 * Skip repair on system_trace and keyspaces with RF=1 (CASSANDRA-4956)
 * (cql3) Remove arbitrary SELECT limit (CASSANDRA-4918)
 * Correctly handle prepared operation on collections (CASSANDRA-4945)
 * Fix CQL3 LIMIT (CASSANDRA-4877)
 * Fix Stress for CQL3 (CASSANDRA-4979)
 * Remove cassandra specific exceptions from JMX interface (CASSANDRA-4893)
 * (CQL3) Force using ALLOW FILTERING on potentially inefficient queries (CASSANDRA-4915)
 * (cql3) Fix adding column when the table has collections (CASSANDRA-4982)
 * (cql3) Fix allowing collections with compact storage (CASSANDRA-4990)
 * (cql3) Refuse ttl/writetime function on collections (CASSANDRA-4992)
 * Replace IAuthority with new IAuthorizer (CASSANDRA-4874)
 * clqsh: fix KEY pseudocolumn escaping when describing Thrift tables
   in CQL3 mode (CASSANDRA-4955)
 * add basic authentication support for Pig CassandraStorage (CASSANDRA-3042)
 * fix CQL2 ALTER TABLE compaction_strategy_class altering (CASSANDRA-4965)
Merged from 1.1:
 * Fall back to old describe_splits if d_s_ex is not available (CASSANDRA-4803)
 * Improve error reporting when streaming ranges fail (CASSANDRA-5009)
 * Fix cqlsh timestamp formatting of timezone info (CASSANDRA-4746)
 * Fix assertion failure with leveled compaction (CASSANDRA-4799)
 * Check for null end_token in get_range_slice (CASSANDRA-4804)
 * Remove all remnants of removed nodes (CASSANDRA-4840)
 * Add aut-reloading of the log4j file in debian package (CASSANDRA-4855)
 * Fix estimated row cache entry size (CASSANDRA-4860)
 * reset getRangeSlice filter after finishing a row for get_paged_slice
   (CASSANDRA-4919)
 * expunge row cache post-truncate (CASSANDRA-4940)
 * Allow static CF definition with compact storage (CASSANDRA-4910)
 * Fix endless loop/compaction of schema_* CFs due to broken timestamps (CASSANDRA-4880)
 * Fix 'wrong class type' assertion in CounterColumn (CASSANDRA-4976)


1.2-beta2
 * fp rate of 1.0 disables BF entirely; LCS defaults to 1.0 (CASSANDRA-4876)
 * off-heap bloom filters for row keys (CASSANDRA_4865)
 * add extension point for sstable components (CASSANDRA-4049)
 * improve tracing output (CASSANDRA-4852, 4862)
 * make TRACE verb droppable (CASSANDRA-4672)
 * fix BulkLoader recognition of CQL3 columnfamilies (CASSANDRA-4755)
 * Sort commitlog segments for replay by id instead of mtime (CASSANDRA-4793)
 * Make hint delivery asynchronous (CASSANDRA-4761)
 * Pluggable Thrift transport factories for CLI and cqlsh (CASSANDRA-4609, 4610)
 * cassandra-cli: allow Double value type to be inserted to a column (CASSANDRA-4661)
 * Add ability to use custom TServerFactory implementations (CASSANDRA-4608)
 * optimize batchlog flushing to skip successful batches (CASSANDRA-4667)
 * include metadata for system keyspace itself in schema tables (CASSANDRA-4416)
 * add check to PropertyFileSnitch to verify presence of location for
   local node (CASSANDRA-4728)
 * add PBSPredictor consistency modeler (CASSANDRA-4261)
 * remove vestiges of Thrift unframed mode (CASSANDRA-4729)
 * optimize single-row PK lookups (CASSANDRA-4710)
 * adjust blockFor calculation to account for pending ranges due to node 
   movement (CASSANDRA-833)
 * Change CQL version to 3.0.0 and stop accepting 3.0.0-beta1 (CASSANDRA-4649)
 * (CQL3) Make prepared statement global instead of per connection 
   (CASSANDRA-4449)
 * Fix scrubbing of CQL3 created tables (CASSANDRA-4685)
 * (CQL3) Fix validation when using counter and regular columns in the same 
   table (CASSANDRA-4706)
 * Fix bug starting Cassandra with simple authentication (CASSANDRA-4648)
 * Add support for batchlog in CQL3 (CASSANDRA-4545, 4738)
 * Add support for multiple column family outputs in CFOF (CASSANDRA-4208)
 * Support repairing only the local DC nodes (CASSANDRA-4747)
 * Use rpc_address for binary protocol and change default port (CASSANDRA-4751)
 * Fix use of collections in prepared statements (CASSANDRA-4739)
 * Store more information into peers table (CASSANDRA-4351, 4814)
 * Configurable bucket size for size tiered compaction (CASSANDRA-4704)
 * Run leveled compaction in parallel (CASSANDRA-4310)
 * Fix potential NPE during CFS reload (CASSANDRA-4786)
 * Composite indexes may miss results (CASSANDRA-4796)
 * Move consistency level to the protocol level (CASSANDRA-4734, 4824)
 * Fix Subcolumn slice ends not respected (CASSANDRA-4826)
 * Fix Assertion error in cql3 select (CASSANDRA-4783)
 * Fix list prepend logic (CQL3) (CASSANDRA-4835)
 * Add booleans as literals in CQL3 (CASSANDRA-4776)
 * Allow renaming PK columns in CQL3 (CASSANDRA-4822)
 * Fix binary protocol NEW_NODE event (CASSANDRA-4679)
 * Fix potential infinite loop in tombstone compaction (CASSANDRA-4781)
 * Remove system tables accounting from schema (CASSANDRA-4850)
 * (cql3) Force provided columns in clustering key order in 
   'CLUSTERING ORDER BY' (CASSANDRA-4881)
 * Fix composite index bug (CASSANDRA-4884)
 * Fix short read protection for CQL3 (CASSANDRA-4882)
 * Add tracing support to the binary protocol (CASSANDRA-4699)
 * (cql3) Don't allow prepared marker inside collections (CASSANDRA-4890)
 * Re-allow order by on non-selected columns (CASSANDRA-4645)
 * Bug when composite index is created in a table having collections (CASSANDRA-4909)
 * log index scan subject in CompositesSearcher (CASSANDRA-4904)
Merged from 1.1:
 * add get[Row|Key]CacheEntries to CacheServiceMBean (CASSANDRA-4859)
 * fix get_paged_slice to wrap to next row correctly (CASSANDRA-4816)
 * fix indexing empty column values (CASSANDRA-4832)
 * allow JdbcDate to compose null Date objects (CASSANDRA-4830)
 * fix possible stackoverflow when compacting 1000s of sstables
   (CASSANDRA-4765)
 * fix wrong leveled compaction progress calculation (CASSANDRA-4807)
 * add a close() method to CRAR to prevent leaking file descriptors (CASSANDRA-4820)
 * fix potential infinite loop in get_count (CASSANDRA-4833)
 * fix compositeType.{get/from}String methods (CASSANDRA-4842)
 * (CQL) fix CREATE COLUMNFAMILY permissions check (CASSANDRA-4864)
 * Fix DynamicCompositeType same type comparison (CASSANDRA-4711)
 * Fix duplicate SSTable reference when stream session failed (CASSANDRA-3306)
 * Allow static CF definition with compact storage (CASSANDRA-4910)
 * Fix endless loop/compaction of schema_* CFs due to broken timestamps (CASSANDRA-4880)
 * Fix 'wrong class type' assertion in CounterColumn (CASSANDRA-4976)


1.2-beta1
 * add atomic_batch_mutate (CASSANDRA-4542, -4635)
 * increase default max_hint_window_in_ms to 3h (CASSANDRA-4632)
 * include message initiation time to replicas so they can more
   accurately drop timed-out requests (CASSANDRA-2858)
 * fix clientutil.jar dependencies (CASSANDRA-4566)
 * optimize WriteResponse (CASSANDRA-4548)
 * new metrics (CASSANDRA-4009)
 * redesign KEYS indexes to avoid read-before-write (CASSANDRA-2897)
 * debug tracing (CASSANDRA-1123)
 * parallelize row cache loading (CASSANDRA-4282)
 * Make compaction, flush JBOD-aware (CASSANDRA-4292)
 * run local range scans on the read stage (CASSANDRA-3687)
 * clean up ioexceptions (CASSANDRA-2116)
 * add disk_failure_policy (CASSANDRA-2118)
 * Introduce new json format with row level deletion (CASSANDRA-4054)
 * remove redundant "name" column from schema_keyspaces (CASSANDRA-4433)
 * improve "nodetool ring" handling of multi-dc clusters (CASSANDRA-3047)
 * update NTS calculateNaturalEndpoints to be O(N log N) (CASSANDRA-3881)
 * split up rpc timeout by operation type (CASSANDRA-2819)
 * rewrite key cache save/load to use only sequential i/o (CASSANDRA-3762)
 * update MS protocol with a version handshake + broadcast address id
   (CASSANDRA-4311)
 * multithreaded hint replay (CASSANDRA-4189)
 * add inter-node message compression (CASSANDRA-3127)
 * remove COPP (CASSANDRA-2479)
 * Track tombstone expiration and compact when tombstone content is
   higher than a configurable threshold, default 20% (CASSANDRA-3442, 4234)
 * update MurmurHash to version 3 (CASSANDRA-2975)
 * (CLI) track elapsed time for `delete' operation (CASSANDRA-4060)
 * (CLI) jline version is bumped to 1.0 to properly  support
   'delete' key function (CASSANDRA-4132)
 * Save IndexSummary into new SSTable 'Summary' component (CASSANDRA-2392, 4289)
 * Add support for range tombstones (CASSANDRA-3708)
 * Improve MessagingService efficiency (CASSANDRA-3617)
 * Avoid ID conflicts from concurrent schema changes (CASSANDRA-3794)
 * Set thrift HSHA server thread limit to unlimited by default (CASSANDRA-4277)
 * Avoids double serialization of CF id in RowMutation messages
   (CASSANDRA-4293)
 * stream compressed sstables directly with java nio (CASSANDRA-4297)
 * Support multiple ranges in SliceQueryFilter (CASSANDRA-3885)
 * Add column metadata to system column families (CASSANDRA-4018)
 * (cql3) Always use composite types by default (CASSANDRA-4329)
 * (cql3) Add support for set, map and list (CASSANDRA-3647)
 * Validate date type correctly (CASSANDRA-4441)
 * (cql3) Allow definitions with only a PK (CASSANDRA-4361)
 * (cql3) Add support for row key composites (CASSANDRA-4179)
 * improve DynamicEndpointSnitch by using reservoir sampling (CASSANDRA-4038)
 * (cql3) Add support for 2ndary indexes (CASSANDRA-3680)
 * (cql3) fix defining more than one PK to be invalid (CASSANDRA-4477)
 * remove schema agreement checking from all external APIs (Thrift, CQL and CQL3) (CASSANDRA-4487)
 * add Murmur3Partitioner and make it default for new installations (CASSANDRA-3772, 4621)
 * (cql3) update pseudo-map syntax to use map syntax (CASSANDRA-4497)
 * Finer grained exceptions hierarchy and provides error code with exceptions (CASSANDRA-3979)
 * Adds events push to binary protocol (CASSANDRA-4480)
 * Rewrite nodetool help (CASSANDRA-2293)
 * Make CQL3 the default for CQL (CASSANDRA-4640)
 * update stress tool to be able to use CQL3 (CASSANDRA-4406)
 * Accept all thrift update on CQL3 cf but don't expose their metadata (CASSANDRA-4377)
 * Replace Throttle with Guava's RateLimiter for HintedHandOff (CASSANDRA-4541)
 * fix counter add/get using CQL2 and CQL3 in stress tool (CASSANDRA-4633)
 * Add sstable count per level to cfstats (CASSANDRA-4537)
 * (cql3) Add ALTER KEYSPACE statement (CASSANDRA-4611)
 * (cql3) Allow defining default consistency levels (CASSANDRA-4448)
 * (cql3) Fix queries using LIMIT missing results (CASSANDRA-4579)
 * fix cross-version gossip messaging (CASSANDRA-4576)
 * added inet data type (CASSANDRA-4627)


1.1.6
 * Wait for writes on synchronous read digest mismatch (CASSANDRA-4792)
 * fix commitlog replay for nanotime-infected sstables (CASSANDRA-4782)
 * preflight check ttl for maximum of 20 years (CASSANDRA-4771)
 * (Pig) fix widerow input with single column rows (CASSANDRA-4789)
 * Fix HH to compact with correct gcBefore, which avoids wiping out
   undelivered hints (CASSANDRA-4772)
 * LCS will merge up to 32 L0 sstables as intended (CASSANDRA-4778)
 * NTS will default unconfigured DC replicas to zero (CASSANDRA-4675)
 * use default consistency level in counter validation if none is
   explicitly provide (CASSANDRA-4700)
 * Improve IAuthority interface by introducing fine-grained
   access permissions and grant/revoke commands (CASSANDRA-4490, 4644)
 * fix assumption error in CLI when updating/describing keyspace 
   (CASSANDRA-4322)
 * Adds offline sstablescrub to debian packaging (CASSANDRA-4642)
 * Automatic fixing of overlapping leveled sstables (CASSANDRA-4644)
 * fix error when using ORDER BY with extended selections (CASSANDRA-4689)
 * (CQL3) Fix validation for IN queries for non-PK cols (CASSANDRA-4709)
 * fix re-created keyspace disappering after 1.1.5 upgrade 
   (CASSANDRA-4698, 4752)
 * (CLI) display elapsed time in 2 fraction digits (CASSANDRA-3460)
 * add authentication support to sstableloader (CASSANDRA-4712)
 * Fix CQL3 'is reversed' logic (CASSANDRA-4716, 4759)
 * (CQL3) Don't return ReversedType in result set metadata (CASSANDRA-4717)
 * Backport adding AlterKeyspace statement (CASSANDRA-4611)
 * (CQL3) Correcty accept upper-case data types (CASSANDRA-4770)
 * Add binary protocol events for schema changes (CASSANDRA-4684)
Merged from 1.0:
 * Switch from NBHM to CHM in MessagingService's callback map, which
   prevents OOM in long-running instances (CASSANDRA-4708)


1.1.5
 * add SecondaryIndex.reload API (CASSANDRA-4581)
 * use millis + atomicint for commitlog segment creation instead of
   nanotime, which has issues under some hypervisors (CASSANDRA-4601)
 * fix FD leak in slice queries (CASSANDRA-4571)
 * avoid recursion in leveled compaction (CASSANDRA-4587)
 * increase stack size under Java7 to 180K
 * Log(info) schema changes (CASSANDRA-4547)
 * Change nodetool setcachecapcity to manipulate global caches (CASSANDRA-4563)
 * (cql3) fix setting compaction strategy (CASSANDRA-4597)
 * fix broken system.schema_* timestamps on system startup (CASSANDRA-4561)
 * fix wrong skip of cache saving (CASSANDRA-4533)
 * Avoid NPE when lost+found is in data dir (CASSANDRA-4572)
 * Respect five-minute flush moratorium after initial CL replay (CASSANDRA-4474)
 * Adds ntp as recommended in debian packaging (CASSANDRA-4606)
 * Configurable transport in CF Record{Reader|Writer} (CASSANDRA-4558)
 * (cql3) fix potential NPE with both equal and unequal restriction (CASSANDRA-4532)
 * (cql3) improves ORDER BY validation (CASSANDRA-4624)
 * Fix potential deadlock during counter writes (CASSANDRA-4578)
 * Fix cql error with ORDER BY when using IN (CASSANDRA-4612)
Merged from 1.0:
 * increase Xss to 160k to accomodate latest 1.6 JVMs (CASSANDRA-4602)
 * fix toString of hint destination tokens (CASSANDRA-4568)
 * Fix multiple values for CurrentLocal NodeID (CASSANDRA-4626)


1.1.4
 * fix offline scrub to catch >= out of order rows (CASSANDRA-4411)
 * fix cassandra-env.sh on RHEL and other non-dash-based systems 
   (CASSANDRA-4494)
Merged from 1.0:
 * (Hadoop) fix setting key length for old-style mapred api (CASSANDRA-4534)
 * (Hadoop) fix iterating through a resultset consisting entirely
   of tombstoned rows (CASSANDRA-4466)


1.1.3
 * (cqlsh) add COPY TO (CASSANDRA-4434)
 * munmap commitlog segments before rename (CASSANDRA-4337)
 * (JMX) rename getRangeKeySample to sampleKeyRange to avoid returning
   multi-MB results as an attribute (CASSANDRA-4452)
 * flush based on data size, not throughput; overwritten columns no 
   longer artificially inflate liveRatio (CASSANDRA-4399)
 * update default commitlog segment size to 32MB and total commitlog
   size to 32/1024 MB for 32/64 bit JVMs, respectively (CASSANDRA-4422)
 * avoid using global partitioner to estimate ranges in index sstables
   (CASSANDRA-4403)
 * restore pre-CASSANDRA-3862 approach to removing expired tombstones
   from row cache during compaction (CASSANDRA-4364)
 * (stress) support for CQL prepared statements (CASSANDRA-3633)
 * Correctly catch exception when Snappy cannot be loaded (CASSANDRA-4400)
 * (cql3) Support ORDER BY when IN condition is given in WHERE clause (CASSANDRA-4327)
 * (cql3) delete "component_index" column on DROP TABLE call (CASSANDRA-4420)
 * change nanoTime() to currentTimeInMillis() in schema related code (CASSANDRA-4432)
 * add a token generation tool (CASSANDRA-3709)
 * Fix LCS bug with sstable containing only 1 row (CASSANDRA-4411)
 * fix "Can't Modify Index Name" problem on CF update (CASSANDRA-4439)
 * Fix assertion error in getOverlappingSSTables during repair (CASSANDRA-4456)
 * fix nodetool's setcompactionthreshold command (CASSANDRA-4455)
 * Ensure compacted files are never used, to avoid counter overcount (CASSANDRA-4436)
Merged from 1.0:
 * Push the validation of secondary index values to the SecondaryIndexManager (CASSANDRA-4240)
 * allow dropping columns shadowed by not-yet-expired supercolumn or row
   tombstones in PrecompactedRow (CASSANDRA-4396)


1.1.2
 * Fix cleanup not deleting index entries (CASSANDRA-4379)
 * Use correct partitioner when saving + loading caches (CASSANDRA-4331)
 * Check schema before trying to export sstable (CASSANDRA-2760)
 * Raise a meaningful exception instead of NPE when PFS encounters
   an unconfigured node + no default (CASSANDRA-4349)
 * fix bug in sstable blacklisting with LCS (CASSANDRA-4343)
 * LCS no longer promotes tiny sstables out of L0 (CASSANDRA-4341)
 * skip tombstones during hint replay (CASSANDRA-4320)
 * fix NPE in compactionstats (CASSANDRA-4318)
 * enforce 1m min keycache for auto (CASSANDRA-4306)
 * Have DeletedColumn.isMFD always return true (CASSANDRA-4307)
 * (cql3) exeption message for ORDER BY constraints said primary filter can be
    an IN clause, which is misleading (CASSANDRA-4319)
 * (cql3) Reject (not yet supported) creation of 2ndardy indexes on tables with
   composite primary keys (CASSANDRA-4328)
 * Set JVM stack size to 160k for java 7 (CASSANDRA-4275)
 * cqlsh: add COPY command to load data from CSV flat files (CASSANDRA-4012)
 * CFMetaData.fromThrift to throw ConfigurationException upon error (CASSANDRA-4353)
 * Use CF comparator to sort indexed columns in SecondaryIndexManager
   (CASSANDRA-4365)
 * add strategy_options to the KSMetaData.toString() output (CASSANDRA-4248)
 * (cql3) fix range queries containing unqueried results (CASSANDRA-4372)
 * (cql3) allow updating column_alias types (CASSANDRA-4041)
 * (cql3) Fix deletion bug (CASSANDRA-4193)
 * Fix computation of overlapping sstable for leveled compaction (CASSANDRA-4321)
 * Improve scrub and allow to run it offline (CASSANDRA-4321)
 * Fix assertionError in StorageService.bulkLoad (CASSANDRA-4368)
 * (cqlsh) add option to authenticate to a keyspace at startup (CASSANDRA-4108)
 * (cqlsh) fix ASSUME functionality (CASSANDRA-4352)
 * Fix ColumnFamilyRecordReader to not return progress > 100% (CASSANDRA-3942)
Merged from 1.0:
 * Set gc_grace on index CF to 0 (CASSANDRA-4314)


1.1.1
 * add populate_io_cache_on_flush option (CASSANDRA-2635)
 * allow larger cache capacities than 2GB (CASSANDRA-4150)
 * add getsstables command to nodetool (CASSANDRA-4199)
 * apply parent CF compaction settings to secondary index CFs (CASSANDRA-4280)
 * preserve commitlog size cap when recycling segments at startup
   (CASSANDRA-4201)
 * (Hadoop) fix split generation regression (CASSANDRA-4259)
 * ignore min/max compactions settings in LCS, while preserving
   behavior that min=max=0 disables autocompaction (CASSANDRA-4233)
 * log number of rows read from saved cache (CASSANDRA-4249)
 * calculate exact size required for cleanup operations (CASSANDRA-1404)
 * avoid blocking additional writes during flush when the commitlog
   gets behind temporarily (CASSANDRA-1991)
 * enable caching on index CFs based on data CF cache setting (CASSANDRA-4197)
 * warn on invalid replication strategy creation options (CASSANDRA-4046)
 * remove [Freeable]Memory finalizers (CASSANDRA-4222)
 * include tombstone size in ColumnFamily.size, which can prevent OOM
   during sudden mass delete operations by yielding a nonzero liveRatio
   (CASSANDRA-3741)
 * Open 1 sstableScanner per level for leveled compaction (CASSANDRA-4142)
 * Optimize reads when row deletion timestamps allow us to restrict
   the set of sstables we check (CASSANDRA-4116)
 * add support for commitlog archiving and point-in-time recovery
   (CASSANDRA-3690)
 * avoid generating redundant compaction tasks during streaming
   (CASSANDRA-4174)
 * add -cf option to nodetool snapshot, and takeColumnFamilySnapshot to
   StorageService mbean (CASSANDRA-556)
 * optimize cleanup to drop entire sstables where possible (CASSANDRA-4079)
 * optimize truncate when autosnapshot is disabled (CASSANDRA-4153)
 * update caches to use byte[] keys to reduce memory overhead (CASSANDRA-3966)
 * add column limit to cli (CASSANDRA-3012, 4098)
 * clean up and optimize DataOutputBuffer, used by CQL compression and
   CompositeType (CASSANDRA-4072)
 * optimize commitlog checksumming (CASSANDRA-3610)
 * identify and blacklist corrupted SSTables from future compactions 
   (CASSANDRA-2261)
 * Move CfDef and KsDef validation out of thrift (CASSANDRA-4037)
 * Expose API to repair a user provided range (CASSANDRA-3912)
 * Add way to force the cassandra-cli to refresh its schema (CASSANDRA-4052)
 * Avoid having replicate on write tasks stacking up at CL.ONE (CASSANDRA-2889)
 * (cql3) Backwards compatibility for composite comparators in non-cql3-aware
   clients (CASSANDRA-4093)
 * (cql3) Fix order by for reversed queries (CASSANDRA-4160)
 * (cql3) Add ReversedType support (CASSANDRA-4004)
 * (cql3) Add timeuuid type (CASSANDRA-4194)
 * (cql3) Minor fixes (CASSANDRA-4185)
 * (cql3) Fix prepared statement in BATCH (CASSANDRA-4202)
 * (cql3) Reduce the list of reserved keywords (CASSANDRA-4186)
 * (cql3) Move max/min compaction thresholds to compaction strategy options
   (CASSANDRA-4187)
 * Fix exception during move when localhost is the only source (CASSANDRA-4200)
 * (cql3) Allow paging through non-ordered partitioner results (CASSANDRA-3771)
 * (cql3) Fix drop index (CASSANDRA-4192)
 * (cql3) Don't return range ghosts anymore (CASSANDRA-3982)
 * fix re-creating Keyspaces/ColumnFamilies with the same name as dropped
   ones (CASSANDRA-4219)
 * fix SecondaryIndex LeveledManifest save upon snapshot (CASSANDRA-4230)
 * fix missing arrayOffset in FBUtilities.hash (CASSANDRA-4250)
 * (cql3) Add name of parameters in CqlResultSet (CASSANDRA-4242)
 * (cql3) Correctly validate order by queries (CASSANDRA-4246)
 * rename stress to cassandra-stress for saner packaging (CASSANDRA-4256)
 * Fix exception on colum metadata with non-string comparator (CASSANDRA-4269)
 * Check for unknown/invalid compression options (CASSANDRA-4266)
 * (cql3) Adds simple access to column timestamp and ttl (CASSANDRA-4217)
 * (cql3) Fix range queries with secondary indexes (CASSANDRA-4257)
 * Better error messages from improper input in cli (CASSANDRA-3865)
 * Try to stop all compaction upon Keyspace or ColumnFamily drop (CASSANDRA-4221)
 * (cql3) Allow keyspace properties to contain hyphens (CASSANDRA-4278)
 * (cql3) Correctly validate keyspace access in create table (CASSANDRA-4296)
 * Avoid deadlock in migration stage (CASSANDRA-3882)
 * Take supercolumn names and deletion info into account in memtable throughput
   (CASSANDRA-4264)
 * Add back backward compatibility for old style replication factor (CASSANDRA-4294)
 * Preserve compatibility with pre-1.1 index queries (CASSANDRA-4262)
Merged from 1.0:
 * Fix super columns bug where cache is not updated (CASSANDRA-4190)
 * fix maxTimestamp to include row tombstones (CASSANDRA-4116)
 * (CLI) properly handle quotes in create/update keyspace commands (CASSANDRA-4129)
 * Avoids possible deadlock during bootstrap (CASSANDRA-4159)
 * fix stress tool that hangs forever on timeout or error (CASSANDRA-4128)
 * stress tool to return appropriate exit code on failure (CASSANDRA-4188)
 * fix compaction NPE when out of disk space and assertions disabled
   (CASSANDRA-3985)
 * synchronize LCS getEstimatedTasks to avoid CME (CASSANDRA-4255)
 * ensure unique streaming session id's (CASSANDRA-4223)
 * kick off background compaction when min/max thresholds change 
   (CASSANDRA-4279)
 * improve ability of STCS.getBuckets to deal with 100s of 1000s of
   sstables, such as when convertinb back from LCS (CASSANDRA-4287)
 * Oversize integer in CQL throws NumberFormatException (CASSANDRA-4291)
 * fix 1.0.x node join to mixed version cluster, other nodes >= 1.1 (CASSANDRA-4195)
 * Fix LCS splitting sstable base on uncompressed size (CASSANDRA-4419)
 * Push the validation of secondary index values to the SecondaryIndexManager (CASSANDRA-4240)
 * Don't purge columns during upgradesstables (CASSANDRA-4462)
 * Make cqlsh work with piping (CASSANDRA-4113)
 * Validate arguments for nodetool decommission (CASSANDRA-4061)
 * Report thrift status in nodetool info (CASSANDRA-4010)


1.1.0-final
 * average a reduced liveRatio estimate with the previous one (CASSANDRA-4065)
 * Allow KS and CF names up to 48 characters (CASSANDRA-4157)
 * fix stress build (CASSANDRA-4140)
 * add time remaining estimate to nodetool compactionstats (CASSANDRA-4167)
 * (cql) fix NPE in cql3 ALTER TABLE (CASSANDRA-4163)
 * (cql) Add support for CL.TWO and CL.THREE in CQL (CASSANDRA-4156)
 * (cql) Fix type in CQL3 ALTER TABLE preventing update (CASSANDRA-4170)
 * (cql) Throw invalid exception from CQL3 on obsolete options (CASSANDRA-4171)
 * (cqlsh) fix recognizing uppercase SELECT keyword (CASSANDRA-4161)
 * Pig: wide row support (CASSANDRA-3909)
Merged from 1.0:
 * avoid streaming empty files with bulk loader if sstablewriter errors out
   (CASSANDRA-3946)


1.1-rc1
 * Include stress tool in binary builds (CASSANDRA-4103)
 * (Hadoop) fix wide row iteration when last row read was deleted
   (CASSANDRA-4154)
 * fix read_repair_chance to really default to 0.1 in the cli (CASSANDRA-4114)
 * Adds caching and bloomFilterFpChange to CQL options (CASSANDRA-4042)
 * Adds posibility to autoconfigure size of the KeyCache (CASSANDRA-4087)
 * fix KEYS index from skipping results (CASSANDRA-3996)
 * Remove sliced_buffer_size_in_kb dead option (CASSANDRA-4076)
 * make loadNewSStable preserve sstable version (CASSANDRA-4077)
 * Respect 1.0 cache settings as much as possible when upgrading 
   (CASSANDRA-4088)
 * relax path length requirement for sstable files when upgrading on 
   non-Windows platforms (CASSANDRA-4110)
 * fix terminination of the stress.java when errors were encountered
   (CASSANDRA-4128)
 * Move CfDef and KsDef validation out of thrift (CASSANDRA-4037)
 * Fix get_paged_slice (CASSANDRA-4136)
 * CQL3: Support slice with exclusive start and stop (CASSANDRA-3785)
Merged from 1.0:
 * support PropertyFileSnitch in bulk loader (CASSANDRA-4145)
 * add auto_snapshot option allowing disabling snapshot before drop/truncate
   (CASSANDRA-3710)
 * allow short snitch names (CASSANDRA-4130)


1.1-beta2
 * rename loaded sstables to avoid conflicts with local snapshots
   (CASSANDRA-3967)
 * start hint replay as soon as FD notifies that the target is back up
   (CASSANDRA-3958)
 * avoid unproductive deserializing of cached rows during compaction
   (CASSANDRA-3921)
 * fix concurrency issues with CQL keyspace creation (CASSANDRA-3903)
 * Show Effective Owership via Nodetool ring <keyspace> (CASSANDRA-3412)
 * Update ORDER BY syntax for CQL3 (CASSANDRA-3925)
 * Fix BulkRecordWriter to not throw NPE if reducer gets no map data from Hadoop (CASSANDRA-3944)
 * Fix bug with counters in super columns (CASSANDRA-3821)
 * Remove deprecated merge_shard_chance (CASSANDRA-3940)
 * add a convenient way to reset a node's schema (CASSANDRA-2963)
 * fix for intermittent SchemaDisagreementException (CASSANDRA-3884)
 * CLI `list <CF>` to limit number of columns and their order (CASSANDRA-3012)
 * ignore deprecated KsDef/CfDef/ColumnDef fields in native schema (CASSANDRA-3963)
 * CLI to report when unsupported column_metadata pair was given (CASSANDRA-3959)
 * reincarnate removed and deprecated KsDef/CfDef attributes (CASSANDRA-3953)
 * Fix race between writes and read for cache (CASSANDRA-3862)
 * perform static initialization of StorageProxy on start-up (CASSANDRA-3797)
 * support trickling fsync() on writes (CASSANDRA-3950)
 * expose counters for unavailable/timeout exceptions given to thrift clients (CASSANDRA-3671)
 * avoid quadratic startup time in LeveledManifest (CASSANDRA-3952)
 * Add type information to new schema_ columnfamilies and remove thrift
   serialization for schema (CASSANDRA-3792)
 * add missing column validator options to the CLI help (CASSANDRA-3926)
 * skip reading saved key cache if CF's caching strategy is NONE or ROWS_ONLY (CASSANDRA-3954)
 * Unify migration code (CASSANDRA-4017)
Merged from 1.0:
 * cqlsh: guess correct version of Python for Arch Linux (CASSANDRA-4090)
 * (CLI) properly handle quotes in create/update keyspace commands (CASSANDRA-4129)
 * Avoids possible deadlock during bootstrap (CASSANDRA-4159)
 * fix stress tool that hangs forever on timeout or error (CASSANDRA-4128)
 * Fix super columns bug where cache is not updated (CASSANDRA-4190)
 * stress tool to return appropriate exit code on failure (CASSANDRA-4188)


1.0.9
 * improve index sampling performance (CASSANDRA-4023)
 * always compact away deleted hints immediately after handoff (CASSANDRA-3955)
 * delete hints from dropped ColumnFamilies on handoff instead of
   erroring out (CASSANDRA-3975)
 * add CompositeType ref to the CLI doc for create/update column family (CASSANDRA-3980)
 * Pig: support Counter ColumnFamilies (CASSANDRA-3973)
 * Pig: Composite column support (CASSANDRA-3684)
 * Avoid NPE during repair when a keyspace has no CFs (CASSANDRA-3988)
 * Fix division-by-zero error on get_slice (CASSANDRA-4000)
 * don't change manifest level for cleanup, scrub, and upgradesstables
   operations under LeveledCompactionStrategy (CASSANDRA-3989, 4112)
 * fix race leading to super columns assertion failure (CASSANDRA-3957)
 * fix NPE on invalid CQL delete command (CASSANDRA-3755)
 * allow custom types in CLI's assume command (CASSANDRA-4081)
 * fix totalBytes count for parallel compactions (CASSANDRA-3758)
 * fix intermittent NPE in get_slice (CASSANDRA-4095)
 * remove unnecessary asserts in native code interfaces (CASSANDRA-4096)
 * Validate blank keys in CQL to avoid assertion errors (CASSANDRA-3612)
 * cqlsh: fix bad decoding of some column names (CASSANDRA-4003)
 * cqlsh: fix incorrect padding with unicode chars (CASSANDRA-4033)
 * Fix EC2 snitch incorrectly reporting region (CASSANDRA-4026)
 * Shut down thrift during decommission (CASSANDRA-4086)
 * Expose nodetool cfhistograms for 2ndary indexes (CASSANDRA-4063)
Merged from 0.8:
 * Fix ConcurrentModificationException in gossiper (CASSANDRA-4019)


1.1-beta1
 * (cqlsh)
   + add SOURCE and CAPTURE commands, and --file option (CASSANDRA-3479)
   + add ALTER COLUMNFAMILY WITH (CASSANDRA-3523)
   + bundle Python dependencies with Cassandra (CASSANDRA-3507)
   + added to Debian package (CASSANDRA-3458)
   + display byte data instead of erroring out on decode failure 
     (CASSANDRA-3874)
 * add nodetool rebuild_index (CASSANDRA-3583)
 * add nodetool rangekeysample (CASSANDRA-2917)
 * Fix streaming too much data during move operations (CASSANDRA-3639)
 * Nodetool and CLI connect to localhost by default (CASSANDRA-3568)
 * Reduce memory used by primary index sample (CASSANDRA-3743)
 * (Hadoop) separate input/output configurations (CASSANDRA-3197, 3765)
 * avoid returning internal Cassandra classes over JMX (CASSANDRA-2805)
 * add row-level isolation via SnapTree (CASSANDRA-2893)
 * Optimize key count estimation when opening sstable on startup
   (CASSANDRA-2988)
 * multi-dc replication optimization supporting CL > ONE (CASSANDRA-3577)
 * add command to stop compactions (CASSANDRA-1740, 3566, 3582)
 * multithreaded streaming (CASSANDRA-3494)
 * removed in-tree redhat spec (CASSANDRA-3567)
 * "defragment" rows for name-based queries under STCS, again (CASSANDRA-2503)
 * Recycle commitlog segments for improved performance 
   (CASSANDRA-3411, 3543, 3557, 3615)
 * update size-tiered compaction to prioritize small tiers (CASSANDRA-2407)
 * add message expiration logic to OutboundTcpConnection (CASSANDRA-3005)
 * off-heap cache to use sun.misc.Unsafe instead of JNA (CASSANDRA-3271)
 * EACH_QUORUM is only supported for writes (CASSANDRA-3272)
 * replace compactionlock use in schema migration by checking CFS.isValid
   (CASSANDRA-3116)
 * recognize that "SELECT first ... *" isn't really "SELECT *" (CASSANDRA-3445)
 * Use faster bytes comparison (CASSANDRA-3434)
 * Bulk loader is no longer a fat client, (HADOOP) bulk load output format
   (CASSANDRA-3045)
 * (Hadoop) add support for KeyRange.filter
 * remove assumption that keys and token are in bijection
   (CASSANDRA-1034, 3574, 3604)
 * always remove endpoints from delevery queue in HH (CASSANDRA-3546)
 * fix race between cf flush and its 2ndary indexes flush (CASSANDRA-3547)
 * fix potential race in AES when a repair fails (CASSANDRA-3548)
 * Remove columns shadowed by a deleted container even when we cannot purge
   (CASSANDRA-3538)
 * Improve memtable slice iteration performance (CASSANDRA-3545)
 * more efficient allocation of small bloom filters (CASSANDRA-3618)
 * Use separate writer thread in SSTableSimpleUnsortedWriter (CASSANDRA-3619)
 * fsync the directory after new sstable or commitlog segment are created (CASSANDRA-3250)
 * fix minor issues reported by FindBugs (CASSANDRA-3658)
 * global key/row caches (CASSANDRA-3143, 3849)
 * optimize memtable iteration during range scan (CASSANDRA-3638)
 * introduce 'crc_check_chance' in CompressionParameters to support
   a checksum percentage checking chance similarly to read-repair (CASSANDRA-3611)
 * a way to deactivate global key/row cache on per-CF basis (CASSANDRA-3667)
 * fix LeveledCompactionStrategy broken because of generation pre-allocation
   in LeveledManifest (CASSANDRA-3691)
 * finer-grained control over data directories (CASSANDRA-2749)
 * Fix ClassCastException during hinted handoff (CASSANDRA-3694)
 * Upgrade Thrift to 0.7 (CASSANDRA-3213)
 * Make stress.java insert operation to use microseconds (CASSANDRA-3725)
 * Allows (internally) doing a range query with a limit of columns instead of
   rows (CASSANDRA-3742)
 * Allow rangeSlice queries to be start/end inclusive/exclusive (CASSANDRA-3749)
 * Fix BulkLoader to support new SSTable layout and add stream
   throttling to prevent an NPE when there is no yaml config (CASSANDRA-3752)
 * Allow concurrent schema migrations (CASSANDRA-1391, 3832)
 * Add SnapshotCommand to trigger snapshot on remote node (CASSANDRA-3721)
 * Make CFMetaData conversions to/from thrift/native schema inverses
   (CASSANDRA_3559)
 * Add initial code for CQL 3.0-beta (CASSANDRA-2474, 3781, 3753)
 * Add wide row support for ColumnFamilyInputFormat (CASSANDRA-3264)
 * Allow extending CompositeType comparator (CASSANDRA-3657)
 * Avoids over-paging during get_count (CASSANDRA-3798)
 * Add new command to rebuild a node without (repair) merkle tree calculations
   (CASSANDRA-3483, 3922)
 * respect not only row cache capacity but caching mode when
   trying to read data (CASSANDRA-3812)
 * fix system tests (CASSANDRA-3827)
 * CQL support for altering row key type in ALTER TABLE (CASSANDRA-3781)
 * turn compression on by default (CASSANDRA-3871)
 * make hexToBytes refuse invalid input (CASSANDRA-2851)
 * Make secondary indexes CF inherit compression and compaction from their
   parent CF (CASSANDRA-3877)
 * Finish cleanup up tombstone purge code (CASSANDRA-3872)
 * Avoid NPE on aboarted stream-out sessions (CASSANDRA-3904)
 * BulkRecordWriter throws NPE for counter columns (CASSANDRA-3906)
 * Support compression using BulkWriter (CASSANDRA-3907)


1.0.8
 * fix race between cleanup and flush on secondary index CFSes (CASSANDRA-3712)
 * avoid including non-queried nodes in rangeslice read repair
   (CASSANDRA-3843)
 * Only snapshot CF being compacted for snapshot_before_compaction 
   (CASSANDRA-3803)
 * Log active compactions in StatusLogger (CASSANDRA-3703)
 * Compute more accurate compaction score per level (CASSANDRA-3790)
 * Return InvalidRequest when using a keyspace that doesn't exist
   (CASSANDRA-3764)
 * disallow user modification of System keyspace (CASSANDRA-3738)
 * allow using sstable2json on secondary index data (CASSANDRA-3738)
 * (cqlsh) add DESCRIBE COLUMNFAMILIES (CASSANDRA-3586)
 * (cqlsh) format blobs correctly and use colors to improve output
   readability (CASSANDRA-3726)
 * synchronize BiMap of bootstrapping tokens (CASSANDRA-3417)
 * show index options in CLI (CASSANDRA-3809)
 * add optional socket timeout for streaming (CASSANDRA-3838)
 * fix truncate not to leave behind non-CFS backed secondary indexes
   (CASSANDRA-3844)
 * make CLI `show schema` to use output stream directly instead
   of StringBuilder (CASSANDRA-3842)
 * remove the wait on hint future during write (CASSANDRA-3870)
 * (cqlsh) ignore missing CfDef opts (CASSANDRA-3933)
 * (cqlsh) look for cqlshlib relative to realpath (CASSANDRA-3767)
 * Fix short read protection (CASSANDRA-3934)
 * Make sure infered and actual schema match (CASSANDRA-3371)
 * Fix NPE during HH delivery (CASSANDRA-3677)
 * Don't put boostrapping node in 'hibernate' status (CASSANDRA-3737)
 * Fix double quotes in windows bat files (CASSANDRA-3744)
 * Fix bad validator lookup (CASSANDRA-3789)
 * Fix soft reset in EC2MultiRegionSnitch (CASSANDRA-3835)
 * Don't leave zombie connections with THSHA thrift server (CASSANDRA-3867)
 * (cqlsh) fix deserialization of data (CASSANDRA-3874)
 * Fix removetoken force causing an inconsistent state (CASSANDRA-3876)
 * Fix ahndling of some types with Pig (CASSANDRA-3886)
 * Don't allow to drop the system keyspace (CASSANDRA-3759)
 * Make Pig deletes disabled by default and configurable (CASSANDRA-3628)
Merged from 0.8:
 * (Pig) fix CassandraStorage to use correct comparator in Super ColumnFamily
   case (CASSANDRA-3251)
 * fix thread safety issues in commitlog replay, primarily affecting
   systems with many (100s) of CF definitions (CASSANDRA-3751)
 * Fix relevant tombstone ignored with super columns (CASSANDRA-3875)


1.0.7
 * fix regression in HH page size calculation (CASSANDRA-3624)
 * retry failed stream on IOException (CASSANDRA-3686)
 * allow configuring bloom_filter_fp_chance (CASSANDRA-3497)
 * attempt hint delivery every ten minutes, or when failure detector
   notifies us that a node is back up, whichever comes first.  hint
   handoff throttle delay default changed to 1ms, from 50 (CASSANDRA-3554)
 * add nodetool setstreamthroughput (CASSANDRA-3571)
 * fix assertion when dropping a columnfamily with no sstables (CASSANDRA-3614)
 * more efficient allocation of small bloom filters (CASSANDRA-3618)
 * CLibrary.createHardLinkWithExec() to check for errors (CASSANDRA-3101)
 * Avoid creating empty and non cleaned writer during compaction (CASSANDRA-3616)
 * stop thrift service in shutdown hook so we can quiesce MessagingService
   (CASSANDRA-3335)
 * (CQL) compaction_strategy_options and compression_parameters for
   CREATE COLUMNFAMILY statement (CASSANDRA-3374)
 * Reset min/max compaction threshold when creating size tiered compaction
   strategy (CASSANDRA-3666)
 * Don't ignore IOException during compaction (CASSANDRA-3655)
 * Fix assertion error for CF with gc_grace=0 (CASSANDRA-3579)
 * Shutdown ParallelCompaction reducer executor after use (CASSANDRA-3711)
 * Avoid < 0 value for pending tasks in leveled compaction (CASSANDRA-3693)
 * (Hadoop) Support TimeUUID in Pig CassandraStorage (CASSANDRA-3327)
 * Check schema is ready before continuing boostrapping (CASSANDRA-3629)
 * Catch overflows during parsing of chunk_length_kb (CASSANDRA-3644)
 * Improve stream protocol mismatch errors (CASSANDRA-3652)
 * Avoid multiple thread doing HH to the same target (CASSANDRA-3681)
 * Add JMX property for rp_timeout_in_ms (CASSANDRA-2940)
 * Allow DynamicCompositeType to compare component of different types
   (CASSANDRA-3625)
 * Flush non-cfs backed secondary indexes (CASSANDRA-3659)
 * Secondary Indexes should report memory consumption (CASSANDRA-3155)
 * fix for SelectStatement start/end key are not set correctly
   when a key alias is involved (CASSANDRA-3700)
 * fix CLI `show schema` command insert of an extra comma in
   column_metadata (CASSANDRA-3714)
Merged from 0.8:
 * avoid logging (harmless) exception when GC takes < 1ms (CASSANDRA-3656)
 * prevent new nodes from thinking down nodes are up forever (CASSANDRA-3626)
 * use correct list of replicas for LOCAL_QUORUM reads when read repair
   is disabled (CASSANDRA-3696)
 * block on flush before compacting hints (may prevent OOM) (CASSANDRA-3733)


1.0.6
 * (CQL) fix cqlsh support for replicate_on_write (CASSANDRA-3596)
 * fix adding to leveled manifest after streaming (CASSANDRA-3536)
 * filter out unavailable cipher suites when using encryption (CASSANDRA-3178)
 * (HADOOP) add old-style api support for CFIF and CFRR (CASSANDRA-2799)
 * Support TimeUUIDType column names in Stress.java tool (CASSANDRA-3541)
 * (CQL) INSERT/UPDATE/DELETE/TRUNCATE commands should allow CF names to
   be qualified by keyspace (CASSANDRA-3419)
 * always remove endpoints from delevery queue in HH (CASSANDRA-3546)
 * fix race between cf flush and its 2ndary indexes flush (CASSANDRA-3547)
 * fix potential race in AES when a repair fails (CASSANDRA-3548)
 * fix default value validation usage in CLI SET command (CASSANDRA-3553)
 * Optimize componentsFor method for compaction and startup time
   (CASSANDRA-3532)
 * (CQL) Proper ColumnFamily metadata validation on CREATE COLUMNFAMILY 
   (CASSANDRA-3565)
 * fix compression "chunk_length_kb" option to set correct kb value for 
   thrift/avro (CASSANDRA-3558)
 * fix missing response during range slice repair (CASSANDRA-3551)
 * 'describe ring' moved from CLI to nodetool and available through JMX (CASSANDRA-3220)
 * add back partitioner to sstable metadata (CASSANDRA-3540)
 * fix NPE in get_count for counters (CASSANDRA-3601)
Merged from 0.8:
 * remove invalid assertion that table was opened before dropping it
   (CASSANDRA-3580)
 * range and index scans now only send requests to enough replicas to
   satisfy requested CL + RR (CASSANDRA-3598)
 * use cannonical host for local node in nodetool info (CASSANDRA-3556)
 * remove nonlocal DC write optimization since it only worked with
   CL.ONE or CL.LOCAL_QUORUM (CASSANDRA-3577, 3585)
 * detect misuses of CounterColumnType (CASSANDRA-3422)
 * turn off string interning in json2sstable, take 2 (CASSANDRA-2189)
 * validate compression parameters on add/update of the ColumnFamily 
   (CASSANDRA-3573)
 * Check for 0.0.0.0 is incorrect in CFIF (CASSANDRA-3584)
 * Increase vm.max_map_count in debian packaging (CASSANDRA-3563)
 * gossiper will never add itself to saved endpoints (CASSANDRA-3485)


1.0.5
 * revert CASSANDRA-3407 (see CASSANDRA-3540)
 * fix assertion error while forwarding writes to local nodes (CASSANDRA-3539)


1.0.4
 * fix self-hinting of timed out read repair updates and make hinted handoff
   less prone to OOMing a coordinator (CASSANDRA-3440)
 * expose bloom filter sizes via JMX (CASSANDRA-3495)
 * enforce RP tokens 0..2**127 (CASSANDRA-3501)
 * canonicalize paths exposed through JMX (CASSANDRA-3504)
 * fix "liveSize" stat when sstables are removed (CASSANDRA-3496)
 * add bloom filter FP rates to nodetool cfstats (CASSANDRA-3347)
 * record partitioner in sstable metadata component (CASSANDRA-3407)
 * add new upgradesstables nodetool command (CASSANDRA-3406)
 * skip --debug requirement to see common exceptions in CLI (CASSANDRA-3508)
 * fix incorrect query results due to invalid max timestamp (CASSANDRA-3510)
 * make sstableloader recognize compressed sstables (CASSANDRA-3521)
 * avoids race in OutboundTcpConnection in multi-DC setups (CASSANDRA-3530)
 * use SETLOCAL in cassandra.bat (CASSANDRA-3506)
 * fix ConcurrentModificationException in Table.all() (CASSANDRA-3529)
Merged from 0.8:
 * fix concurrence issue in the FailureDetector (CASSANDRA-3519)
 * fix array out of bounds error in counter shard removal (CASSANDRA-3514)
 * avoid dropping tombstones when they might still be needed to shadow
   data in a different sstable (CASSANDRA-2786)


1.0.3
 * revert name-based query defragmentation aka CASSANDRA-2503 (CASSANDRA-3491)
 * fix invalidate-related test failures (CASSANDRA-3437)
 * add next-gen cqlsh to bin/ (CASSANDRA-3188, 3131, 3493)
 * (CQL) fix handling of rows with no columns (CASSANDRA-3424, 3473)
 * fix querying supercolumns by name returning only a subset of
   subcolumns or old subcolumn versions (CASSANDRA-3446)
 * automatically compute sha1 sum for uncompressed data files (CASSANDRA-3456)
 * fix reading metadata/statistics component for version < h (CASSANDRA-3474)
 * add sstable forward-compatibility (CASSANDRA-3478)
 * report compression ratio in CFSMBean (CASSANDRA-3393)
 * fix incorrect size exception during streaming of counters (CASSANDRA-3481)
 * (CQL) fix for counter decrement syntax (CASSANDRA-3418)
 * Fix race introduced by CASSANDRA-2503 (CASSANDRA-3482)
 * Fix incomplete deletion of delivered hints (CASSANDRA-3466)
 * Avoid rescheduling compactions when no compaction was executed 
   (CASSANDRA-3484)
 * fix handling of the chunk_length_kb compression options (CASSANDRA-3492)
Merged from 0.8:
 * fix updating CF row_cache_provider (CASSANDRA-3414)
 * CFMetaData.convertToThrift method to set RowCacheProvider (CASSANDRA-3405)
 * acquire compactionlock during truncate (CASSANDRA-3399)
 * fix displaying cfdef entries for super columnfamilies (CASSANDRA-3415)
 * Make counter shard merging thread safe (CASSANDRA-3178)
 * Revert CASSANDRA-2855
 * Fix bug preventing the use of efficient cross-DC writes (CASSANDRA-3472)
 * `describe ring` command for CLI (CASSANDRA-3220)
 * (Hadoop) skip empty rows when entire row is requested, redux (CASSANDRA-2855)


1.0.2
 * "defragment" rows for name-based queries under STCS (CASSANDRA-2503)
 * Add timing information to cassandra-cli GET/SET/LIST queries (CASSANDRA-3326)
 * Only create one CompressionMetadata object per sstable (CASSANDRA-3427)
 * cleanup usage of StorageService.setMode() (CASSANDRA-3388)
 * Avoid large array allocation for compressed chunk offsets (CASSANDRA-3432)
 * fix DecimalType bytebuffer marshalling (CASSANDRA-3421)
 * fix bug that caused first column in per row indexes to be ignored 
   (CASSANDRA-3441)
 * add JMX call to clean (failed) repair sessions (CASSANDRA-3316)
 * fix sstableloader reference acquisition bug (CASSANDRA-3438)
 * fix estimated row size regression (CASSANDRA-3451)
 * make sure we don't return more columns than asked (CASSANDRA-3303, 3395)
Merged from 0.8:
 * acquire compactionlock during truncate (CASSANDRA-3399)
 * fix displaying cfdef entries for super columnfamilies (CASSANDRA-3415)


1.0.1
 * acquire references during index build to prevent delete problems
   on Windows (CASSANDRA-3314)
 * describe_ring should include datacenter/topology information (CASSANDRA-2882)
 * Thrift sockets are not properly buffered (CASSANDRA-3261)
 * performance improvement for bytebufferutil compare function (CASSANDRA-3286)
 * add system.versions ColumnFamily (CASSANDRA-3140)
 * reduce network copies (CASSANDRA-3333, 3373)
 * limit nodetool to 32MB of heap (CASSANDRA-3124)
 * (CQL) update parser to accept "timestamp" instead of "date" (CASSANDRA-3149)
 * Fix CLI `show schema` to include "compression_options" (CASSANDRA-3368)
 * Snapshot to include manifest under LeveledCompactionStrategy (CASSANDRA-3359)
 * (CQL) SELECT query should allow CF name to be qualified by keyspace (CASSANDRA-3130)
 * (CQL) Fix internal application error specifying 'using consistency ...'
   in lower case (CASSANDRA-3366)
 * fix Deflate compression when compression actually makes the data bigger
   (CASSANDRA-3370)
 * optimize UUIDGen to avoid lock contention on InetAddress.getLocalHost 
   (CASSANDRA-3387)
 * tolerate index being dropped mid-mutation (CASSANDRA-3334, 3313)
 * CompactionManager is now responsible for checking for new candidates
   post-task execution, enabling more consistent leveled compaction 
   (CASSANDRA-3391)
 * Cache HSHA threads (CASSANDRA-3372)
 * use CF/KS names as snapshot prefix for drop + truncate operations
   (CASSANDRA-2997)
 * Break bloom filters up to avoid heap fragmentation (CASSANDRA-2466)
 * fix cassandra hanging on jsvc stop (CASSANDRA-3302)
 * Avoid leveled compaction getting blocked on errors (CASSANDRA-3408)
 * Make reloading the compaction strategy safe (CASSANDRA-3409)
 * ignore 0.8 hints even if compaction begins before we try to purge
   them (CASSANDRA-3385)
 * remove procrun (bin\daemon) from Cassandra source tree and 
   artifacts (CASSANDRA-3331)
 * make cassandra compile under JDK7 (CASSANDRA-3275)
 * remove dependency of clientutil.jar to FBUtilities (CASSANDRA-3299)
 * avoid truncation errors by using long math on long values (CASSANDRA-3364)
 * avoid clock drift on some Windows machine (CASSANDRA-3375)
 * display cache provider in cli 'describe keyspace' command (CASSANDRA-3384)
 * fix incomplete topology information in describe_ring (CASSANDRA-3403)
 * expire dead gossip states based on time (CASSANDRA-2961)
 * improve CompactionTask extensibility (CASSANDRA-3330)
 * Allow one leveled compaction task to kick off another (CASSANDRA-3363)
 * allow encryption only between datacenters (CASSANDRA-2802)
Merged from 0.8:
 * fix truncate allowing data to be replayed post-restart (CASSANDRA-3297)
 * make iwriter final in IndexWriter to avoid NPE (CASSANDRA-2863)
 * (CQL) update grammar to require key clause in DELETE statement
   (CASSANDRA-3349)
 * (CQL) allow numeric keyspace names in USE statement (CASSANDRA-3350)
 * (Hadoop) skip empty rows when slicing the entire row (CASSANDRA-2855)
 * Fix handling of tombstone by SSTableExport/Import (CASSANDRA-3357)
 * fix ColumnIndexer to use long offsets (CASSANDRA-3358)
 * Improved CLI exceptions (CASSANDRA-3312)
 * Fix handling of tombstone by SSTableExport/Import (CASSANDRA-3357)
 * Only count compaction as active (for throttling) when they have
   successfully acquired the compaction lock (CASSANDRA-3344)
 * Display CLI version string on startup (CASSANDRA-3196)
 * (Hadoop) make CFIF try rpc_address or fallback to listen_address
   (CASSANDRA-3214)
 * (Hadoop) accept comma delimited lists of initial thrift connections
   (CASSANDRA-3185)
 * ColumnFamily min_compaction_threshold should be >= 2 (CASSANDRA-3342)
 * (Pig) add 0.8+ types and key validation type in schema (CASSANDRA-3280)
 * Fix completely removing column metadata using CLI (CASSANDRA-3126)
 * CLI `describe cluster;` output should be on separate lines for separate versions
   (CASSANDRA-3170)
 * fix changing durable_writes keyspace option during CF creation
   (CASSANDRA-3292)
 * avoid locking on update when no indexes are involved (CASSANDRA-3386)
 * fix assertionError during repair with ordered partitioners (CASSANDRA-3369)
 * correctly serialize key_validation_class for avro (CASSANDRA-3391)
 * don't expire counter tombstone after streaming (CASSANDRA-3394)
 * prevent nodes that failed to join from hanging around forever 
   (CASSANDRA-3351)
 * remove incorrect optimization from slice read path (CASSANDRA-3390)
 * Fix race in AntiEntropyService (CASSANDRA-3400)


1.0.0-final
 * close scrubbed sstable fd before deleting it (CASSANDRA-3318)
 * fix bug preventing obsolete commitlog segments from being removed
   (CASSANDRA-3269)
 * tolerate whitespace in seed CDL (CASSANDRA-3263)
 * Change default heap thresholds to max(min(1/2 ram, 1G), min(1/4 ram, 8GB))
   (CASSANDRA-3295)
 * Fix broken CompressedRandomAccessReaderTest (CASSANDRA-3298)
 * (CQL) fix type information returned for wildcard queries (CASSANDRA-3311)
 * add estimated tasks to LeveledCompactionStrategy (CASSANDRA-3322)
 * avoid including compaction cache-warming in keycache stats (CASSANDRA-3325)
 * run compaction and hinted handoff threads at MIN_PRIORITY (CASSANDRA-3308)
 * default hsha thrift server to cpu core count in rpc pool (CASSANDRA-3329)
 * add bin\daemon to binary tarball for Windows service (CASSANDRA-3331)
 * Fix places where uncompressed size of sstables was use in place of the
   compressed one (CASSANDRA-3338)
 * Fix hsha thrift server (CASSANDRA-3346)
 * Make sure repair only stream needed sstables (CASSANDRA-3345)


1.0.0-rc2
 * Log a meaningful warning when a node receives a message for a repair session
   that doesn't exist anymore (CASSANDRA-3256)
 * test for NUMA policy support as well as numactl presence (CASSANDRA-3245)
 * Fix FD leak when internode encryption is enabled (CASSANDRA-3257)
 * Remove incorrect assertion in mergeIterator (CASSANDRA-3260)
 * FBUtilities.hexToBytes(String) to throw NumberFormatException when string
   contains non-hex characters (CASSANDRA-3231)
 * Keep SimpleSnitch proximity ordering unchanged from what the Strategy
   generates, as intended (CASSANDRA-3262)
 * remove Scrub from compactionstats when finished (CASSANDRA-3255)
 * fix counter entry in jdbc TypesMap (CASSANDRA-3268)
 * fix full queue scenario for ParallelCompactionIterator (CASSANDRA-3270)
 * fix bootstrap process (CASSANDRA-3285)
 * don't try delivering hints if when there isn't any (CASSANDRA-3176)
 * CLI documentation change for ColumnFamily `compression_options` (CASSANDRA-3282)
 * ignore any CF ids sent by client for adding CF/KS (CASSANDRA-3288)
 * remove obsolete hints on first startup (CASSANDRA-3291)
 * use correct ISortedColumns for time-optimized reads (CASSANDRA-3289)
 * Evict gossip state immediately when a token is taken over by a new IP 
   (CASSANDRA-3259)


1.0.0-rc1
 * Update CQL to generate microsecond timestamps by default (CASSANDRA-3227)
 * Fix counting CFMetadata towards Memtable liveRatio (CASSANDRA-3023)
 * Kill server on wrapped OOME such as from FileChannel.map (CASSANDRA-3201)
 * remove unnecessary copy when adding to row cache (CASSANDRA-3223)
 * Log message when a full repair operation completes (CASSANDRA-3207)
 * Fix streamOutSession keeping sstables references forever if the remote end
   dies (CASSANDRA-3216)
 * Remove dynamic_snitch boolean from example configuration (defaulting to 
   true) and set default badness threshold to 0.1 (CASSANDRA-3229)
 * Base choice of random or "balanced" token on bootstrap on whether
   schema definitions were found (CASSANDRA-3219)
 * Fixes for LeveledCompactionStrategy score computation, prioritization,
   scheduling, and performance (CASSANDRA-3224, 3234)
 * parallelize sstable open at server startup (CASSANDRA-2988)
 * fix handling of exceptions writing to OutboundTcpConnection (CASSANDRA-3235)
 * Allow using quotes in "USE <keyspace>;" CLI command (CASSANDRA-3208)
 * Don't allow any cache loading exceptions to halt startup (CASSANDRA-3218)
 * Fix sstableloader --ignores option (CASSANDRA-3247)
 * File descriptor limit increased in packaging (CASSANDRA-3206)
 * Fix deadlock in commit log during flush (CASSANDRA-3253) 


1.0.0-beta1
 * removed binarymemtable (CASSANDRA-2692)
 * add commitlog_total_space_in_mb to prevent fragmented logs (CASSANDRA-2427)
 * removed commitlog_rotation_threshold_in_mb configuration (CASSANDRA-2771)
 * make AbstractBounds.normalize de-overlapp overlapping ranges (CASSANDRA-2641)
 * replace CollatingIterator, ReducingIterator with MergeIterator 
   (CASSANDRA-2062)
 * Fixed the ability to set compaction strategy in cli using create column 
   family command (CASSANDRA-2778)
 * clean up tmp files after failed compaction (CASSANDRA-2468)
 * restrict repair streaming to specific columnfamilies (CASSANDRA-2280)
 * don't bother persisting columns shadowed by a row tombstone (CASSANDRA-2589)
 * reset CF and SC deletion times after gc_grace (CASSANDRA-2317)
 * optimize away seek when compacting wide rows (CASSANDRA-2879)
 * single-pass streaming (CASSANDRA-2677, 2906, 2916, 3003)
 * use reference counting for deleting sstables instead of relying on GC
   (CASSANDRA-2521, 3179)
 * store hints as serialized mutations instead of pointers to data row
   (CASSANDRA-2045)
 * store hints in the coordinator node instead of in the closest replica 
   (CASSANDRA-2914)
 * add row_cache_keys_to_save CF option (CASSANDRA-1966)
 * check column family validity in nodetool repair (CASSANDRA-2933)
 * use lazy initialization instead of class initialization in NodeId
   (CASSANDRA-2953)
 * add paging to get_count (CASSANDRA-2894)
 * fix "short reads" in [multi]get (CASSANDRA-2643, 3157, 3192)
 * add optional compression for sstables (CASSANDRA-47, 2994, 3001, 3128)
 * add scheduler JMX metrics (CASSANDRA-2962)
 * add block level checksum for compressed data (CASSANDRA-1717)
 * make column family backed column map pluggable and introduce unsynchronized
   ArrayList backed one to speedup reads (CASSANDRA-2843, 3165, 3205)
 * refactoring of the secondary index api (CASSANDRA-2982)
 * make CL > ONE reads wait for digest reconciliation before returning
   (CASSANDRA-2494)
 * fix missing logging for some exceptions (CASSANDRA-2061)
 * refactor and optimize ColumnFamilyStore.files(...) and Descriptor.fromFilename(String)
   and few other places responsible for work with SSTable files (CASSANDRA-3040)
 * Stop reading from sstables once we know we have the most recent columns,
   for query-by-name requests (CASSANDRA-2498)
 * Add query-by-column mode to stress.java (CASSANDRA-3064)
 * Add "install" command to cassandra.bat (CASSANDRA-292)
 * clean up KSMetadata, CFMetadata from unnecessary
   Thrift<->Avro conversion methods (CASSANDRA-3032)
 * Add timeouts to client request schedulers (CASSANDRA-3079, 3096)
 * Cli to use hashes rather than array of hashes for strategy options (CASSANDRA-3081)
 * LeveledCompactionStrategy (CASSANDRA-1608, 3085, 3110, 3087, 3145, 3154, 3182)
 * Improvements of the CLI `describe` command (CASSANDRA-2630)
 * reduce window where dropped CF sstables may not be deleted (CASSANDRA-2942)
 * Expose gossip/FD info to JMX (CASSANDRA-2806)
 * Fix streaming over SSL when compressed SSTable involved (CASSANDRA-3051)
 * Add support for pluggable secondary index implementations (CASSANDRA-3078)
 * remove compaction_thread_priority setting (CASSANDRA-3104)
 * generate hints for replicas that timeout, not just replicas that are known
   to be down before starting (CASSANDRA-2034)
 * Add throttling for internode streaming (CASSANDRA-3080)
 * make the repair of a range repair all replica (CASSANDRA-2610, 3194)
 * expose the ability to repair the first range (as returned by the
   partitioner) of a node (CASSANDRA-2606)
 * Streams Compression (CASSANDRA-3015)
 * add ability to use multiple threads during a single compaction
   (CASSANDRA-2901)
 * make AbstractBounds.normalize support overlapping ranges (CASSANDRA-2641)
 * fix of the CQL count() behavior (CASSANDRA-3068)
 * use TreeMap backed column families for the SSTable simple writers
   (CASSANDRA-3148)
 * fix inconsistency of the CLI syntax when {} should be used instead of [{}]
   (CASSANDRA-3119)
 * rename CQL type names to match expected SQL behavior (CASSANDRA-3149, 3031)
 * Arena-based allocation for memtables (CASSANDRA-2252, 3162, 3163, 3168)
 * Default RR chance to 0.1 (CASSANDRA-3169)
 * Add RowLevel support to secondary index API (CASSANDRA-3147)
 * Make SerializingCacheProvider the default if JNA is available (CASSANDRA-3183)
 * Fix backwards compatibilty for CQL memtable properties (CASSANDRA-3190)
 * Add five-minute delay before starting compactions on a restarted server
   (CASSANDRA-3181)
 * Reduce copies done for intra-host messages (CASSANDRA-1788, 3144)
 * support of compaction strategy option for stress.java (CASSANDRA-3204)
 * make memtable throughput and column count thresholds no-ops (CASSANDRA-2449)
 * Return schema information along with the resultSet in CQL (CASSANDRA-2734)
 * Add new DecimalType (CASSANDRA-2883)
 * Fix assertion error in RowRepairResolver (CASSANDRA-3156)
 * Reduce unnecessary high buffer sizes (CASSANDRA-3171)
 * Pluggable compaction strategy (CASSANDRA-1610)
 * Add new broadcast_address config option (CASSANDRA-2491)


0.8.7
 * Kill server on wrapped OOME such as from FileChannel.map (CASSANDRA-3201)
 * Allow using quotes in "USE <keyspace>;" CLI command (CASSANDRA-3208)
 * Log message when a full repair operation completes (CASSANDRA-3207)
 * Don't allow any cache loading exceptions to halt startup (CASSANDRA-3218)
 * Fix sstableloader --ignores option (CASSANDRA-3247)
 * File descriptor limit increased in packaging (CASSANDRA-3206)
 * Log a meaningfull warning when a node receive a message for a repair session
   that doesn't exist anymore (CASSANDRA-3256)
 * Fix FD leak when internode encryption is enabled (CASSANDRA-3257)
 * FBUtilities.hexToBytes(String) to throw NumberFormatException when string
   contains non-hex characters (CASSANDRA-3231)
 * Keep SimpleSnitch proximity ordering unchanged from what the Strategy
   generates, as intended (CASSANDRA-3262)
 * remove Scrub from compactionstats when finished (CASSANDRA-3255)
 * Fix tool .bat files when CASSANDRA_HOME contains spaces (CASSANDRA-3258)
 * Force flush of status table when removing/updating token (CASSANDRA-3243)
 * Evict gossip state immediately when a token is taken over by a new IP (CASSANDRA-3259)
 * Fix bug where the failure detector can take too long to mark a host
   down (CASSANDRA-3273)
 * (Hadoop) allow wrapping ranges in queries (CASSANDRA-3137)
 * (Hadoop) check all interfaces for a match with split location
   before falling back to random replica (CASSANDRA-3211)
 * (Hadoop) Make Pig storage handle implements LoadMetadata (CASSANDRA-2777)
 * (Hadoop) Fix exception during PIG 'dump' (CASSANDRA-2810)
 * Fix stress COUNTER_GET option (CASSANDRA-3301)
 * Fix missing fields in CLI `show schema` output (CASSANDRA-3304)
 * Nodetool no longer leaks threads and closes JMX connections (CASSANDRA-3309)
 * fix truncate allowing data to be replayed post-restart (CASSANDRA-3297)
 * Move SimpleAuthority and SimpleAuthenticator to examples (CASSANDRA-2922)
 * Fix handling of tombstone by SSTableExport/Import (CASSANDRA-3357)
 * Fix transposition in cfHistograms (CASSANDRA-3222)
 * Allow using number as DC name when creating keyspace in CQL (CASSANDRA-3239)
 * Force flush of system table after updating/removing a token (CASSANDRA-3243)


0.8.6
 * revert CASSANDRA-2388
 * change TokenRange.endpoints back to listen/broadcast address to match
   pre-1777 behavior, and add TokenRange.rpc_endpoints instead (CASSANDRA-3187)
 * avoid trying to watch cassandra-topology.properties when loaded from jar
   (CASSANDRA-3138)
 * prevent users from creating keyspaces with LocalStrategy replication
   (CASSANDRA-3139)
 * fix CLI `show schema;` to output correct keyspace definition statement
   (CASSANDRA-3129)
 * CustomTThreadPoolServer to log TTransportException at DEBUG level
   (CASSANDRA-3142)
 * allow topology sort to work with non-unique rack names between 
   datacenters (CASSANDRA-3152)
 * Improve caching of same-version Messages on digest and repair paths
   (CASSANDRA-3158)
 * Randomize choice of first replica for counter increment (CASSANDRA-2890)
 * Fix using read_repair_chance instead of merge_shard_change (CASSANDRA-3202)
 * Avoid streaming data to nodes that already have it, on move as well as
   decommission (CASSANDRA-3041)
 * Fix divide by zero error in GCInspector (CASSANDRA-3164)
 * allow quoting of the ColumnFamily name in CLI `create column family`
   statement (CASSANDRA-3195)
 * Fix rolling upgrade from 0.7 to 0.8 problem (CASSANDRA-3166)
 * Accomodate missing encryption_options in IncomingTcpConnection.stream
   (CASSANDRA-3212)


0.8.5
 * fix NPE when encryption_options is unspecified (CASSANDRA-3007)
 * include column name in validation failure exceptions (CASSANDRA-2849)
 * make sure truncate clears out the commitlog so replay won't re-
   populate with truncated data (CASSANDRA-2950)
 * fix NPE when debug logging is enabled and dropped CF is present
   in a commitlog segment (CASSANDRA-3021)
 * fix cassandra.bat when CASSANDRA_HOME contains spaces (CASSANDRA-2952)
 * fix to SSTableSimpleUnsortedWriter bufferSize calculation (CASSANDRA-3027)
 * make cleanup and normal compaction able to skip empty rows
   (rows containing nothing but expired tombstones) (CASSANDRA-3039)
 * work around native memory leak in com.sun.management.GarbageCollectorMXBean
   (CASSANDRA-2868)
 * validate that column names in column_metadata are not equal to key_alias
   on create/update of the ColumnFamily and CQL 'ALTER' statement (CASSANDRA-3036)
 * return an InvalidRequestException if an indexed column is assigned
   a value larger than 64KB (CASSANDRA-3057)
 * fix of numeric-only and string column names handling in CLI "drop index" 
   (CASSANDRA-3054)
 * prune index scan resultset back to original request for lazy
   resultset expansion case (CASSANDRA-2964)
 * (Hadoop) fail jobs when Cassandra node has failed but TaskTracker
   has not (CASSANDRA-2388)
 * fix dynamic snitch ignoring nodes when read_repair_chance is zero
   (CASSANDRA-2662)
 * avoid retaining references to dropped CFS objects in 
   CompactionManager.estimatedCompactions (CASSANDRA-2708)
 * expose rpc timeouts per host in MessagingServiceMBean (CASSANDRA-2941)
 * avoid including cwd in classpath for deb and rpm packages (CASSANDRA-2881)
 * remove gossip state when a new IP takes over a token (CASSANDRA-3071)
 * allow sstable2json to work on index sstable files (CASSANDRA-3059)
 * always hint counters (CASSANDRA-3099)
 * fix log4j initialization in EmbeddedCassandraService (CASSANDRA-2857)
 * remove gossip state when a new IP takes over a token (CASSANDRA-3071)
 * work around native memory leak in com.sun.management.GarbageCollectorMXBean
    (CASSANDRA-2868)
 * fix UnavailableException with writes at CL.EACH_QUORM (CASSANDRA-3084)
 * fix parsing of the Keyspace and ColumnFamily names in numeric
   and string representations in CLI (CASSANDRA-3075)
 * fix corner cases in Range.differenceToFetch (CASSANDRA-3084)
 * fix ip address String representation in the ring cache (CASSANDRA-3044)
 * fix ring cache compatibility when mixing pre-0.8.4 nodes with post-
   in the same cluster (CASSANDRA-3023)
 * make repair report failure when a node participating dies (instead of
   hanging forever) (CASSANDRA-2433)
 * fix handling of the empty byte buffer by ReversedType (CASSANDRA-3111)
 * Add validation that Keyspace names are case-insensitively unique (CASSANDRA-3066)
 * catch invalid key_validation_class before instantiating UpdateColumnFamily (CASSANDRA-3102)
 * make Range and Bounds objects client-safe (CASSANDRA-3108)
 * optionally skip log4j configuration (CASSANDRA-3061)
 * bundle sstableloader with the debian package (CASSANDRA-3113)
 * don't try to build secondary indexes when there is none (CASSANDRA-3123)
 * improve SSTableSimpleUnsortedWriter speed for large rows (CASSANDRA-3122)
 * handle keyspace arguments correctly in nodetool snapshot (CASSANDRA-3038)
 * Fix SSTableImportTest on windows (CASSANDRA-3043)
 * expose compactionThroughputMbPerSec through JMX (CASSANDRA-3117)
 * log keyspace and CF of large rows being compacted


0.8.4
 * change TokenRing.endpoints to be a list of rpc addresses instead of 
   listen/broadcast addresses (CASSANDRA-1777)
 * include files-to-be-streamed in StreamInSession.getSources (CASSANDRA-2972)
 * use JAVA env var in cassandra-env.sh (CASSANDRA-2785, 2992)
 * avoid doing read for no-op replicate-on-write at CL=1 (CASSANDRA-2892)
 * refuse counter write for CL.ANY (CASSANDRA-2990)
 * switch back to only logging recent dropped messages (CASSANDRA-3004)
 * always deserialize RowMutation for counters (CASSANDRA-3006)
 * ignore saved replication_factor strategy_option for NTS (CASSANDRA-3011)
 * make sure pre-truncate CL segments are discarded (CASSANDRA-2950)


0.8.3
 * add ability to drop local reads/writes that are going to timeout
   (CASSANDRA-2943)
 * revamp token removal process, keep gossip states for 3 days (CASSANDRA-2496)
 * don't accept extra args for 0-arg nodetool commands (CASSANDRA-2740)
 * log unavailableexception details at debug level (CASSANDRA-2856)
 * expose data_dir though jmx (CASSANDRA-2770)
 * don't include tmp files as sstable when create cfs (CASSANDRA-2929)
 * log Java classpath on startup (CASSANDRA-2895)
 * keep gossipped version in sync with actual on migration coordinator 
   (CASSANDRA-2946)
 * use lazy initialization instead of class initialization in NodeId
   (CASSANDRA-2953)
 * check column family validity in nodetool repair (CASSANDRA-2933)
 * speedup bytes to hex conversions dramatically (CASSANDRA-2850)
 * Flush memtables on shutdown when durable writes are disabled 
   (CASSANDRA-2958)
 * improved POSIX compatibility of start scripts (CASsANDRA-2965)
 * add counter support to Hadoop InputFormat (CASSANDRA-2981)
 * fix bug where dirty commitlog segments were removed (and avoid keeping 
   segments with no post-flush activity permanently dirty) (CASSANDRA-2829)
 * fix throwing exception with batch mutation of counter super columns
   (CASSANDRA-2949)
 * ignore system tables during repair (CASSANDRA-2979)
 * throw exception when NTS is given replication_factor as an option
   (CASSANDRA-2960)
 * fix assertion error during compaction of counter CFs (CASSANDRA-2968)
 * avoid trying to create index names, when no index exists (CASSANDRA-2867)
 * don't sample the system table when choosing a bootstrap token
   (CASSANDRA-2825)
 * gossiper notifies of local state changes (CASSANDRA-2948)
 * add asynchronous and half-sync/half-async (hsha) thrift servers 
   (CASSANDRA-1405)
 * fix potential use of free'd native memory in SerializingCache 
   (CASSANDRA-2951)
 * prune index scan resultset back to original request for lazy
   resultset expansion case (CASSANDRA-2964)
 * (Hadoop) fail jobs when Cassandra node has failed but TaskTracker
    has not (CASSANDRA-2388)


0.8.2
 * CQL: 
   - include only one row per unique key for IN queries (CASSANDRA-2717)
   - respect client timestamp on full row deletions (CASSANDRA-2912)
 * improve thread-safety in StreamOutSession (CASSANDRA-2792)
 * allow deleting a row and updating indexed columns in it in the
   same mutation (CASSANDRA-2773)
 * Expose number of threads blocked on submitting memtable to flush
   in JMX (CASSANDRA-2817)
 * add ability to return "endpoints" to nodetool (CASSANDRA-2776)
 * Add support for multiple (comma-delimited) coordinator addresses
   to ColumnFamilyInputFormat (CASSANDRA-2807)
 * fix potential NPE while scheduling read repair for range slice
   (CASSANDRA-2823)
 * Fix race in SystemTable.getCurrentLocalNodeId (CASSANDRA-2824)
 * Correctly set default for replicate_on_write (CASSANDRA-2835)
 * improve nodetool compactionstats formatting (CASSANDRA-2844)
 * fix index-building status display (CASSANDRA-2853)
 * fix CLI perpetuating obsolete KsDef.replication_factor (CASSANDRA-2846)
 * improve cli treatment of multiline comments (CASSANDRA-2852)
 * handle row tombstones correctly in EchoedRow (CASSANDRA-2786)
 * add MessagingService.get[Recently]DroppedMessages and
   StorageService.getExceptionCount (CASSANDRA-2804)
 * fix possibility of spurious UnavailableException for LOCAL_QUORUM
   reads with dynamic snitch + read repair disabled (CASSANDRA-2870)
 * add ant-optional as dependence for the debian package (CASSANDRA-2164)
 * add option to specify limit for get_slice in the CLI (CASSANDRA-2646)
 * decrease HH page size (CASSANDRA-2832)
 * reset cli keyspace after dropping the current one (CASSANDRA-2763)
 * add KeyRange option to Hadoop inputformat (CASSANDRA-1125)
 * fix protocol versioning (CASSANDRA-2818, 2860)
 * support spaces in path to log4j configuration (CASSANDRA-2383)
 * avoid including inferred types in CF update (CASSANDRA-2809)
 * fix JMX bulkload call (CASSANDRA-2908)
 * fix updating KS with durable_writes=false (CASSANDRA-2907)
 * add simplified facade to SSTableWriter for bulk loading use
   (CASSANDRA-2911)
 * fix re-using index CF sstable names after drop/recreate (CASSANDRA-2872)
 * prepend CF to default index names (CASSANDRA-2903)
 * fix hint replay (CASSANDRA-2928)
 * Properly synchronize repair's merkle tree computation (CASSANDRA-2816)


0.8.1
 * CQL:
   - support for insert, delete in BATCH (CASSANDRA-2537)
   - support for IN to SELECT, UPDATE (CASSANDRA-2553)
   - timestamp support for INSERT, UPDATE, and BATCH (CASSANDRA-2555)
   - TTL support (CASSANDRA-2476)
   - counter support (CASSANDRA-2473)
   - ALTER COLUMNFAMILY (CASSANDRA-1709)
   - DROP INDEX (CASSANDRA-2617)
   - add SCHEMA/TABLE as aliases for KS/CF (CASSANDRA-2743)
   - server handles wait-for-schema-agreement (CASSANDRA-2756)
   - key alias support (CASSANDRA-2480)
 * add support for comparator parameters and a generic ReverseType
   (CASSANDRA-2355)
 * add CompositeType and DynamicCompositeType (CASSANDRA-2231)
 * optimize batches containing multiple updates to the same row
   (CASSANDRA-2583)
 * adjust hinted handoff page size to avoid OOM with large columns 
   (CASSANDRA-2652)
 * mark BRAF buffer invalid post-flush so we don't re-flush partial
   buffers again, especially on CL writes (CASSANDRA-2660)
 * add DROP INDEX support to CLI (CASSANDRA-2616)
 * don't perform HH to client-mode [storageproxy] nodes (CASSANDRA-2668)
 * Improve forceDeserialize/getCompactedRow encapsulation (CASSANDRA-2659)
 * Don't write CounterUpdateColumn to disk in tests (CASSANDRA-2650)
 * Add sstable bulk loading utility (CASSANDRA-1278)
 * avoid replaying hints to dropped columnfamilies (CASSANDRA-2685)
 * add placeholders for missing rows in range query pseudo-RR (CASSANDRA-2680)
 * remove no-op HHOM.renameHints (CASSANDRA-2693)
 * clone super columns to avoid modifying them during flush (CASSANDRA-2675)
 * allow writes to bypass the commitlog for certain keyspaces (CASSANDRA-2683)
 * avoid NPE when bypassing commitlog during memtable flush (CASSANDRA-2781)
 * Added support for making bootstrap retry if nodes flap (CASSANDRA-2644)
 * Added statusthrift to nodetool to report if thrift server is running (CASSANDRA-2722)
 * Fixed rows being cached if they do not exist (CASSANDRA-2723)
 * Support passing tableName and cfName to RowCacheProviders (CASSANDRA-2702)
 * close scrub file handles (CASSANDRA-2669)
 * throttle migration replay (CASSANDRA-2714)
 * optimize column serializer creation (CASSANDRA-2716)
 * Added support for making bootstrap retry if nodes flap (CASSANDRA-2644)
 * Added statusthrift to nodetool to report if thrift server is running
   (CASSANDRA-2722)
 * Fixed rows being cached if they do not exist (CASSANDRA-2723)
 * fix truncate/compaction race (CASSANDRA-2673)
 * workaround large resultsets causing large allocation retention
   by nio sockets (CASSANDRA-2654)
 * fix nodetool ring use with Ec2Snitch (CASSANDRA-2733)
 * fix removing columns and subcolumns that are supressed by a row or
   supercolumn tombstone during replica resolution (CASSANDRA-2590)
 * support sstable2json against snapshot sstables (CASSANDRA-2386)
 * remove active-pull schema requests (CASSANDRA-2715)
 * avoid marking entire list of sstables as actively being compacted
   in multithreaded compaction (CASSANDRA-2765)
 * seek back after deserializing a row to update cache with (CASSANDRA-2752)
 * avoid skipping rows in scrub for counter column family (CASSANDRA-2759)
 * fix ConcurrentModificationException in repair when dealing with 0.7 node
   (CASSANDRA-2767)
 * use threadsafe collections for StreamInSession (CASSANDRA-2766)
 * avoid infinite loop when creating merkle tree (CASSANDRA-2758)
 * avoids unmarking compacting sstable prematurely in cleanup (CASSANDRA-2769)
 * fix NPE when the commit log is bypassed (CASSANDRA-2718)
 * don't throw an exception in SS.isRPCServerRunning (CASSANDRA-2721)
 * make stress.jar executable (CASSANDRA-2744)
 * add daemon mode to java stress (CASSANDRA-2267)
 * expose the DC and rack of a node through JMX and nodetool ring (CASSANDRA-2531)
 * fix cache mbean getSize (CASSANDRA-2781)
 * Add Date, Float, Double, and Boolean types (CASSANDRA-2530)
 * Add startup flag to renew counter node id (CASSANDRA-2788)
 * add jamm agent to cassandra.bat (CASSANDRA-2787)
 * fix repair hanging if a neighbor has nothing to send (CASSANDRA-2797)
 * purge tombstone even if row is in only one sstable (CASSANDRA-2801)
 * Fix wrong purge of deleted cf during compaction (CASSANDRA-2786)
 * fix race that could result in Hadoop writer failing to throw an
   exception encountered after close() (CASSANDRA-2755)
 * fix scan wrongly throwing assertion error (CASSANDRA-2653)
 * Always use even distribution for merkle tree with RandomPartitionner
   (CASSANDRA-2841)
 * fix describeOwnership for OPP (CASSANDRA-2800)
 * ensure that string tokens do not contain commas (CASSANDRA-2762)


0.8.0-final
 * fix CQL grammar warning and cqlsh regression from CASSANDRA-2622
 * add ant generate-cql-html target (CASSANDRA-2526)
 * update CQL consistency levels (CASSANDRA-2566)
 * debian packaging fixes (CASSANDRA-2481, 2647)
 * fix UUIDType, IntegerType for direct buffers (CASSANDRA-2682, 2684)
 * switch to native Thrift for Hadoop map/reduce (CASSANDRA-2667)
 * fix StackOverflowError when building from eclipse (CASSANDRA-2687)
 * only provide replication_factor to strategy_options "help" for
   SimpleStrategy, OldNetworkTopologyStrategy (CASSANDRA-2678, 2713)
 * fix exception adding validators to non-string columns (CASSANDRA-2696)
 * avoid instantiating DatabaseDescriptor in JDBC (CASSANDRA-2694)
 * fix potential stack overflow during compaction (CASSANDRA-2626)
 * clone super columns to avoid modifying them during flush (CASSANDRA-2675)
 * reset underlying iterator in EchoedRow constructor (CASSANDRA-2653)


0.8.0-rc1
 * faster flushes and compaction from fixing excessively pessimistic 
   rebuffering in BRAF (CASSANDRA-2581)
 * fix returning null column values in the python cql driver (CASSANDRA-2593)
 * fix merkle tree splitting exiting early (CASSANDRA-2605)
 * snapshot_before_compaction directory name fix (CASSANDRA-2598)
 * Disable compaction throttling during bootstrap (CASSANDRA-2612) 
 * fix CQL treatment of > and < operators in range slices (CASSANDRA-2592)
 * fix potential double-application of counter updates on commitlog replay
   by moving replay position from header to sstable metadata (CASSANDRA-2419)
 * JDBC CQL driver exposes getColumn for access to timestamp
 * JDBC ResultSetMetadata properties added to AbstractType
 * r/m clustertool (CASSANDRA-2607)
 * add support for presenting row key as a column in CQL result sets 
   (CASSANDRA-2622)
 * Don't allow {LOCAL|EACH}_QUORUM unless strategy is NTS (CASSANDRA-2627)
 * validate keyspace strategy_options during CQL create (CASSANDRA-2624)
 * fix empty Result with secondary index when limit=1 (CASSANDRA-2628)
 * Fix regression where bootstrapping a node with no schema fails
   (CASSANDRA-2625)
 * Allow removing LocationInfo sstables (CASSANDRA-2632)
 * avoid attempting to replay mutations from dropped keyspaces (CASSANDRA-2631)
 * avoid using cached position of a key when GT is requested (CASSANDRA-2633)
 * fix counting bloom filter true positives (CASSANDRA-2637)
 * initialize local ep state prior to gossip startup if needed (CASSANDRA-2638)
 * fix counter increment lost after restart (CASSANDRA-2642)
 * add quote-escaping via backslash to CLI (CASSANDRA-2623)
 * fix pig example script (CASSANDRA-2487)
 * fix dynamic snitch race in adding latencies (CASSANDRA-2618)
 * Start/stop cassandra after more important services such as mdadm in
   debian packaging (CASSANDRA-2481)


0.8.0-beta2
 * fix NPE compacting index CFs (CASSANDRA-2528)
 * Remove checking all column families on startup for compaction candidates 
   (CASSANDRA-2444)
 * validate CQL create keyspace options (CASSANDRA-2525)
 * fix nodetool setcompactionthroughput (CASSANDRA-2550)
 * move	gossip heartbeat back to its own thread (CASSANDRA-2554)
 * validate cql TRUNCATE columnfamily before truncating (CASSANDRA-2570)
 * fix batch_mutate for mixed standard-counter mutations (CASSANDRA-2457)
 * disallow making schema changes to system keyspace (CASSANDRA-2563)
 * fix sending mutation messages multiple times (CASSANDRA-2557)
 * fix incorrect use of NBHM.size in ReadCallback that could cause
   reads to time out even when responses were received (CASSANDRA-2552)
 * trigger read repair correctly for LOCAL_QUORUM reads (CASSANDRA-2556)
 * Allow configuring the number of compaction thread (CASSANDRA-2558)
 * forceUserDefinedCompaction will attempt to compact what it is given
   even if the pessimistic estimate is that there is not enough disk space;
   automatic compactions will only compact 2 or more sstables (CASSANDRA-2575)
 * refuse to apply migrations with older timestamps than the current 
   schema (CASSANDRA-2536)
 * remove unframed Thrift transport option
 * include indexes in snapshots (CASSANDRA-2596)
 * improve ignoring of obsolete mutations in index maintenance (CASSANDRA-2401)
 * recognize attempt to drop just the index while leaving the column
   definition alone (CASSANDRA-2619)
  

0.8.0-beta1
 * remove Avro RPC support (CASSANDRA-926)
 * support for columns that act as incr/decr counters 
   (CASSANDRA-1072, 1937, 1944, 1936, 2101, 2093, 2288, 2105, 2384, 2236, 2342,
   2454)
 * CQL (CASSANDRA-1703, 1704, 1705, 1706, 1707, 1708, 1710, 1711, 1940, 
   2124, 2302, 2277, 2493)
 * avoid double RowMutation serialization on write path (CASSANDRA-1800)
 * make NetworkTopologyStrategy the default (CASSANDRA-1960)
 * configurable internode encryption (CASSANDRA-1567, 2152)
 * human readable column names in sstable2json output (CASSANDRA-1933)
 * change default JMX port to 7199 (CASSANDRA-2027)
 * backwards compatible internal messaging (CASSANDRA-1015)
 * atomic switch of memtables and sstables (CASSANDRA-2284)
 * add pluggable SeedProvider (CASSANDRA-1669)
 * Fix clustertool to not throw exception when calling get_endpoints (CASSANDRA-2437)
 * upgrade to thrift 0.6 (CASSANDRA-2412) 
 * repair works on a token range instead of full ring (CASSANDRA-2324)
 * purge tombstones from row cache (CASSANDRA-2305)
 * push replication_factor into strategy_options (CASSANDRA-1263)
 * give snapshots the same name on each node (CASSANDRA-1791)
 * remove "nodetool loadbalance" (CASSANDRA-2448)
 * multithreaded compaction (CASSANDRA-2191)
 * compaction throttling (CASSANDRA-2156)
 * add key type information and alias (CASSANDRA-2311, 2396)
 * cli no longer divides read_repair_chance by 100 (CASSANDRA-2458)
 * made CompactionInfo.getTaskType return an enum (CASSANDRA-2482)
 * add a server-wide cap on measured memtable memory usage and aggressively
   flush to keep under that threshold (CASSANDRA-2006)
 * add unified UUIDType (CASSANDRA-2233)
 * add off-heap row cache support (CASSANDRA-1969)


0.7.5
 * improvements/fixes to PIG driver (CASSANDRA-1618, CASSANDRA-2387,
   CASSANDRA-2465, CASSANDRA-2484)
 * validate index names (CASSANDRA-1761)
 * reduce contention on Table.flusherLock (CASSANDRA-1954)
 * try harder to detect failures during streaming, cleaning up temporary
   files more reliably (CASSANDRA-2088)
 * shut down server for OOM on a Thrift thread (CASSANDRA-2269)
 * fix tombstone handling in repair and sstable2json (CASSANDRA-2279)
 * preserve version when streaming data from old sstables (CASSANDRA-2283)
 * don't start repair if a neighboring node is marked as dead (CASSANDRA-2290)
 * purge tombstones from row cache (CASSANDRA-2305)
 * Avoid seeking when sstable2json exports the entire file (CASSANDRA-2318)
 * clear Built flag in system table when dropping an index (CASSANDRA-2320)
 * don't allow arbitrary argument for stress.java (CASSANDRA-2323)
 * validate values for index predicates in get_indexed_slice (CASSANDRA-2328)
 * queue secondary indexes for flush before the parent (CASSANDRA-2330)
 * allow job configuration to set the CL used in Hadoop jobs (CASSANDRA-2331)
 * add memtable_flush_queue_size defaulting to 4 (CASSANDRA-2333)
 * Allow overriding of initial_token, storage_port and rpc_port from system
   properties (CASSANDRA-2343)
 * fix comparator used for non-indexed secondary expressions in index scan
   (CASSANDRA-2347)
 * ensure size calculation and write phase of large-row compaction use
   the same threshold for TTL expiration (CASSANDRA-2349)
 * fix race when iterating CFs during add/drop (CASSANDRA-2350)
 * add ConsistencyLevel command to CLI (CASSANDRA-2354)
 * allow negative numbers in the cli (CASSANDRA-2358)
 * hard code serialVersionUID for tokens class (CASSANDRA-2361)
 * fix potential infinite loop in ByteBufferUtil.inputStream (CASSANDRA-2365)
 * fix encoding bugs in HintedHandoffManager, SystemTable when default
   charset is not UTF8 (CASSANDRA-2367)
 * avoids having removed node reappearing in Gossip (CASSANDRA-2371)
 * fix incorrect truncation of long to int when reading columns via block
   index (CASSANDRA-2376)
 * fix NPE during stream session (CASSANDRA-2377)
 * fix race condition that could leave orphaned data files when dropping CF or
   KS (CASSANDRA-2381)
 * fsync statistics component on write (CASSANDRA-2382)
 * fix duplicate results from CFS.scan (CASSANDRA-2406)
 * add IntegerType to CLI help (CASSANDRA-2414)
 * avoid caching token-only decoratedkeys (CASSANDRA-2416)
 * convert mmap assertion to if/throw so scrub can catch it (CASSANDRA-2417)
 * don't overwrite gc log (CASSANDR-2418)
 * invalidate row cache for streamed row to avoid inconsitencies
   (CASSANDRA-2420)
 * avoid copies in range/index scans (CASSANDRA-2425)
 * make sure we don't wipe data during cleanup if the node has not join
   the ring (CASSANDRA-2428)
 * Try harder to close files after compaction (CASSANDRA-2431)
 * re-set bootstrapped flag after move finishes (CASSANDRA-2435)
 * display validation_class in CLI 'describe keyspace' (CASSANDRA-2442)
 * make cleanup compactions cleanup the row cache (CASSANDRA-2451)
 * add column fields validation to scrub (CASSANDRA-2460)
 * use 64KB flush buffer instead of in_memory_compaction_limit (CASSANDRA-2463)
 * fix backslash substitutions in CLI (CASSANDRA-2492)
 * disable cache saving for system CFS (CASSANDRA-2502)
 * fixes for verifying destination availability under hinted conditions
   so UE can be thrown intead of timing out (CASSANDRA-2514)
 * fix update of validation class in column metadata (CASSANDRA-2512)
 * support LOCAL_QUORUM, EACH_QUORUM CLs outside of NTS (CASSANDRA-2516)
 * preserve version when streaming data from old sstables (CASSANDRA-2283)
 * fix backslash substitutions in CLI (CASSANDRA-2492)
 * count a row deletion as one operation towards memtable threshold 
   (CASSANDRA-2519)
 * support LOCAL_QUORUM, EACH_QUORUM CLs outside of NTS (CASSANDRA-2516)


0.7.4
 * add nodetool join command (CASSANDRA-2160)
 * fix secondary indexes on pre-existing or streamed data (CASSANDRA-2244)
 * initialize endpoint in gossiper earlier (CASSANDRA-2228)
 * add ability to write to Cassandra from Pig (CASSANDRA-1828)
 * add rpc_[min|max]_threads (CASSANDRA-2176)
 * add CL.TWO, CL.THREE (CASSANDRA-2013)
 * avoid exporting an un-requested row in sstable2json, when exporting 
   a key that does not exist (CASSANDRA-2168)
 * add incremental_backups option (CASSANDRA-1872)
 * add configurable row limit to Pig loadfunc (CASSANDRA-2276)
 * validate column values in batches as well as single-Column inserts
   (CASSANDRA-2259)
 * move sample schema from cassandra.yaml to schema-sample.txt,
   a cli scripts (CASSANDRA-2007)
 * avoid writing empty rows when scrubbing tombstoned rows (CASSANDRA-2296)
 * fix assertion error in range and index scans for CL < ALL
   (CASSANDRA-2282)
 * fix commitlog replay when flush position refers to data that didn't
   get synced before server died (CASSANDRA-2285)
 * fix fd leak in sstable2json with non-mmap'd i/o (CASSANDRA-2304)
 * reduce memory use during streaming of multiple sstables (CASSANDRA-2301)
 * purge tombstoned rows from cache after GCGraceSeconds (CASSANDRA-2305)
 * allow zero replicas in a NTS datacenter (CASSANDRA-1924)
 * make range queries respect snitch for local replicas (CASSANDRA-2286)
 * fix HH delivery when column index is larger than 2GB (CASSANDRA-2297)
 * make 2ary indexes use parent CF flush thresholds during initial build
   (CASSANDRA-2294)
 * update memtable_throughput to be a long (CASSANDRA-2158)


0.7.3
 * Keep endpoint state until aVeryLongTime (CASSANDRA-2115)
 * lower-latency read repair (CASSANDRA-2069)
 * add hinted_handoff_throttle_delay_in_ms option (CASSANDRA-2161)
 * fixes for cache save/load (CASSANDRA-2172, -2174)
 * Handle whole-row deletions in CFOutputFormat (CASSANDRA-2014)
 * Make memtable_flush_writers flush in parallel (CASSANDRA-2178)
 * Add compaction_preheat_key_cache option (CASSANDRA-2175)
 * refactor stress.py to have only one copy of the format string 
   used for creating row keys (CASSANDRA-2108)
 * validate index names for \w+ (CASSANDRA-2196)
 * Fix Cassandra cli to respect timeout if schema does not settle 
   (CASSANDRA-2187)
 * fix for compaction and cleanup writing old-format data into new-version 
   sstable (CASSANDRA-2211, -2216)
 * add nodetool scrub (CASSANDRA-2217, -2240)
 * fix sstable2json large-row pagination (CASSANDRA-2188)
 * fix EOFing on requests for the last bytes in a file (CASSANDRA-2213)
 * fix BufferedRandomAccessFile bugs (CASSANDRA-2218, -2241)
 * check for memtable flush_after_mins exceeded every 10s (CASSANDRA-2183)
 * fix cache saving on Windows (CASSANDRA-2207)
 * add validateSchemaAgreement call + synchronization to schema
   modification operations (CASSANDRA-2222)
 * fix for reversed slice queries on large rows (CASSANDRA-2212)
 * fat clients were writing local data (CASSANDRA-2223)
 * set DEFAULT_MEMTABLE_LIFETIME_IN_MINS to 24h
 * improve detection and cleanup of partially-written sstables 
   (CASSANDRA-2206)
 * fix supercolumn de/serialization when subcolumn comparator is different
   from supercolumn's (CASSANDRA-2104)
 * fix starting up on Windows when CASSANDRA_HOME contains whitespace
   (CASSANDRA-2237)
 * add [get|set][row|key]cacheSavePeriod to JMX (CASSANDRA-2100)
 * fix Hadoop ColumnFamilyOutputFormat dropping of mutations
   when batch fills up (CASSANDRA-2255)
 * move file deletions off of scheduledtasks executor (CASSANDRA-2253)


0.7.2
 * copy DecoratedKey.key when inserting into caches to avoid retaining
   a reference to the underlying buffer (CASSANDRA-2102)
 * format subcolumn names with subcomparator (CASSANDRA-2136)
 * fix column bloom filter deserialization (CASSANDRA-2165)


0.7.1
 * refactor MessageDigest creation code. (CASSANDRA-2107)
 * buffer network stack to avoid inefficient small TCP messages while avoiding
   the nagle/delayed ack problem (CASSANDRA-1896)
 * check log4j configuration for changes every 10s (CASSANDRA-1525, 1907)
 * more-efficient cross-DC replication (CASSANDRA-1530, -2051, -2138)
 * avoid polluting page cache with commitlog or sstable writes
   and seq scan operations (CASSANDRA-1470)
 * add RMI authentication options to nodetool (CASSANDRA-1921)
 * make snitches configurable at runtime (CASSANDRA-1374)
 * retry hadoop split requests on connection failure (CASSANDRA-1927)
 * implement describeOwnership for BOP, COPP (CASSANDRA-1928)
 * make read repair behave as expected for ConsistencyLevel > ONE
   (CASSANDRA-982, 2038)
 * distributed test harness (CASSANDRA-1859, 1964)
 * reduce flush lock contention (CASSANDRA-1930)
 * optimize supercolumn deserialization (CASSANDRA-1891)
 * fix CFMetaData.apply to only compare objects of the same class 
   (CASSANDRA-1962)
 * allow specifying specific SSTables to compact from JMX (CASSANDRA-1963)
 * fix race condition in MessagingService.targets (CASSANDRA-1959, 2094, 2081)
 * refuse to open sstables from a future version (CASSANDRA-1935)
 * zero-copy reads (CASSANDRA-1714)
 * fix copy bounds for word Text in wordcount demo (CASSANDRA-1993)
 * fixes for contrib/javautils (CASSANDRA-1979)
 * check more frequently for memtable expiration (CASSANDRA-2000)
 * fix writing SSTable column count statistics (CASSANDRA-1976)
 * fix streaming of multiple CFs during bootstrap (CASSANDRA-1992)
 * explicitly set JVM GC new generation size with -Xmn (CASSANDRA-1968)
 * add short options for CLI flags (CASSANDRA-1565)
 * make keyspace argument to "describe keyspace" in CLI optional
   when authenticated to keyspace already (CASSANDRA-2029)
 * added option to specify -Dcassandra.join_ring=false on startup
   to allow "warm spare" nodes or performing JMX maintenance before
   joining the ring (CASSANDRA-526)
 * log migrations at INFO (CASSANDRA-2028)
 * add CLI verbose option in file mode (CASSANDRA-2030)
 * add single-line "--" comments to CLI (CASSANDRA-2032)
 * message serialization tests (CASSANDRA-1923)
 * switch from ivy to maven-ant-tasks (CASSANDRA-2017)
 * CLI attempts to block for new schema to propagate (CASSANDRA-2044)
 * fix potential overflow in nodetool cfstats (CASSANDRA-2057)
 * add JVM shutdownhook to sync commitlog (CASSANDRA-1919)
 * allow nodes to be up without being part of  normal traffic (CASSANDRA-1951)
 * fix CLI "show keyspaces" with null options on NTS (CASSANDRA-2049)
 * fix possible ByteBuffer race conditions (CASSANDRA-2066)
 * reduce garbage generated by MessagingService to prevent load spikes
   (CASSANDRA-2058)
 * fix math in RandomPartitioner.describeOwnership (CASSANDRA-2071)
 * fix deletion of sstable non-data components (CASSANDRA-2059)
 * avoid blocking gossip while deleting handoff hints (CASSANDRA-2073)
 * ignore messages from newer versions, keep track of nodes in gossip 
   regardless of version (CASSANDRA-1970)
 * cache writing moved to CompactionManager to reduce i/o contention and
   updated to use non-cache-polluting writes (CASSANDRA-2053)
 * page through large rows when exporting to JSON (CASSANDRA-2041)
 * add flush_largest_memtables_at and reduce_cache_sizes_at options
   (CASSANDRA-2142)
 * add cli 'describe cluster' command (CASSANDRA-2127)
 * add cli support for setting username/password at 'connect' command 
   (CASSANDRA-2111)
 * add -D option to Stress.java to allow reading hosts from a file 
   (CASSANDRA-2149)
 * bound hints CF throughput between 32M and 256M (CASSANDRA-2148)
 * continue starting when invalid saved cache entries are encountered
   (CASSANDRA-2076)
 * add max_hint_window_in_ms option (CASSANDRA-1459)


0.7.0-final
 * fix offsets to ByteBuffer.get (CASSANDRA-1939)


0.7.0-rc4
 * fix cli crash after backgrounding (CASSANDRA-1875)
 * count timeouts in storageproxy latencies, and include latency 
   histograms in StorageProxyMBean (CASSANDRA-1893)
 * fix CLI get recognition of supercolumns (CASSANDRA-1899)
 * enable keepalive on intra-cluster sockets (CASSANDRA-1766)
 * count timeouts towards dynamicsnitch latencies (CASSANDRA-1905)
 * Expose index-building status in JMX + cli schema description
   (CASSANDRA-1871)
 * allow [LOCAL|EACH]_QUORUM to be used with non-NetworkTopology 
   replication Strategies
 * increased amount of index locks for faster commitlog replay
 * collect secondary index tombstones immediately (CASSANDRA-1914)
 * revert commitlog changes from #1780 (CASSANDRA-1917)
 * change RandomPartitioner min token to -1 to avoid collision w/
   tokens on actual nodes (CASSANDRA-1901)
 * examine the right nibble when validating TimeUUID (CASSANDRA-1910)
 * include secondary indexes in cleanup (CASSANDRA-1916)
 * CFS.scrubDataDirectories should also cleanup invalid secondary indexes
   (CASSANDRA-1904)
 * ability to disable/enable gossip on nodes to force them down
   (CASSANDRA-1108)


0.7.0-rc3
 * expose getNaturalEndpoints in StorageServiceMBean taking byte[]
   key; RMI cannot serialize ByteBuffer (CASSANDRA-1833)
 * infer org.apache.cassandra.locator for replication strategy classes
   when not otherwise specified
 * validation that generates less garbage (CASSANDRA-1814)
 * add TTL support to CLI (CASSANDRA-1838)
 * cli defaults to bytestype for subcomparator when creating
   column families (CASSANDRA-1835)
 * unregister index MBeans when index is dropped (CASSANDRA-1843)
 * make ByteBufferUtil.clone thread-safe (CASSANDRA-1847)
 * change exception for read requests during bootstrap from 
   InvalidRequest to Unavailable (CASSANDRA-1862)
 * respect row-level tombstones post-flush in range scans
   (CASSANDRA-1837)
 * ReadResponseResolver check digests against each other (CASSANDRA-1830)
 * return InvalidRequest when remove of subcolumn without supercolumn
   is requested (CASSANDRA-1866)
 * flush before repair (CASSANDRA-1748)
 * SSTableExport validates key order (CASSANDRA-1884)
 * large row support for SSTableExport (CASSANDRA-1867)
 * Re-cache hot keys post-compaction without hitting disk (CASSANDRA-1878)
 * manage read repair in coordinator instead of data source, to
   provide latency information to dynamic snitch (CASSANDRA-1873)


0.7.0-rc2
 * fix live-column-count of slice ranges including tombstoned supercolumn 
   with live subcolumn (CASSANDRA-1591)
 * rename o.a.c.internal.AntientropyStage -> AntiEntropyStage,
   o.a.c.request.Request_responseStage -> RequestResponseStage,
   o.a.c.internal.Internal_responseStage -> InternalResponseStage
 * add AbstractType.fromString (CASSANDRA-1767)
 * require index_type to be present when specifying index_name
   on ColumnDef (CASSANDRA-1759)
 * fix add/remove index bugs in CFMetadata (CASSANDRA-1768)
 * rebuild Strategy during system_update_keyspace (CASSANDRA-1762)
 * cli updates prompt to ... in continuation lines (CASSANDRA-1770)
 * support multiple Mutations per key in hadoop ColumnFamilyOutputFormat
   (CASSANDRA-1774)
 * improvements to Debian init script (CASSANDRA-1772)
 * use local classloader to check for version.properties (CASSANDRA-1778)
 * Validate that column names in column_metadata are valid for the
   defined comparator, and decode properly in cli (CASSANDRA-1773)
 * use cross-platform newlines in cli (CASSANDRA-1786)
 * add ExpiringColumn support to sstable import/export (CASSANDRA-1754)
 * add flush for each append to periodic commitlog mode; added
   periodic_without_flush option to disable this (CASSANDRA-1780)
 * close file handle used for post-flush truncate (CASSANDRA-1790)
 * various code cleanup (CASSANDRA-1793, -1794, -1795)
 * fix range queries against wrapped range (CASSANDRA-1781)
 * fix consistencylevel calculations for NetworkTopologyStrategy
   (CASSANDRA-1804)
 * cli support index type enum names (CASSANDRA-1810)
 * improved validation of column_metadata (CASSANDRA-1813)
 * reads at ConsistencyLevel > 1 throw UnavailableException
   immediately if insufficient live nodes exist (CASSANDRA-1803)
 * copy bytebuffers for local writes to avoid retaining the entire
   Thrift frame (CASSANDRA-1801)
 * fix NPE adding index to column w/o prior metadata (CASSANDRA-1764)
 * reduce fat client timeout (CASSANDRA-1730)
 * fix botched merge of CASSANDRA-1316


0.7.0-rc1
 * fix compaction and flush races with schema updates (CASSANDRA-1715)
 * add clustertool, config-converter, sstablekeys, and schematool 
   Windows .bat files (CASSANDRA-1723)
 * reject range queries received during bootstrap (CASSANDRA-1739)
 * fix wrapping-range queries on non-minimum token (CASSANDRA-1700)
 * add nodetool cfhistogram (CASSANDRA-1698)
 * limit repaired ranges to what the nodes have in common (CASSANDRA-1674)
 * index scan treats missing columns as not matching secondary
   expressions (CASSANDRA-1745)
 * Fix misuse of DataOutputBuffer.getData in AntiEntropyService
   (CASSANDRA-1729)
 * detect and warn when obsolete version of JNA is present (CASSANDRA-1760)
 * reduce fat client timeout (CASSANDRA-1730)
 * cleanup smallest CFs first to increase free temp space for larger ones
   (CASSANDRA-1811)
 * Update windows .bat files to work outside of main Cassandra
   directory (CASSANDRA-1713)
 * fix read repair regression from 0.6.7 (CASSANDRA-1727)
 * more-efficient read repair (CASSANDRA-1719)
 * fix hinted handoff replay (CASSANDRA-1656)
 * log type of dropped messages (CASSANDRA-1677)
 * upgrade to SLF4J 1.6.1
 * fix ByteBuffer bug in ExpiringColumn.updateDigest (CASSANDRA-1679)
 * fix IntegerType.getString (CASSANDRA-1681)
 * make -Djava.net.preferIPv4Stack=true the default (CASSANDRA-628)
 * add INTERNAL_RESPONSE verb to differentiate from responses related
   to client requests (CASSANDRA-1685)
 * log tpstats when dropping messages (CASSANDRA-1660)
 * include unreachable nodes in describeSchemaVersions (CASSANDRA-1678)
 * Avoid dropping messages off the client request path (CASSANDRA-1676)
 * fix jna errno reporting (CASSANDRA-1694)
 * add friendlier error for UnknownHostException on startup (CASSANDRA-1697)
 * include jna dependency in RPM package (CASSANDRA-1690)
 * add --skip-keys option to stress.py (CASSANDRA-1696)
 * improve cli handling of non-string keys and column names 
   (CASSANDRA-1701, -1693)
 * r/m extra subcomparator line in cli keyspaces output (CASSANDRA-1712)
 * add read repair chance to cli "show keyspaces"
 * upgrade to ConcurrentLinkedHashMap 1.1 (CASSANDRA-975)
 * fix index scan routing (CASSANDRA-1722)
 * fix tombstoning of supercolumns in range queries (CASSANDRA-1734)
 * clear endpoint cache after updating keyspace metadata (CASSANDRA-1741)
 * fix wrapping-range queries on non-minimum token (CASSANDRA-1700)
 * truncate includes secondary indexes (CASSANDRA-1747)
 * retain reference to PendingFile sstables (CASSANDRA-1749)
 * fix sstableimport regression (CASSANDRA-1753)
 * fix for bootstrap when no non-system tables are defined (CASSANDRA-1732)
 * handle replica unavailability in index scan (CASSANDRA-1755)
 * fix service initialization order deadlock (CASSANDRA-1756)
 * multi-line cli commands (CASSANDRA-1742)
 * fix race between snapshot and compaction (CASSANDRA-1736)
 * add listEndpointsPendingHints, deleteHintsForEndpoint JMX methods 
   (CASSANDRA-1551)


0.7.0-beta3
 * add strategy options to describe_keyspace output (CASSANDRA-1560)
 * log warning when using randomly generated token (CASSANDRA-1552)
 * re-organize JMX into .db, .net, .internal, .request (CASSANDRA-1217)
 * allow nodes to change IPs between restarts (CASSANDRA-1518)
 * remember ring state between restarts by default (CASSANDRA-1518)
 * flush index built flag so we can read it before log replay (CASSANDRA-1541)
 * lock row cache updates to prevent race condition (CASSANDRA-1293)
 * remove assertion causing rare (and harmless) error messages in
   commitlog (CASSANDRA-1330)
 * fix moving nodes with no keyspaces defined (CASSANDRA-1574)
 * fix unbootstrap when no data is present in a transfer range (CASSANDRA-1573)
 * take advantage of AVRO-495 to simplify our avro IDL (CASSANDRA-1436)
 * extend authorization hierarchy to column family (CASSANDRA-1554)
 * deletion support in secondary indexes (CASSANDRA-1571)
 * meaningful error message for invalid replication strategy class 
   (CASSANDRA-1566)
 * allow keyspace creation with RF > N (CASSANDRA-1428)
 * improve cli error handling (CASSANDRA-1580)
 * add cache save/load ability (CASSANDRA-1417, 1606, 1647)
 * add StorageService.getDrainProgress (CASSANDRA-1588)
 * Disallow bootstrap to an in-use token (CASSANDRA-1561)
 * Allow dynamic secondary index creation and destruction (CASSANDRA-1532)
 * log auto-guessed memtable thresholds (CASSANDRA-1595)
 * add ColumnDef support to cli (CASSANDRA-1583)
 * reduce index sample time by 75% (CASSANDRA-1572)
 * add cli support for column, strategy metadata (CASSANDRA-1578, 1612)
 * add cli support for schema modification (CASSANDRA-1584)
 * delete temp files on failed compactions (CASSANDRA-1596)
 * avoid blocking for dead nodes during removetoken (CASSANDRA-1605)
 * remove ConsistencyLevel.ZERO (CASSANDRA-1607)
 * expose in-progress compaction type in jmx (CASSANDRA-1586)
 * removed IClock & related classes from internals (CASSANDRA-1502)
 * fix removing tokens from SystemTable on decommission and removetoken
   (CASSANDRA-1609)
 * include CF metadata in cli 'show keyspaces' (CASSANDRA-1613)
 * switch from Properties to HashMap in PropertyFileSnitch to
   avoid synchronization bottleneck (CASSANDRA-1481)
 * PropertyFileSnitch configuration file renamed to 
   cassandra-topology.properties
 * add cli support for get_range_slices (CASSANDRA-1088, CASSANDRA-1619)
 * Make memtable flush thresholds per-CF instead of global 
   (CASSANDRA-1007, 1637)
 * add cli support for binary data without CfDef hints (CASSANDRA-1603)
 * fix building SSTable statistics post-stream (CASSANDRA-1620)
 * fix potential infinite loop in 2ary index queries (CASSANDRA-1623)
 * allow creating NTS keyspaces with no replicas configured (CASSANDRA-1626)
 * add jmx histogram of sstables accessed per read (CASSANDRA-1624)
 * remove system_rename_column_family and system_rename_keyspace from the
   client API until races can be fixed (CASSANDRA-1630, CASSANDRA-1585)
 * add cli sanity tests (CASSANDRA-1582)
 * update GC settings in cassandra.bat (CASSANDRA-1636)
 * cli support for index queries (CASSANDRA-1635)
 * cli support for updating schema memtable settings (CASSANDRA-1634)
 * cli --file option (CASSANDRA-1616)
 * reduce automatically chosen memtable sizes by 50% (CASSANDRA-1641)
 * move endpoint cache from snitch to strategy (CASSANDRA-1643)
 * fix commitlog recovery deleting the newly-created segment as well as
   the old ones (CASSANDRA-1644)
 * upgrade to Thrift 0.5 (CASSANDRA-1367)
 * renamed CL.DCQUORUM to LOCAL_QUORUM and DCQUORUMSYNC to EACH_QUORUM
 * cli truncate support (CASSANDRA-1653)
 * update GC settings in cassandra.bat (CASSANDRA-1636)
 * avoid logging when a node's ip/token is gossipped back to it (CASSANDRA-1666)


0.7-beta2
 * always use UTF-8 for hint keys (CASSANDRA-1439)
 * remove cassandra.yaml dependency from Hadoop and Pig (CASSADRA-1322)
 * expose CfDef metadata in describe_keyspaces (CASSANDRA-1363)
 * restore use of mmap_index_only option (CASSANDRA-1241)
 * dropping a keyspace with no column families generated an error 
   (CASSANDRA-1378)
 * rename RackAwareStrategy to OldNetworkTopologyStrategy, RackUnawareStrategy 
   to SimpleStrategy, DatacenterShardStrategy to NetworkTopologyStrategy,
   AbstractRackAwareSnitch to AbstractNetworkTopologySnitch (CASSANDRA-1392)
 * merge StorageProxy.mutate, mutateBlocking (CASSANDRA-1396)
 * faster UUIDType, LongType comparisons (CASSANDRA-1386, 1393)
 * fix setting read_repair_chance from CLI addColumnFamily (CASSANDRA-1399)
 * fix updates to indexed columns (CASSANDRA-1373)
 * fix race condition leaving to FileNotFoundException (CASSANDRA-1382)
 * fix sharded lock hash on index write path (CASSANDRA-1402)
 * add support for GT/E, LT/E in subordinate index clauses (CASSANDRA-1401)
 * cfId counter got out of sync when CFs were added (CASSANDRA-1403)
 * less chatty schema updates (CASSANDRA-1389)
 * rename column family mbeans. 'type' will now include either 
   'IndexColumnFamilies' or 'ColumnFamilies' depending on the CFS type.
   (CASSANDRA-1385)
 * disallow invalid keyspace and column family names. This includes name that
   matches a '^\w+' regex. (CASSANDRA-1377)
 * use JNA, if present, to take snapshots (CASSANDRA-1371)
 * truncate hints if starting 0.7 for the first time (CASSANDRA-1414)
 * fix FD leak in single-row slicepredicate queries (CASSANDRA-1416)
 * allow index expressions against columns that are not part of the 
   SlicePredicate (CASSANDRA-1410)
 * config-converter properly handles snitches and framed support 
   (CASSANDRA-1420)
 * remove keyspace argument from multiget_count (CASSANDRA-1422)
 * allow specifying cassandra.yaml location as (local or remote) URL
   (CASSANDRA-1126)
 * fix using DynamicEndpointSnitch with NetworkTopologyStrategy
   (CASSANDRA-1429)
 * Add CfDef.default_validation_class (CASSANDRA-891)
 * fix EstimatedHistogram.max (CASSANDRA-1413)
 * quorum read optimization (CASSANDRA-1622)
 * handle zero-length (or missing) rows during HH paging (CASSANDRA-1432)
 * include secondary indexes during schema migrations (CASSANDRA-1406)
 * fix commitlog header race during schema change (CASSANDRA-1435)
 * fix ColumnFamilyStoreMBeanIterator to use new type name (CASSANDRA-1433)
 * correct filename generated by xml->yaml converter (CASSANDRA-1419)
 * add CMSInitiatingOccupancyFraction=75 and UseCMSInitiatingOccupancyOnly
   to default JVM options
 * decrease jvm heap for cassandra-cli (CASSANDRA-1446)
 * ability to modify keyspaces and column family definitions on a live cluster
   (CASSANDRA-1285)
 * support for Hadoop Streaming [non-jvm map/reduce via stdin/out]
   (CASSANDRA-1368)
 * Move persistent sstable stats from the system table to an sstable component
   (CASSANDRA-1430)
 * remove failed bootstrap attempt from pending ranges when gossip times
   it out after 1h (CASSANDRA-1463)
 * eager-create tcp connections to other cluster members (CASSANDRA-1465)
 * enumerate stages and derive stage from message type instead of 
   transmitting separately (CASSANDRA-1465)
 * apply reversed flag during collation from different data sources
   (CASSANDRA-1450)
 * make failure to remove commitlog segment non-fatal (CASSANDRA-1348)
 * correct ordering of drain operations so CL.recover is no longer 
   necessary (CASSANDRA-1408)
 * removed keyspace from describe_splits method (CASSANDRA-1425)
 * rename check_schema_agreement to describe_schema_versions
   (CASSANDRA-1478)
 * fix QUORUM calculation for RF > 3 (CASSANDRA-1487)
 * remove tombstones during non-major compactions when bloom filter
   verifies that row does not exist in other sstables (CASSANDRA-1074)
 * nodes that coordinated a loadbalance in the past could not be seen by
   newly added nodes (CASSANDRA-1467)
 * exposed endpoint states (gossip details) via jmx (CASSANDRA-1467)
 * ensure that compacted sstables are not included when new readers are
   instantiated (CASSANDRA-1477)
 * by default, calculate heap size and memtable thresholds at runtime (CASSANDRA-1469)
 * fix races dealing with adding/dropping keyspaces and column families in
   rapid succession (CASSANDRA-1477)
 * clean up of Streaming system (CASSANDRA-1503, 1504, 1506)
 * add options to configure Thrift socket keepalive and buffer sizes (CASSANDRA-1426)
 * make contrib CassandraServiceDataCleaner recursive (CASSANDRA-1509)
 * min, max compaction threshold are configurable and persistent 
   per-ColumnFamily (CASSANDRA-1468)
 * fix replaying the last mutation in a commitlog unnecessarily 
   (CASSANDRA-1512)
 * invoke getDefaultUncaughtExceptionHandler from DTPE with the original
   exception rather than the ExecutionException wrapper (CASSANDRA-1226)
 * remove Clock from the Thrift (and Avro) API (CASSANDRA-1501)
 * Close intra-node sockets when connection is broken (CASSANDRA-1528)
 * RPM packaging spec file (CASSANDRA-786)
 * weighted request scheduler (CASSANDRA-1485)
 * treat expired columns as deleted (CASSANDRA-1539)
 * make IndexInterval configurable (CASSANDRA-1488)
 * add describe_snitch to Thrift API (CASSANDRA-1490)
 * MD5 authenticator compares plain text submitted password with MD5'd
   saved property, instead of vice versa (CASSANDRA-1447)
 * JMX MessagingService pending and completed counts (CASSANDRA-1533)
 * fix race condition processing repair responses (CASSANDRA-1511)
 * make repair blocking (CASSANDRA-1511)
 * create EndpointSnitchInfo and MBean to expose rack and DC (CASSANDRA-1491)
 * added option to contrib/word_count to output results back to Cassandra
   (CASSANDRA-1342)
 * rewrite Hadoop ColumnFamilyRecordWriter to pool connections, retry to
   multiple Cassandra nodes, and smooth impact on the Cassandra cluster
   by using smaller batch sizes (CASSANDRA-1434)
 * fix setting gc_grace_seconds via CLI (CASSANDRA-1549)
 * support TTL'd index values (CASSANDRA-1536)
 * make removetoken work like decommission (CASSANDRA-1216)
 * make cli comparator-aware and improve quote rules (CASSANDRA-1523,-1524)
 * make nodetool compact and cleanup blocking (CASSANDRA-1449)
 * add memtable, cache information to GCInspector logs (CASSANDRA-1558)
 * enable/disable HintedHandoff via JMX (CASSANDRA-1550)
 * Ignore stray files in the commit log directory (CASSANDRA-1547)
 * Disallow bootstrap to an in-use token (CASSANDRA-1561)


0.7-beta1
 * sstable versioning (CASSANDRA-389)
 * switched to slf4j logging (CASSANDRA-625)
 * add (optional) expiration time for column (CASSANDRA-699)
 * access levels for authentication/authorization (CASSANDRA-900)
 * add ReadRepairChance to CF definition (CASSANDRA-930)
 * fix heisenbug in system tests, especially common on OS X (CASSANDRA-944)
 * convert to byte[] keys internally and all public APIs (CASSANDRA-767)
 * ability to alter schema definitions on a live cluster (CASSANDRA-44)
 * renamed configuration file to cassandra.xml, and log4j.properties to
   log4j-server.properties, which must now be loaded from
   the classpath (which is how our scripts in bin/ have always done it)
   (CASSANDRA-971)
 * change get_count to require a SlicePredicate. create multi_get_count
   (CASSANDRA-744)
 * re-organized endpointsnitch implementations and added SimpleSnitch
   (CASSANDRA-994)
 * Added preload_row_cache option (CASSANDRA-946)
 * add CRC to commitlog header (CASSANDRA-999)
 * removed deprecated batch_insert and get_range_slice methods (CASSANDRA-1065)
 * add truncate thrift method (CASSANDRA-531)
 * http mini-interface using mx4j (CASSANDRA-1068)
 * optimize away copy of sliced row on memtable read path (CASSANDRA-1046)
 * replace constant-size 2GB mmaped segments and special casing for index 
   entries spanning segment boundaries, with SegmentedFile that computes 
   segments that always contain entire entries/rows (CASSANDRA-1117)
 * avoid reading large rows into memory during compaction (CASSANDRA-16)
 * added hadoop OutputFormat (CASSANDRA-1101)
 * efficient Streaming (no more anticompaction) (CASSANDRA-579)
 * split commitlog header into separate file and add size checksum to
   mutations (CASSANDRA-1179)
 * avoid allocating a new byte[] for each mutation on replay (CASSANDRA-1219)
 * revise HH schema to be per-endpoint (CASSANDRA-1142)
 * add joining/leaving status to nodetool ring (CASSANDRA-1115)
 * allow multiple repair sessions per node (CASSANDRA-1190)
 * optimize away MessagingService for local range queries (CASSANDRA-1261)
 * make framed transport the default so malformed requests can't OOM the 
   server (CASSANDRA-475)
 * significantly faster reads from row cache (CASSANDRA-1267)
 * take advantage of row cache during range queries (CASSANDRA-1302)
 * make GCGraceSeconds a per-ColumnFamily value (CASSANDRA-1276)
 * keep persistent row size and column count statistics (CASSANDRA-1155)
 * add IntegerType (CASSANDRA-1282)
 * page within a single row during hinted handoff (CASSANDRA-1327)
 * push DatacenterShardStrategy configuration into keyspace definition,
   eliminating datacenter.properties. (CASSANDRA-1066)
 * optimize forward slices starting with '' and single-index-block name 
   queries by skipping the column index (CASSANDRA-1338)
 * streaming refactor (CASSANDRA-1189)
 * faster comparison for UUID types (CASSANDRA-1043)
 * secondary index support (CASSANDRA-749 and subtasks)
 * make compaction buckets deterministic (CASSANDRA-1265)


0.6.6
 * Allow using DynamicEndpointSnitch with RackAwareStrategy (CASSANDRA-1429)
 * remove the remaining vestiges of the unfinished DatacenterShardStrategy 
   (replaced by NetworkTopologyStrategy in 0.7)
   

0.6.5
 * fix key ordering in range query results with RandomPartitioner
   and ConsistencyLevel > ONE (CASSANDRA-1145)
 * fix for range query starting with the wrong token range (CASSANDRA-1042)
 * page within a single row during hinted handoff (CASSANDRA-1327)
 * fix compilation on non-sun JDKs (CASSANDRA-1061)
 * remove String.trim() call on row keys in batch mutations (CASSANDRA-1235)
 * Log summary of dropped messages instead of spamming log (CASSANDRA-1284)
 * add dynamic endpoint snitch (CASSANDRA-981)
 * fix streaming for keyspaces with hyphens in their name (CASSANDRA-1377)
 * fix errors in hard-coded bloom filter optKPerBucket by computing it
   algorithmically (CASSANDRA-1220
 * remove message deserialization stage, and uncap read/write stages
   so slow reads/writes don't block gossip processing (CASSANDRA-1358)
 * add jmx port configuration to Debian package (CASSANDRA-1202)
 * use mlockall via JNA, if present, to prevent Linux from swapping
   out parts of the JVM (CASSANDRA-1214)


0.6.4
 * avoid queuing multiple hint deliveries for the same endpoint
   (CASSANDRA-1229)
 * better performance for and stricter checking of UTF8 column names
   (CASSANDRA-1232)
 * extend option to lower compaction priority to hinted handoff
   as well (CASSANDRA-1260)
 * log errors in gossip instead of re-throwing (CASSANDRA-1289)
 * avoid aborting commitlog replay prematurely if a flushed-but-
   not-removed commitlog segment is encountered (CASSANDRA-1297)
 * fix duplicate rows being read during mapreduce (CASSANDRA-1142)
 * failure detection wasn't closing command sockets (CASSANDRA-1221)
 * cassandra-cli.bat works on windows (CASSANDRA-1236)
 * pre-emptively drop requests that cannot be processed within RPCTimeout
   (CASSANDRA-685)
 * add ack to Binary write verb and update CassandraBulkLoader
   to wait for acks for each row (CASSANDRA-1093)
 * added describe_partitioner Thrift method (CASSANDRA-1047)
 * Hadoop jobs no longer require the Cassandra storage-conf.xml
   (CASSANDRA-1280, CASSANDRA-1047)
 * log thread pool stats when GC is excessive (CASSANDRA-1275)
 * remove gossip message size limit (CASSANDRA-1138)
 * parallelize local and remote reads during multiget, and respect snitch 
   when determining whether to do local read for CL.ONE (CASSANDRA-1317)
 * fix read repair to use requested consistency level on digest mismatch,
   rather than assuming QUORUM (CASSANDRA-1316)
 * process digest mismatch re-reads in parallel (CASSANDRA-1323)
 * switch hints CF comparator to BytesType (CASSANDRA-1274)


0.6.3
 * retry to make streaming connections up to 8 times. (CASSANDRA-1019)
 * reject describe_ring() calls on invalid keyspaces (CASSANDRA-1111)
 * fix cache size calculation for size of 100% (CASSANDRA-1129)
 * fix cache capacity only being recalculated once (CASSANDRA-1129)
 * remove hourly scan of all hints on the off chance that the gossiper
   missed a status change; instead, expose deliverHintsToEndpoint to JMX
   so it can be done manually, if necessary (CASSANDRA-1141)
 * don't reject reads at CL.ALL (CASSANDRA-1152)
 * reject deletions to supercolumns in CFs containing only standard
   columns (CASSANDRA-1139)
 * avoid preserving login information after client disconnects
   (CASSANDRA-1057)
 * prefer sun jdk to openjdk in debian init script (CASSANDRA-1174)
 * detect partioner config changes between restarts and fail fast 
   (CASSANDRA-1146)
 * use generation time to resolve node token reassignment disagreements
   (CASSANDRA-1118)
 * restructure the startup ordering of Gossiper and MessageService to avoid
   timing anomalies (CASSANDRA-1160)
 * detect incomplete commit log hearders (CASSANDRA-1119)
 * force anti-entropy service to stream files on the stream stage to avoid
   sending streams out of order (CASSANDRA-1169)
 * remove inactive stream managers after AES streams files (CASSANDRA-1169)
 * allow removing entire row through batch_mutate Deletion (CASSANDRA-1027)
 * add JMX metrics for row-level bloom filter false positives (CASSANDRA-1212)
 * added a redhat init script to contrib (CASSANDRA-1201)
 * use midpoint when bootstrapping a new machine into range with not
   much data yet instead of random token (CASSANDRA-1112)
 * kill server on OOM in executor stage as well as Thrift (CASSANDRA-1226)
 * remove opportunistic repairs, when two machines with overlapping replica
   responsibilities happen to finish major compactions of the same CF near
   the same time.  repairs are now fully manual (CASSANDRA-1190)
 * add ability to lower compaction priority (default is no change from 0.6.2)
   (CASSANDRA-1181)


0.6.2
 * fix contrib/word_count build. (CASSANDRA-992)
 * split CommitLogExecutorService into BatchCommitLogExecutorService and 
   PeriodicCommitLogExecutorService (CASSANDRA-1014)
 * add latency histograms to CFSMBean (CASSANDRA-1024)
 * make resolving timestamp ties deterministic by using value bytes
   as a tiebreaker (CASSANDRA-1039)
 * Add option to turn off Hinted Handoff (CASSANDRA-894)
 * fix windows startup (CASSANDRA-948)
 * make concurrent_reads, concurrent_writes configurable at runtime via JMX
   (CASSANDRA-1060)
 * disable GCInspector on non-Sun JVMs (CASSANDRA-1061)
 * fix tombstone handling in sstable rows with no other data (CASSANDRA-1063)
 * fix size of row in spanned index entries (CASSANDRA-1056)
 * install json2sstable, sstable2json, and sstablekeys to Debian package
 * StreamingService.StreamDestinations wouldn't empty itself after streaming
   finished (CASSANDRA-1076)
 * added Collections.shuffle(splits) before returning the splits in 
   ColumnFamilyInputFormat (CASSANDRA-1096)
 * do not recalculate cache capacity post-compaction if it's been manually 
   modified (CASSANDRA-1079)
 * better defaults for flush sorter + writer executor queue sizes
   (CASSANDRA-1100)
 * windows scripts for SSTableImport/Export (CASSANDRA-1051)
 * windows script for nodetool (CASSANDRA-1113)
 * expose PhiConvictThreshold (CASSANDRA-1053)
 * make repair of RF==1 a no-op (CASSANDRA-1090)
 * improve default JVM GC options (CASSANDRA-1014)
 * fix SlicePredicate serialization inside Hadoop jobs (CASSANDRA-1049)
 * close Thrift sockets in Hadoop ColumnFamilyRecordReader (CASSANDRA-1081)


0.6.1
 * fix NPE in sstable2json when no excluded keys are given (CASSANDRA-934)
 * keep the replica set constant throughout the read repair process
   (CASSANDRA-937)
 * allow querying getAllRanges with empty token list (CASSANDRA-933)
 * fix command line arguments inversion in clustertool (CASSANDRA-942)
 * fix race condition that could trigger a false-positive assertion
   during post-flush discard of old commitlog segments (CASSANDRA-936)
 * fix neighbor calculation for anti-entropy repair (CASSANDRA-924)
 * perform repair even for small entropy differences (CASSANDRA-924)
 * Use hostnames in CFInputFormat to allow Hadoop's naive string-based
   locality comparisons to work (CASSANDRA-955)
 * cache read-only BufferedRandomAccessFile length to avoid
   3 system calls per invocation (CASSANDRA-950)
 * nodes with IPv6 (and no IPv4) addresses could not join cluster
   (CASSANDRA-969)
 * Retrieve the correct number of undeleted columns, if any, from
   a supercolumn in a row that had been deleted previously (CASSANDRA-920)
 * fix index scans that cross the 2GB mmap boundaries for both mmap
   and standard i/o modes (CASSANDRA-866)
 * expose drain via nodetool (CASSANDRA-978)


0.6.0-RC1
 * JMX drain to flush memtables and run through commit log (CASSANDRA-880)
 * Bootstrapping can skip ranges under the right conditions (CASSANDRA-902)
 * fix merging row versions in range_slice for CL > ONE (CASSANDRA-884)
 * default write ConsistencyLeven chaned from ZERO to ONE
 * fix for index entries spanning mmap buffer boundaries (CASSANDRA-857)
 * use lexical comparison if time part of TimeUUIDs are the same 
   (CASSANDRA-907)
 * bound read, mutation, and response stages to fix possible OOM
   during log replay (CASSANDRA-885)
 * Use microseconds-since-epoch (UTC) in cli, instead of milliseconds
 * Treat batch_mutate Deletion with null supercolumn as "apply this predicate 
   to top level supercolumns" (CASSANDRA-834)
 * Streaming destination nodes do not update their JMX status (CASSANDRA-916)
 * Fix internal RPC timeout calculation (CASSANDRA-911)
 * Added Pig loadfunc to contrib/pig (CASSANDRA-910)


0.6.0-beta3
 * fix compaction bucketing bug (CASSANDRA-814)
 * update windows batch file (CASSANDRA-824)
 * deprecate KeysCachedFraction configuration directive in favor
   of KeysCached; move to unified-per-CF key cache (CASSANDRA-801)
 * add invalidateRowCache to ColumnFamilyStoreMBean (CASSANDRA-761)
 * send Handoff hints to natural locations to reduce load on
   remaining nodes in a failure scenario (CASSANDRA-822)
 * Add RowWarningThresholdInMB configuration option to warn before very 
   large rows get big enough to threaten node stability, and -x option to
   be able to remove them with sstable2json if the warning is unheeded
   until it's too late (CASSANDRA-843)
 * Add logging of GC activity (CASSANDRA-813)
 * fix ConcurrentModificationException in commitlog discard (CASSANDRA-853)
 * Fix hardcoded row count in Hadoop RecordReader (CASSANDRA-837)
 * Add a jmx status to the streaming service and change several DEBUG
   messages to INFO (CASSANDRA-845)
 * fix classpath in cassandra-cli.bat for Windows (CASSANDRA-858)
 * allow re-specifying host, port to cassandra-cli if invalid ones
   are first tried (CASSANDRA-867)
 * fix race condition handling rpc timeout in the coordinator
   (CASSANDRA-864)
 * Remove CalloutLocation and StagingFileDirectory from storage-conf files 
   since those settings are no longer used (CASSANDRA-878)
 * Parse a long from RowWarningThresholdInMB instead of an int (CASSANDRA-882)
 * Remove obsolete ControlPort code from DatabaseDescriptor (CASSANDRA-886)
 * move skipBytes side effect out of assert (CASSANDRA-899)
 * add "double getLoad" to StorageServiceMBean (CASSANDRA-898)
 * track row stats per CF at compaction time (CASSANDRA-870)
 * disallow CommitLogDirectory matching a DataFileDirectory (CASSANDRA-888)
 * default key cache size is 200k entries, changed from 10% (CASSANDRA-863)
 * add -Dcassandra-foreground=yes to cassandra.bat
 * exit if cluster name is changed unexpectedly (CASSANDRA-769)


0.6.0-beta1/beta2
 * add batch_mutate thrift command, deprecating batch_insert (CASSANDRA-336)
 * remove get_key_range Thrift API, deprecated in 0.5 (CASSANDRA-710)
 * add optional login() Thrift call for authentication (CASSANDRA-547)
 * support fat clients using gossiper and StorageProxy to perform
   replication in-process [jvm-only] (CASSANDRA-535)
 * support mmapped I/O for reads, on by default on 64bit JVMs 
   (CASSANDRA-408, CASSANDRA-669)
 * improve insert concurrency, particularly during Hinted Handoff
   (CASSANDRA-658)
 * faster network code (CASSANDRA-675)
 * stress.py moved to contrib (CASSANDRA-635)
 * row caching [must be explicitly enabled per-CF in config] (CASSANDRA-678)
 * present a useful measure of compaction progress in JMX (CASSANDRA-599)
 * add bin/sstablekeys (CASSNADRA-679)
 * add ConsistencyLevel.ANY (CASSANDRA-687)
 * make removetoken remove nodes from gossip entirely (CASSANDRA-644)
 * add ability to set cache sizes at runtime (CASSANDRA-708)
 * report latency and cache hit rate statistics with lifetime totals
   instead of average over the last minute (CASSANDRA-702)
 * support get_range_slice for RandomPartitioner (CASSANDRA-745)
 * per-keyspace replication factory and replication strategy (CASSANDRA-620)
 * track latency in microseconds (CASSANDRA-733)
 * add describe_ Thrift methods, deprecating get_string_property and 
   get_string_list_property
 * jmx interface for tracking operation mode and streams in general.
   (CASSANDRA-709)
 * keep memtables in sorted order to improve range query performance
   (CASSANDRA-799)
 * use while loop instead of recursion when trimming sstables compaction list 
   to avoid blowing stack in pathological cases (CASSANDRA-804)
 * basic Hadoop map/reduce support (CASSANDRA-342)


0.5.1
 * ensure all files for an sstable are streamed to the same directory.
   (CASSANDRA-716)
 * more accurate load estimate for bootstrapping (CASSANDRA-762)
 * tolerate dead or unavailable bootstrap target on write (CASSANDRA-731)
 * allow larger numbers of keys (> 140M) in a sstable bloom filter
   (CASSANDRA-790)
 * include jvm argument improvements from CASSANDRA-504 in debian package
 * change streaming chunk size to 32MB to accomodate Windows XP limitations
   (was 64MB) (CASSANDRA-795)
 * fix get_range_slice returning results in the wrong order (CASSANDRA-781)
 

0.5.0 final
 * avoid attempting to delete temporary bootstrap files twice (CASSANDRA-681)
 * fix bogus NaN in nodeprobe cfstats output (CASSANDRA-646)
 * provide a policy for dealing with single thread executors w/ a full queue
   (CASSANDRA-694)
 * optimize inner read in MessagingService, vastly improving multiple-node
   performance (CASSANDRA-675)
 * wait for table flush before streaming data back to a bootstrapping node.
   (CASSANDRA-696)
 * keep track of bootstrapping sources by table so that bootstrapping doesn't 
   give the indication of finishing early (CASSANDRA-673)


0.5.0 RC3
 * commit the correct version of the patch for CASSANDRA-663


0.5.0 RC2 (unreleased)
 * fix bugs in converting get_range_slice results to Thrift 
   (CASSANDRA-647, CASSANDRA-649)
 * expose java.util.concurrent.TimeoutException in StorageProxy methods
   (CASSANDRA-600)
 * TcpConnectionManager was holding on to disconnected connections, 
   giving the false indication they were being used. (CASSANDRA-651)
 * Remove duplicated write. (CASSANDRA-662)
 * Abort bootstrap if IP is already in the token ring (CASSANDRA-663)
 * increase default commitlog sync period, and wait for last sync to 
   finish before submitting another (CASSANDRA-668)


0.5.0 RC1
 * Fix potential NPE in get_range_slice (CASSANDRA-623)
 * add CRC32 to commitlog entries (CASSANDRA-605)
 * fix data streaming on windows (CASSANDRA-630)
 * GC compacted sstables after cleanup and compaction (CASSANDRA-621)
 * Speed up anti-entropy validation (CASSANDRA-629)
 * Fix anti-entropy assertion error (CASSANDRA-639)
 * Fix pending range conflicts when bootstapping or moving
   multiple nodes at once (CASSANDRA-603)
 * Handle obsolete gossip related to node movement in the case where
   one or more nodes is down when the movement occurs (CASSANDRA-572)
 * Include dead nodes in gossip to avoid a variety of problems
   and fix HH to removed nodes (CASSANDRA-634)
 * return an InvalidRequestException for mal-formed SlicePredicates
   (CASSANDRA-643)
 * fix bug determining closest neighbor for use in multiple datacenters
   (CASSANDRA-648)
 * Vast improvements in anticompaction speed (CASSANDRA-607)
 * Speed up log replay and writes by avoiding redundant serializations
   (CASSANDRA-652)


0.5.0 beta 2
 * Bootstrap improvements (several tickets)
 * add nodeprobe repair anti-entropy feature (CASSANDRA-193, CASSANDRA-520)
 * fix possibility of partition when many nodes restart at once
   in clusters with multiple seeds (CASSANDRA-150)
 * fix NPE in get_range_slice when no data is found (CASSANDRA-578)
 * fix potential NPE in hinted handoff (CASSANDRA-585)
 * fix cleanup of local "system" keyspace (CASSANDRA-576)
 * improve computation of cluster load balance (CASSANDRA-554)
 * added super column read/write, column count, and column/row delete to
   cassandra-cli (CASSANDRA-567, CASSANDRA-594)
 * fix returning live subcolumns of deleted supercolumns (CASSANDRA-583)
 * respect JAVA_HOME in bin/ scripts (several tickets)
 * add StorageService.initClient for fat clients on the JVM (CASSANDRA-535)
   (see contrib/client_only for an example of use)
 * make consistency_level functional in get_range_slice (CASSANDRA-568)
 * optimize key deserialization for RandomPartitioner (CASSANDRA-581)
 * avoid GCing tombstones except on major compaction (CASSANDRA-604)
 * increase failure conviction threshold, resulting in less nodes
   incorrectly (and temporarily) marked as down (CASSANDRA-610)
 * respect memtable thresholds during log replay (CASSANDRA-609)
 * support ConsistencyLevel.ALL on read (CASSANDRA-584)
 * add nodeprobe removetoken command (CASSANDRA-564)


0.5.0 beta
 * Allow multiple simultaneous flushes, improving flush throughput 
   on multicore systems (CASSANDRA-401)
 * Split up locks to improve write and read throughput on multicore systems
   (CASSANDRA-444, CASSANDRA-414)
 * More efficient use of memory during compaction (CASSANDRA-436)
 * autobootstrap option: when enabled, all non-seed nodes will attempt
   to bootstrap when started, until bootstrap successfully
   completes. -b option is removed.  (CASSANDRA-438)
 * Unless a token is manually specified in the configuration xml,
   a bootstraping node will use a token that gives it half the
   keys from the most-heavily-loaded node in the cluster,
   instead of generating a random token. 
   (CASSANDRA-385, CASSANDRA-517)
 * Miscellaneous bootstrap fixes (several tickets)
 * Ability to change a node's token even after it has data on it
   (CASSANDRA-541)
 * Ability to decommission a live node from the ring (CASSANDRA-435)
 * Semi-automatic loadbalancing via nodeprobe (CASSANDRA-192)
 * Add ability to set compaction thresholds at runtime via
   JMX / nodeprobe.  (CASSANDRA-465)
 * Add "comment" field to ColumnFamily definition. (CASSANDRA-481)
 * Additional JMX metrics (CASSANDRA-482)
 * JSON based export and import tools (several tickets)
 * Hinted Handoff fixes (several tickets)
 * Add key cache to improve read performance (CASSANDRA-423)
 * Simplified construction of custom ReplicationStrategy classes
   (CASSANDRA-497)
 * Graphical application (Swing) for ring integrity verification and 
   visualization was added to contrib (CASSANDRA-252)
 * Add DCQUORUM, DCQUORUMSYNC consistency levels and corresponding
   ReplicationStrategy / EndpointSnitch classes.  Experimental.
   (CASSANDRA-492)
 * Web client interface added to contrib (CASSANDRA-457)
 * More-efficient flush for Random, CollatedOPP partitioners 
   for normal writes (CASSANDRA-446) and bulk load (CASSANDRA-420)
 * Add MemtableFlushAfterMinutes, a global replacement for the old 
   per-CF FlushPeriodInMinutes setting (CASSANDRA-463)
 * optimizations to slice reading (CASSANDRA-350) and supercolumn
   queries (CASSANDRA-510)
 * force binding to given listenaddress for nodes with multiple
   interfaces (CASSANDRA-546)
 * stress.py benchmarking tool improvements (several tickets)
 * optimized replica placement code (CASSANDRA-525)
 * faster log replay on restart (CASSANDRA-539, CASSANDRA-540)
 * optimized local-node writes (CASSANDRA-558)
 * added get_range_slice, deprecating get_key_range (CASSANDRA-344)
 * expose TimedOutException to thrift (CASSANDRA-563)
 

0.4.2
 * Add validation disallowing null keys (CASSANDRA-486)
 * Fix race conditions in TCPConnectionManager (CASSANDRA-487)
 * Fix using non-utf8-aware comparison as a sanity check.
   (CASSANDRA-493)
 * Improve default garbage collector options (CASSANDRA-504)
 * Add "nodeprobe flush" (CASSANDRA-505)
 * remove NotFoundException from get_slice throws list (CASSANDRA-518)
 * fix get (not get_slice) of entire supercolumn (CASSANDRA-508)
 * fix null token during bootstrap (CASSANDRA-501)


0.4.1
 * Fix FlushPeriod columnfamily configuration regression
   (CASSANDRA-455)
 * Fix long column name support (CASSANDRA-460)
 * Fix for serializing a row that only contains tombstones
   (CASSANDRA-458)
 * Fix for discarding unneeded commitlog segments (CASSANDRA-459)
 * Add SnapshotBeforeCompaction configuration option (CASSANDRA-426)
 * Fix compaction abort under insufficient disk space (CASSANDRA-473)
 * Fix reading subcolumn slice from tombstoned CF (CASSANDRA-484)
 * Fix race condition in RVH causing occasional NPE (CASSANDRA-478)


0.4.0
 * fix get_key_range problems when a node is down (CASSANDRA-440)
   and add UnavailableException to more Thrift methods
 * Add example EndPointSnitch contrib code (several tickets)


0.4.0 RC2
 * fix SSTable generation clash during compaction (CASSANDRA-418)
 * reject method calls with null parameters (CASSANDRA-308)
 * properly order ranges in nodeprobe output (CASSANDRA-421)
 * fix logging of certain errors on executor threads (CASSANDRA-425)


0.4.0 RC1
 * Bootstrap feature is live; use -b on startup (several tickets)
 * Added multiget api (CASSANDRA-70)
 * fix Deadlock with SelectorManager.doProcess and TcpConnection.write
   (CASSANDRA-392)
 * remove key cache b/c of concurrency bugs in third-party
   CLHM library (CASSANDRA-405)
 * update non-major compaction logic to use two threshold values
   (CASSANDRA-407)
 * add periodic / batch commitlog sync modes (several tickets)
 * inline BatchMutation into batch_insert params (CASSANDRA-403)
 * allow setting the logging level at runtime via mbean (CASSANDRA-402)
 * change default comparator to BytesType (CASSANDRA-400)
 * add forwards-compatible ConsistencyLevel parameter to get_key_range
   (CASSANDRA-322)
 * r/m special case of blocking for local destination when writing with 
   ConsistencyLevel.ZERO (CASSANDRA-399)
 * Fixes to make BinaryMemtable [bulk load interface] useful (CASSANDRA-337);
   see contrib/bmt_example for an example of using it.
 * More JMX properties added (several tickets)
 * Thrift changes (several tickets)
    - Merged _super get methods with the normal ones; return values
      are now of ColumnOrSuperColumn.
    - Similarly, merged batch_insert_super into batch_insert.



0.4.0 beta
 * On-disk data format has changed to allow billions of keys/rows per
   node instead of only millions
 * Multi-keyspace support
 * Scan all sstables for all queries to avoid situations where
   different types of operation on the same ColumnFamily could
   disagree on what data was present
 * Snapshot support via JMX
 * Thrift API has changed a _lot_:
    - removed time-sorted CFs; instead, user-defined comparators
      may be defined on the column names, which are now byte arrays.
      Default comparators are provided for UTF8, Bytes, Ascii, Long (i64),
      and UUID types.
    - removed colon-delimited strings in thrift api in favor of explicit
      structs such as ColumnPath, ColumnParent, etc.  Also normalized
      thrift struct and argument naming.
    - Added columnFamily argument to get_key_range.
    - Change signature of get_slice to accept starting and ending
      columns as well as an offset.  (This allows use of indexes.)
      Added "ascending" flag to allow reasonably-efficient reverse
      scans as well.  Removed get_slice_by_range as redundant.
    - get_key_range operates on one CF at a time
    - changed `block` boolean on insert methods to ConsistencyLevel enum,
      with options of NONE, ONE, QUORUM, and ALL.
    - added similar consistency_level parameter to read methods
    - column-name-set slice with no names given now returns zero columns
      instead of all of them.  ("all" can run your server out of memory.
      use a range-based slice with a high max column count instead.)
 * Removed the web interface. Node information can now be obtained by 
   using the newly introduced nodeprobe utility.
 * More JMX stats
 * Remove magic values from internals (e.g. special key to indicate
   when to flush memtables)
 * Rename configuration "table" to "keyspace"
 * Moved to crash-only design; no more shutdown (just kill the process)
 * Lots of bug fixes

Full list of issues resolved in 0.4 is at https://issues.apache.org/jira/secure/IssueNavigator.jspa?reset=true&&pid=12310865&fixfor=12313862&resolution=1&sorter/field=issuekey&sorter/order=DESC


0.3.0 RC3
 * Fix potential deadlock under load in TCPConnection.
   (CASSANDRA-220)


0.3.0 RC2
 * Fix possible data loss when server is stopped after replaying
   log but before new inserts force memtable flush.
   (CASSANDRA-204)
 * Added BUGS file


0.3.0 RC1
 * Range queries on keys, including user-defined key collation
 * Remove support
 * Workarounds for a weird bug in JDK select/register that seems
   particularly common on VM environments. Cassandra should deploy
   fine on EC2 now
 * Much improved infrastructure: the beginnings of a decent test suite
   ("ant test" for unit tests; "nosetests" for system tests), code
   coverage reporting, etc.
 * Expanded node status reporting via JMX
 * Improved error reporting/logging on both server and client
 * Reduced memory footprint in default configuration
 * Combined blocking and non-blocking versions of insert APIs
 * Added FlushPeriodInMinutes configuration parameter to force
   flushing of infrequently-updated ColumnFamilies<|MERGE_RESOLUTION|>--- conflicted
+++ resolved
@@ -1,12 +1,8 @@
-<<<<<<< HEAD
 3.9
  * Fix SASI PREFIX search in CONTAINS mode with partial terms (CASSANDRA-12073)
  * Increase size of flushExecutor thread pool (CASSANDRA-12071)
 Merged from 3.0:
-=======
-3.0.9
  * Fix reverse queries ignoring range tombstones (CASSANDRA-11733)
->>>>>>> 76e68e9b
  * Improve streaming synchronization and fault tolerance (CASSANDRA-11414)
  * Avoid potential race when rebuilding CFMetaData (CASSANDRA-12098)
  * Avoid missing sstables when getting the canonical sstables (CASSANDRA-11996)
