--- conflicted
+++ resolved
@@ -52,14 +52,7 @@
  * Expose phi values from failure detector via JMX and tweak debug
    and trace logging (CASSANDRA-9526)
 Merged from 2.1:
-<<<<<<< HEAD
-=======
  * Shutdown compaction in drain to prevent leak (CASSANDRA-10079)
- * Invalidate cache after stream receive task is completed (CASSANDRA-10341)
- * Reject counter writes in CQLSSTableWriter (CASSANDRA-10258)
- * Remove superfluous COUNTER_MUTATION stage mapping (CASSANDRA-10605)
- * Improve json2sstable error reporting on nonexistent columns (CASSANDRA-10401)
->>>>>>> d84b42b3
  * (cqlsh) fix COPY using wrong variable name for time_format (CASSANDRA-10633)
  * Do not run SizeEstimatesRecorder if a node is not a member of the ring (CASSANDRA-9912)
  * Improve handling of dead nodes in gossip (CASSANDRA-10298)
