--- conflicted
+++ resolved
@@ -1,10 +1,6 @@
-<<<<<<< HEAD
 3.3
 Merged from 3.0:
-=======
-3.0.3
  * Fix AssertionError when removing from list using UPDATE (CASSANDRA-10954)
->>>>>>> 4c7b06b0
  * Fix UnsupportedOperationException when reading old sstable with range
    tombstone (CASSANDRA-10743)
  * MV should use the maximum timestamp of the primary key (CASSANDRA-10910)
