2.2.0-rc3
Merged from 2.0:
 * (cqlsh) Allow the SSL protocol version to be specified through the
   config file or environment variables (CASSANDRA-9544)
<<<<<<< HEAD
 * Scrub (recover) sstables even when -Index.db is missing (CASSANDRA-9591)
=======
Merged from 2.0:
 * Scrub (recover) sstables even when -Index.db is missing, (CASSANDRA-9591)
 * Fix growing pending background compaction (CASSANDRA-9662)
>>>>>>> 58599a9a


2.2.0-rc2
 * Re-enable memory-mapped I/O on Windows (CASSANDRA-9658)
 * Warn when an extra-large partition is compacted (CASSANDRA-9643)
 * (cqlsh) Allow setting the initial connection timeout (CASSANDRA-9601)
 * BulkLoader has --transport-factory option but does not use it (CASSANDRA-9675)
 * Allow JMX over SSL directly from nodetool (CASSANDRA-9090)
 * Update cqlsh for UDFs (CASSANDRA-7556)
 * Change Windows kernel default timer resolution (CASSANDRA-9634)
 * Deprected sstable2json and json2sstable (CASSANDRA-9618)
 * Allow native functions in user-defined aggregates (CASSANDRA-9542)
 * Don't repair system_distributed by default (CASSANDRA-9621)
 * Fix mixing min, max, and count aggregates for blob type (CASSANRA-9622)
 * Rename class for DATE type in Java driver (CASSANDRA-9563)
 * Duplicate compilation of UDFs on coordinator (CASSANDRA-9475)
 * Fix connection leak in CqlRecordWriter (CASSANDRA-9576)
 * Mlockall before opening system sstables & remove boot_without_jna option (CASSANDRA-9573)
 * Add functions to convert timeuuid to date or time, deprecate dateOf and unixTimestampOf (CASSANDRA-9229)
 * Make sure we cancel non-compacting sstables from LifecycleTransaction (CASSANDRA-9566)
 * Fix deprecated repair JMX API (CASSANDRA-9570)
 * Add logback metrics (CASSANDRA-9378)
 * Update and refactor ant test/test-compression to run the tests in parallel (CASSANDRA-9583)
 * Fix upgrading to new directory for secondary index (CASSANDRA-9687)
Merged from 2.1:
 * (cqlsh) Fix bad check for CQL compatibility when DESCRIBE'ing
   COMPACT STORAGE tables with no clustering columns
 * Eliminate strong self-reference chains in sstable ref tidiers (CASSANDRA-9656)
 * Ensure StreamSession uses canonical sstable reader instances (CASSANDRA-9700) 
 * Ensure memtable book keeping is not corrupted in the event we shrink usage (CASSANDRA-9681)
 * Update internal python driver for cqlsh (CASSANDRA-9064)
 * Fix IndexOutOfBoundsException when inserting tuple with too many
   elements using the string literal notation (CASSANDRA-9559)
 * Enable describe on indices (CASSANDRA-7814)
 * Fix incorrect result for IN queries where column not found (CASSANDRA-9540)
 * ColumnFamilyStore.selectAndReference may block during compaction (CASSANDRA-9637)
 * Fix bug in cardinality check when compacting (CASSANDRA-9580)
 * Fix memory leak in Ref due to ConcurrentLinkedQueue.remove() behaviour (CASSANDRA-9549)
 * Make rebuild only run one at a time (CASSANDRA-9119)
Merged from 2.0:
 * Avoid NPE in AuthSuccess#decode (CASSANDRA-9727)
 * Add listen_address to system.local (CASSANDRA-9603)
 * Bug fixes to resultset metadata construction (CASSANDRA-9636)
 * Fix setting 'durable_writes' in ALTER KEYSPACE (CASSANDRA-9560)
 * Avoids ballot clash in Paxos (CASSANDRA-9649)
 * Improve trace messages for RR (CASSANDRA-9479)
 * Fix suboptimal secondary index selection when restricted
   clustering column is also indexed (CASSANDRA-9631)
 * (cqlsh) Add min_threshold to DTCS option autocomplete (CASSANDRA-9385)
 * Fix error message when attempting to create an index on a column
   in a COMPACT STORAGE table with clustering columns (CASSANDRA-9527)
 * 'WITH WITH' in alter keyspace statements causes NPE (CASSANDRA-9565)
 * Expose some internals of SelectStatement for inspection (CASSANDRA-9532)
 * ArrivalWindow should use primitives (CASSANDRA-9496)
 * Periodically submit background compaction tasks (CASSANDRA-9592)
 * Set HAS_MORE_PAGES flag to false when PagingState is null (CASSANDRA-9571)


2.2.0-rc1
 * Compressed commit log should measure compressed space used (CASSANDRA-9095)
 * Fix comparison bug in CassandraRoleManager#collectRoles (CASSANDRA-9551)
 * Add tinyint,smallint,time,date support for UDFs (CASSANDRA-9400)
 * Deprecates SSTableSimpleWriter and SSTableSimpleUnsortedWriter (CASSANDRA-9546)
 * Empty INITCOND treated as null in aggregate (CASSANDRA-9457)
 * Remove use of Cell in Thrift MapReduce classes (CASSANDRA-8609)
 * Integrate pre-release Java Driver 2.2-rc1, custom build (CASSANDRA-9493)
 * Clean up gossiper logic for old versions (CASSANDRA-9370)
 * Fix custom payload coding/decoding to match the spec (CASSANDRA-9515)
 * ant test-all results incomplete when parsed (CASSANDRA-9463)
 * Disallow frozen<> types in function arguments and return types for
   clarity (CASSANDRA-9411)
 * Static Analysis to warn on unsafe use of Autocloseable instances (CASSANDRA-9431)
 * Update commitlog archiving examples now that commitlog segments are
   not recycled (CASSANDRA-9350)
 * Extend Transactional API to sstable lifecycle management (CASSANDRA-8568)
 * (cqlsh) Add support for native protocol 4 (CASSANDRA-9399)
 * Ensure that UDF and UDAs are keyspace-isolated (CASSANDRA-9409)
 * Revert CASSANDRA-7807 (tracing completion client notifications) (CASSANDRA-9429)
 * Add ability to stop compaction by ID (CASSANDRA-7207)
 * Let CassandraVersion handle SNAPSHOT version (CASSANDRA-9438)
Merged from 2.1:
 * (cqlsh) Fix using COPY through SOURCE or -f (CASSANDRA-9083)
 * Fix occasional lack of `system` keyspace in schema tables (CASSANDRA-8487)
 * Use ProtocolError code instead of ServerError code for native protocol
   error responses to unsupported protocol versions (CASSANDRA-9451)
 * Default commitlog_sync_batch_window_in_ms changed to 2ms (CASSANDRA-9504)
 * Fix empty partition assertion in unsorted sstable writing tools (CASSANDRA-9071)
 * Ensure truncate without snapshot cannot produce corrupt responses (CASSANDRA-9388) 
 * Consistent error message when a table mixes counter and non-counter
   columns (CASSANDRA-9492)
 * Avoid getting unreadable keys during anticompaction (CASSANDRA-9508)
 * (cqlsh) Better float precision by default (CASSANDRA-9224)
 * Improve estimated row count (CASSANDRA-9107)
 * Optimize range tombstone memory footprint (CASSANDRA-8603)
 * Use configured gcgs in anticompaction (CASSANDRA-9397)
Merged from 2.0:
 * Don't accumulate more range than necessary in RangeTombstone.Tracker (CASSANDRA-9486)
 * Add broadcast and rpc addresses to system.local (CASSANDRA-9436)
 * Always mark sstable suspect when corrupted (CASSANDRA-9478)
 * Add database users and permissions to CQL3 documentation (CASSANDRA-7558)
 * Allow JVM_OPTS to be passed to standalone tools (CASSANDRA-5969)
 * Fix bad condition in RangeTombstoneList (CASSANDRA-9485)
 * Fix potential StackOverflow when setting CrcCheckChance over JMX (CASSANDRA-9488)
 * Fix null static columns in pages after the first, paged reversed
   queries (CASSANDRA-8502)
 * Fix counting cache serialization in request metrics (CASSANDRA-9466)
 * Add option not to validate atoms during scrub (CASSANDRA-9406)


2.2.0-beta1
 * Introduce Transactional API for internal state changes (CASSANDRA-8984)
 * Add a flag in cassandra.yaml to enable UDFs (CASSANDRA-9404)
 * Better support of null for UDF (CASSANDRA-8374)
 * Use ecj instead of javassist for UDFs (CASSANDRA-8241)
 * faster async logback configuration for tests (CASSANDRA-9376)
 * Add `smallint` and `tinyint` data types (CASSANDRA-8951)
 * Avoid thrift schema creation when native driver is used in stress tool (CASSANDRA-9374)
 * Make Functions.declared thread-safe
 * Add client warnings to native protocol v4 (CASSANDRA-8930)
 * Allow roles cache to be invalidated (CASSANDRA-8967)
 * Upgrade Snappy (CASSANDRA-9063)
 * Don't start Thrift rpc by default (CASSANDRA-9319)
 * Only stream from unrepaired sstables with incremental repair (CASSANDRA-8267)
 * Aggregate UDFs allow SFUNC return type to differ from STYPE if FFUNC specified (CASSANDRA-9321)
 * Remove Thrift dependencies in bundled tools (CASSANDRA-8358)
 * Disable memory mapping of hsperfdata file for JVM statistics (CASSANDRA-9242)
 * Add pre-startup checks to detect potential incompatibilities (CASSANDRA-8049)
 * Distinguish between null and unset in protocol v4 (CASSANDRA-7304)
 * Add user/role permissions for user-defined functions (CASSANDRA-7557)
 * Allow cassandra config to be updated to restart daemon without unloading classes (CASSANDRA-9046)
 * Don't initialize compaction writer before checking if iter is empty (CASSANDRA-9117)
 * Don't execute any functions at prepare-time (CASSANDRA-9037)
 * Share file handles between all instances of a SegmentedFile (CASSANDRA-8893)
 * Make it possible to major compact LCS (CASSANDRA-7272)
 * Make FunctionExecutionException extend RequestExecutionException
   (CASSANDRA-9055)
 * Add support for SELECT JSON, INSERT JSON syntax and new toJson(), fromJson()
   functions (CASSANDRA-7970)
 * Optimise max purgeable timestamp calculation in compaction (CASSANDRA-8920)
 * Constrain internode message buffer sizes, and improve IO class hierarchy (CASSANDRA-8670) 
 * New tool added to validate all sstables in a node (CASSANDRA-5791)
 * Push notification when tracing completes for an operation (CASSANDRA-7807)
 * Delay "node up" and "node added" notifications until native protocol server is started (CASSANDRA-8236)
 * Compressed Commit Log (CASSANDRA-6809)
 * Optimise IntervalTree (CASSANDRA-8988)
 * Add a key-value payload for third party usage (CASSANDRA-8553, 9212)
 * Bump metrics-reporter-config dependency for metrics 3.0 (CASSANDRA-8149)
 * Partition intra-cluster message streams by size, not type (CASSANDRA-8789)
 * Add WriteFailureException to native protocol, notify coordinator of
   write failures (CASSANDRA-8592)
 * Convert SequentialWriter to nio (CASSANDRA-8709)
 * Add role based access control (CASSANDRA-7653, 8650, 7216, 8760, 8849, 8761, 8850)
 * Record client ip address in tracing sessions (CASSANDRA-8162)
 * Indicate partition key columns in response metadata for prepared
   statements (CASSANDRA-7660)
 * Merge UUIDType and TimeUUIDType parse logic (CASSANDRA-8759)
 * Avoid memory allocation when searching index summary (CASSANDRA-8793)
 * Optimise (Time)?UUIDType Comparisons (CASSANDRA-8730)
 * Make CRC32Ex into a separate maven dependency (CASSANDRA-8836)
 * Use preloaded jemalloc w/ Unsafe (CASSANDRA-8714, 9197)
 * Avoid accessing partitioner through StorageProxy (CASSANDRA-8244, 8268)
 * Upgrade Metrics library and remove depricated metrics (CASSANDRA-5657)
 * Serializing Row cache alternative, fully off heap (CASSANDRA-7438)
 * Duplicate rows returned when in clause has repeated values (CASSANDRA-6707)
 * Make CassandraException unchecked, extend RuntimeException (CASSANDRA-8560)
 * Support direct buffer decompression for reads (CASSANDRA-8464)
 * DirectByteBuffer compatible LZ4 methods (CASSANDRA-7039)
 * Group sstables for anticompaction correctly (CASSANDRA-8578)
 * Add ReadFailureException to native protocol, respond
   immediately when replicas encounter errors while handling
   a read request (CASSANDRA-7886)
 * Switch CommitLogSegment from RandomAccessFile to nio (CASSANDRA-8308)
 * Allow mixing token and partition key restrictions (CASSANDRA-7016)
 * Support index key/value entries on map collections (CASSANDRA-8473)
 * Modernize schema tables (CASSANDRA-8261)
 * Support for user-defined aggregation functions (CASSANDRA-8053)
 * Fix NPE in SelectStatement with empty IN values (CASSANDRA-8419)
 * Refactor SelectStatement, return IN results in natural order instead
   of IN value list order and ignore duplicate values in partition key IN restrictions (CASSANDRA-7981)
 * Support UDTs, tuples, and collections in user-defined
   functions (CASSANDRA-7563)
 * Fix aggregate fn results on empty selection, result column name,
   and cqlsh parsing (CASSANDRA-8229)
 * Mark sstables as repaired after full repair (CASSANDRA-7586)
 * Extend Descriptor to include a format value and refactor reader/writer
   APIs (CASSANDRA-7443)
 * Integrate JMH for microbenchmarks (CASSANDRA-8151)
 * Keep sstable levels when bootstrapping (CASSANDRA-7460)
 * Add Sigar library and perform basic OS settings check on startup (CASSANDRA-7838)
 * Support for aggregation functions (CASSANDRA-4914)
 * Remove cassandra-cli (CASSANDRA-7920)
 * Accept dollar quoted strings in CQL (CASSANDRA-7769)
 * Make assassinate a first class command (CASSANDRA-7935)
 * Support IN clause on any partition key column (CASSANDRA-7855)
 * Support IN clause on any clustering column (CASSANDRA-4762)
 * Improve compaction logging (CASSANDRA-7818)
 * Remove YamlFileNetworkTopologySnitch (CASSANDRA-7917)
 * Do anticompaction in groups (CASSANDRA-6851)
 * Support user-defined functions (CASSANDRA-7395, 7526, 7562, 7740, 7781, 7929,
   7924, 7812, 8063, 7813, 7708)
 * Permit configurable timestamps with cassandra-stress (CASSANDRA-7416)
 * Move sstable RandomAccessReader to nio2, which allows using the
   FILE_SHARE_DELETE flag on Windows (CASSANDRA-4050)
 * Remove CQL2 (CASSANDRA-5918)
 * Optimize fetching multiple cells by name (CASSANDRA-6933)
 * Allow compilation in java 8 (CASSANDRA-7028)
 * Make incremental repair default (CASSANDRA-7250)
 * Enable code coverage thru JaCoCo (CASSANDRA-7226)
 * Switch external naming of 'column families' to 'tables' (CASSANDRA-4369) 
 * Shorten SSTable path (CASSANDRA-6962)
 * Use unsafe mutations for most unit tests (CASSANDRA-6969)
 * Fix race condition during calculation of pending ranges (CASSANDRA-7390)
 * Fail on very large batch sizes (CASSANDRA-8011)
 * Improve concurrency of repair (CASSANDRA-6455, 8208, 9145)
 * Select optimal CRC32 implementation at runtime (CASSANDRA-8614)
 * Evaluate MurmurHash of Token once per query (CASSANDRA-7096)
 * Generalize progress reporting (CASSANDRA-8901)
 * Resumable bootstrap streaming (CASSANDRA-8838, CASSANDRA-8942)
 * Allow scrub for secondary index (CASSANDRA-5174)
 * Save repair data to system table (CASSANDRA-5839)
 * fix nodetool names that reference column families (CASSANDRA-8872)
 Merged from 2.1:
 * Warn on misuse of unlogged batches (CASSANDRA-9282)
 * Failure detector detects and ignores local pauses (CASSANDRA-9183)
 * Add utility class to support for rate limiting a given log statement (CASSANDRA-9029)
 * Add missing consistency levels to cassandra-stess (CASSANDRA-9361)
 * Fix commitlog getCompletedTasks to not increment (CASSANDRA-9339)
 * Fix for harmless exceptions logged as ERROR (CASSANDRA-8564)
 * Delete processed sstables in sstablesplit/sstableupgrade (CASSANDRA-8606)
 * Improve sstable exclusion from partition tombstones (CASSANDRA-9298)
 * Validate the indexed column rather than the cell's contents for 2i (CASSANDRA-9057)
 * Add support for top-k custom 2i queries (CASSANDRA-8717)
 * Fix error when dropping table during compaction (CASSANDRA-9251)
 * cassandra-stress supports validation operations over user profiles (CASSANDRA-8773)
 * Add support for rate limiting log messages (CASSANDRA-9029)
 * Log the partition key with tombstone warnings (CASSANDRA-8561)
 * Reduce runWithCompactionsDisabled poll interval to 1ms (CASSANDRA-9271)
 * Fix PITR commitlog replay (CASSANDRA-9195)
 * GCInspector logs very different times (CASSANDRA-9124)
 * Fix deleting from an empty list (CASSANDRA-9198)
 * Update tuple and collection types that use a user-defined type when that UDT
   is modified (CASSANDRA-9148, CASSANDRA-9192)
 * Use higher timeout for prepair and snapshot in repair (CASSANDRA-9261)
 * Fix anticompaction blocking ANTI_ENTROPY stage (CASSANDRA-9151)
 * Repair waits for anticompaction to finish (CASSANDRA-9097)
 * Fix streaming not holding ref when stream error (CASSANDRA-9295)
 * Fix canonical view returning early opened SSTables (CASSANDRA-9396)
Merged from 2.0:
 * (cqlsh) Add LOGIN command to switch users (CASSANDRA-7212)
 * Clone SliceQueryFilter in AbstractReadCommand implementations (CASSANDRA-8940)
 * Push correct protocol notification for DROP INDEX (CASSANDRA-9310)
 * token-generator - generated tokens too long (CASSANDRA-9300)
 * Fix counting of tombstones for TombstoneOverwhelmingException (CASSANDRA-9299)
 * Fix ReconnectableSnitch reconnecting to peers during upgrade (CASSANDRA-6702)
 * Include keyspace and table name in error log for collections over the size
   limit (CASSANDRA-9286)
 * Avoid potential overlap in LCS with single-partition sstables (CASSANDRA-9322)
 * Log warning message when a table is queried before the schema has fully
   propagated (CASSANDRA-9136)
 * Overload SecondaryIndex#indexes to accept the column definition (CASSANDRA-9314)
 * (cqlsh) Add SERIAL and LOCAL_SERIAL consistency levels (CASSANDRA-8051)
 * Fix index selection during rebuild with certain table layouts (CASSANDRA-9281)
 * Fix partition-level-delete-only workload accounting (CASSANDRA-9194)
 * Allow scrub to handle corrupted compressed chunks (CASSANDRA-9140)
 * Fix assertion error when resetlocalschema is run during repair (CASSANDRA-9249)
 * Disable single sstable tombstone compactions for DTCS by default (CASSANDRA-9234)
 * IncomingTcpConnection thread is not named (CASSANDRA-9262)
 * Close incoming connections when MessagingService is stopped (CASSANDRA-9238)
 * Fix streaming hang when retrying (CASSANDRA-9132)


2.1.5
 * Re-add deprecated cold_reads_to_omit param for backwards compat (CASSANDRA-9203)
 * Make anticompaction visible in compactionstats (CASSANDRA-9098)
 * Improve nodetool getendpoints documentation about the partition
   key parameter (CASSANDRA-6458)
 * Don't check other keyspaces for schema changes when an user-defined
   type is altered (CASSANDRA-9187)
 * Add generate-idea-files target to build.xml (CASSANDRA-9123)
 * Allow takeColumnFamilySnapshot to take a list of tables (CASSANDRA-8348)
 * Limit major sstable operations to their canonical representation (CASSANDRA-8669)
 * cqlsh: Add tests for INSERT and UPDATE tab completion (CASSANDRA-9125)
 * cqlsh: quote column names when needed in COPY FROM inserts (CASSANDRA-9080)
 * Do not load read meter for offline operations (CASSANDRA-9082)
 * cqlsh: Make CompositeType data readable (CASSANDRA-8919)
 * cqlsh: Fix display of triggers (CASSANDRA-9081)
 * Fix NullPointerException when deleting or setting an element by index on
   a null list collection (CASSANDRA-9077)
 * Buffer bloom filter serialization (CASSANDRA-9066)
 * Fix anti-compaction target bloom filter size (CASSANDRA-9060)
 * Make FROZEN and TUPLE unreserved keywords in CQL (CASSANDRA-9047)
 * Prevent AssertionError from SizeEstimatesRecorder (CASSANDRA-9034)
 * Avoid overwriting index summaries for sstables with an older format that
   does not support downsampling; rebuild summaries on startup when this
   is detected (CASSANDRA-8993)
 * Fix potential data loss in CompressedSequentialWriter (CASSANDRA-8949)
 * Make PasswordAuthenticator number of hashing rounds configurable (CASSANDRA-8085)
 * Fix AssertionError when binding nested collections in DELETE (CASSANDRA-8900)
 * Check for overlap with non-early sstables in LCS (CASSANDRA-8739)
 * Only calculate max purgable timestamp if we have to (CASSANDRA-8914)
 * (cqlsh) Greatly improve performance of COPY FROM (CASSANDRA-8225)
 * IndexSummary effectiveIndexInterval is now a guideline, not a rule (CASSANDRA-8993)
 * Use correct bounds for page cache eviction of compressed files (CASSANDRA-8746)
 * SSTableScanner enforces its bounds (CASSANDRA-8946)
 * Cleanup cell equality (CASSANDRA-8947)
 * Introduce intra-cluster message coalescing (CASSANDRA-8692)
 * DatabaseDescriptor throws NPE when rpc_interface is used (CASSANDRA-8839)
 * Don't check if an sstable is live for offline compactions (CASSANDRA-8841)
 * Don't set clientMode in SSTableLoader (CASSANDRA-8238)
 * Fix SSTableRewriter with disabled early open (CASSANDRA-8535)
 * Fix cassandra-stress so it respects the CL passed in user mode (CASSANDRA-8948)
 * Fix rare NPE in ColumnDefinition#hasIndexOption() (CASSANDRA-8786)
 * cassandra-stress reports per-operation statistics, plus misc (CASSANDRA-8769)
 * Add SimpleDate (cql date) and Time (cql time) types (CASSANDRA-7523)
 * Use long for key count in cfstats (CASSANDRA-8913)
 * Make SSTableRewriter.abort() more robust to failure (CASSANDRA-8832)
 * Remove cold_reads_to_omit from STCS (CASSANDRA-8860)
 * Make EstimatedHistogram#percentile() use ceil instead of floor (CASSANDRA-8883)
 * Fix top partitions reporting wrong cardinality (CASSANDRA-8834)
 * Fix rare NPE in KeyCacheSerializer (CASSANDRA-8067)
 * Pick sstables for validation as late as possible inc repairs (CASSANDRA-8366)
 * Fix commitlog getPendingTasks to not increment (CASSANDRA-8862)
 * Fix parallelism adjustment in range and secondary index queries
   when the first fetch does not satisfy the limit (CASSANDRA-8856)
 * Check if the filtered sstables is non-empty in STCS (CASSANDRA-8843)
 * Upgrade java-driver used for cassandra-stress (CASSANDRA-8842)
 * Fix CommitLog.forceRecycleAllSegments() memory access error (CASSANDRA-8812)
 * Improve assertions in Memory (CASSANDRA-8792)
 * Fix SSTableRewriter cleanup (CASSANDRA-8802)
 * Introduce SafeMemory for CompressionMetadata.Writer (CASSANDRA-8758)
 * 'nodetool info' prints exception against older node (CASSANDRA-8796)
 * Ensure SSTableReader.last corresponds exactly with the file end (CASSANDRA-8750)
 * Make SSTableWriter.openEarly more robust and obvious (CASSANDRA-8747)
 * Enforce SSTableReader.first/last (CASSANDRA-8744)
 * Cleanup SegmentedFile API (CASSANDRA-8749)
 * Avoid overlap with early compaction replacement (CASSANDRA-8683)
 * Safer Resource Management++ (CASSANDRA-8707)
 * Write partition size estimates into a system table (CASSANDRA-7688)
 * cqlsh: Fix keys() and full() collection indexes in DESCRIBE output
   (CASSANDRA-8154)
 * Show progress of streaming in nodetool netstats (CASSANDRA-8886)
 * IndexSummaryBuilder utilises offheap memory, and shares data between
   each IndexSummary opened from it (CASSANDRA-8757)
 * markCompacting only succeeds if the exact SSTableReader instances being 
   marked are in the live set (CASSANDRA-8689)
 * cassandra-stress support for varint (CASSANDRA-8882)
 * Fix Adler32 digest for compressed sstables (CASSANDRA-8778)
 * Add nodetool statushandoff/statusbackup (CASSANDRA-8912)
 * Use stdout for progress and stats in sstableloader (CASSANDRA-8982)
 * Correctly identify 2i datadir from older versions (CASSANDRA-9116)
Merged from 2.0:
 * Ignore gossip SYNs after shutdown (CASSANDRA-9238)
 * Avoid overflow when calculating max sstable size in LCS (CASSANDRA-9235)
 * Make sstable blacklisting work with compression (CASSANDRA-9138)
 * Do not attempt to rebuild indexes if no index accepts any column (CASSANDRA-9196)
 * Don't initiate snitch reconnection for dead states (CASSANDRA-7292)
 * Fix ArrayIndexOutOfBoundsException in CQLSSTableWriter (CASSANDRA-8978)
 * Add shutdown gossip state to prevent timeouts during rolling restarts (CASSANDRA-8336)
 * Fix running with java.net.preferIPv6Addresses=true (CASSANDRA-9137)
 * Fix failed bootstrap/replace attempts being persisted in system.peers (CASSANDRA-9180)
 * Flush system.IndexInfo after marking index built (CASSANDRA-9128)
 * Fix updates to min/max_compaction_threshold through cassandra-cli
   (CASSANDRA-8102)
 * Don't include tmp files when doing offline relevel (CASSANDRA-9088)
 * Use the proper CAS WriteType when finishing a previous round during Paxos
   preparation (CASSANDRA-8672)
 * Avoid race in cancelling compactions (CASSANDRA-9070)
 * More aggressive check for expired sstables in DTCS (CASSANDRA-8359)
 * Fix ignored index_interval change in ALTER TABLE statements (CASSANDRA-7976)
 * Do more aggressive compaction in old time windows in DTCS (CASSANDRA-8360)
 * java.lang.AssertionError when reading saved cache (CASSANDRA-8740)
 * "disk full" when running cleanup (CASSANDRA-9036)
 * Lower logging level from ERROR to DEBUG when a scheduled schema pull
   cannot be completed due to a node being down (CASSANDRA-9032)
 * Fix MOVED_NODE client event (CASSANDRA-8516)
 * Allow overriding MAX_OUTSTANDING_REPLAY_COUNT (CASSANDRA-7533)
 * Fix malformed JMX ObjectName containing IPv6 addresses (CASSANDRA-9027)
 * (cqlsh) Allow increasing CSV field size limit through
   cqlshrc config option (CASSANDRA-8934)
 * Stop logging range tombstones when exceeding the threshold
   (CASSANDRA-8559)
 * Fix NullPointerException when nodetool getendpoints is run
   against invalid keyspaces or tables (CASSANDRA-8950)
 * Allow specifying the tmp dir (CASSANDRA-7712)
 * Improve compaction estimated tasks estimation (CASSANDRA-8904)
 * Fix duplicate up/down messages sent to native clients (CASSANDRA-7816)
 * Expose commit log archive status via JMX (CASSANDRA-8734)
 * Provide better exceptions for invalid replication strategy parameters
   (CASSANDRA-8909)
 * Fix regression in mixed single and multi-column relation support for
   SELECT statements (CASSANDRA-8613)
 * Add ability to limit number of native connections (CASSANDRA-8086)
 * Fix CQLSSTableWriter throwing exception and spawning threads
   (CASSANDRA-8808)
 * Fix MT mismatch between empty and GC-able data (CASSANDRA-8979)
 * Fix incorrect validation when snapshotting single table (CASSANDRA-8056)
 * Add offline tool to relevel sstables (CASSANDRA-8301)
 * Preserve stream ID for more protocol errors (CASSANDRA-8848)
 * Fix combining token() function with multi-column relations on
   clustering columns (CASSANDRA-8797)
 * Make CFS.markReferenced() resistant to bad refcounting (CASSANDRA-8829)
 * Fix StreamTransferTask abort/complete bad refcounting (CASSANDRA-8815)
 * Fix AssertionError when querying a DESC clustering ordered
   table with ASC ordering and paging (CASSANDRA-8767)
 * AssertionError: "Memory was freed" when running cleanup (CASSANDRA-8716)
 * Make it possible to set max_sstable_age to fractional days (CASSANDRA-8406)
 * Fix some multi-column relations with indexes on some clustering
   columns (CASSANDRA-8275)
 * Fix memory leak in SSTableSimple*Writer and SSTableReader.validate()
   (CASSANDRA-8748)
 * Throw OOM if allocating memory fails to return a valid pointer (CASSANDRA-8726)
 * Fix SSTableSimpleUnsortedWriter ConcurrentModificationException (CASSANDRA-8619)
 * 'nodetool info' prints exception against older node (CASSANDRA-8796)
 * Ensure SSTableSimpleUnsortedWriter.close() terminates if
   disk writer has crashed (CASSANDRA-8807)


2.1.4
 * Bind JMX to localhost unless explicitly configured otherwise (CASSANDRA-9085)


2.1.3
 * Fix HSHA/offheap_objects corruption (CASSANDRA-8719)
 * Upgrade libthrift to 0.9.2 (CASSANDRA-8685)
 * Don't use the shared ref in sstableloader (CASSANDRA-8704)
 * Purge internal prepared statements if related tables or
   keyspaces are dropped (CASSANDRA-8693)
 * (cqlsh) Handle unicode BOM at start of files (CASSANDRA-8638)
 * Stop compactions before exiting offline tools (CASSANDRA-8623)
 * Update tools/stress/README.txt to match current behaviour (CASSANDRA-7933)
 * Fix schema from Thrift conversion with empty metadata (CASSANDRA-8695)
 * Safer Resource Management (CASSANDRA-7705)
 * Make sure we compact highly overlapping cold sstables with
   STCS (CASSANDRA-8635)
 * rpc_interface and listen_interface generate NPE on startup when specified
   interface doesn't exist (CASSANDRA-8677)
 * Fix ArrayIndexOutOfBoundsException in nodetool cfhistograms (CASSANDRA-8514)
 * Switch from yammer metrics for nodetool cf/proxy histograms (CASSANDRA-8662)
 * Make sure we don't add tmplink files to the compaction
   strategy (CASSANDRA-8580)
 * (cqlsh) Handle maps with blob keys (CASSANDRA-8372)
 * (cqlsh) Handle DynamicCompositeType schemas correctly (CASSANDRA-8563)
 * Duplicate rows returned when in clause has repeated values (CASSANDRA-6706)
 * Add tooling to detect hot partitions (CASSANDRA-7974)
 * Fix cassandra-stress user-mode truncation of partition generation (CASSANDRA-8608)
 * Only stream from unrepaired sstables during inc repair (CASSANDRA-8267)
 * Don't allow starting multiple inc repairs on the same sstables (CASSANDRA-8316)
 * Invalidate prepared BATCH statements when related tables
   or keyspaces are dropped (CASSANDRA-8652)
 * Fix missing results in secondary index queries on collections
   with ALLOW FILTERING (CASSANDRA-8421)
 * Expose EstimatedHistogram metrics for range slices (CASSANDRA-8627)
 * (cqlsh) Escape clqshrc passwords properly (CASSANDRA-8618)
 * Fix NPE when passing wrong argument in ALTER TABLE statement (CASSANDRA-8355)
 * Pig: Refactor and deprecate CqlStorage (CASSANDRA-8599)
 * Don't reuse the same cleanup strategy for all sstables (CASSANDRA-8537)
 * Fix case-sensitivity of index name on CREATE and DROP INDEX
   statements (CASSANDRA-8365)
 * Better detection/logging for corruption in compressed sstables (CASSANDRA-8192)
 * Use the correct repairedAt value when closing writer (CASSANDRA-8570)
 * (cqlsh) Handle a schema mismatch being detected on startup (CASSANDRA-8512)
 * Properly calculate expected write size during compaction (CASSANDRA-8532)
 * Invalidate affected prepared statements when a table's columns
   are altered (CASSANDRA-7910)
 * Stress - user defined writes should populate sequentally (CASSANDRA-8524)
 * Fix regression in SSTableRewriter causing some rows to become unreadable 
   during compaction (CASSANDRA-8429)
 * Run major compactions for repaired/unrepaired in parallel (CASSANDRA-8510)
 * (cqlsh) Fix compression options in DESCRIBE TABLE output when compression
   is disabled (CASSANDRA-8288)
 * (cqlsh) Fix DESCRIBE output after keyspaces are altered (CASSANDRA-7623)
 * Make sure we set lastCompactedKey correctly (CASSANDRA-8463)
 * (cqlsh) Fix output of CONSISTENCY command (CASSANDRA-8507)
 * (cqlsh) Fixed the handling of LIST statements (CASSANDRA-8370)
 * Make sstablescrub check leveled manifest again (CASSANDRA-8432)
 * Check first/last keys in sstable when giving out positions (CASSANDRA-8458)
 * Disable mmap on Windows (CASSANDRA-6993)
 * Add missing ConsistencyLevels to cassandra-stress (CASSANDRA-8253)
 * Add auth support to cassandra-stress (CASSANDRA-7985)
 * Fix ArrayIndexOutOfBoundsException when generating error message
   for some CQL syntax errors (CASSANDRA-8455)
 * Scale memtable slab allocation logarithmically (CASSANDRA-7882)
 * cassandra-stress simultaneous inserts over same seed (CASSANDRA-7964)
 * Reduce cassandra-stress sampling memory requirements (CASSANDRA-7926)
 * Ensure memtable flush cannot expire commit log entries from its future (CASSANDRA-8383)
 * Make read "defrag" async to reclaim memtables (CASSANDRA-8459)
 * Remove tmplink files for offline compactions (CASSANDRA-8321)
 * Reduce maxHintsInProgress (CASSANDRA-8415)
 * BTree updates may call provided update function twice (CASSANDRA-8018)
 * Release sstable references after anticompaction (CASSANDRA-8386)
 * Handle abort() in SSTableRewriter properly (CASSANDRA-8320)
 * Centralize shared executors (CASSANDRA-8055)
 * Fix filtering for CONTAINS (KEY) relations on frozen collection
   clustering columns when the query is restricted to a single
   partition (CASSANDRA-8203)
 * Do more aggressive entire-sstable TTL expiry checks (CASSANDRA-8243)
 * Add more log info if readMeter is null (CASSANDRA-8238)
 * add check of the system wall clock time at startup (CASSANDRA-8305)
 * Support for frozen collections (CASSANDRA-7859)
 * Fix overflow on histogram computation (CASSANDRA-8028)
 * Have paxos reuse the timestamp generation of normal queries (CASSANDRA-7801)
 * Fix incremental repair not remove parent session on remote (CASSANDRA-8291)
 * Improve JBOD disk utilization (CASSANDRA-7386)
 * Log failed host when preparing incremental repair (CASSANDRA-8228)
 * Force config client mode in CQLSSTableWriter (CASSANDRA-8281)
 * Fix sstableupgrade throws exception (CASSANDRA-8688)
 * Fix hang when repairing empty keyspace (CASSANDRA-8694)
Merged from 2.0:
 * Fix IllegalArgumentException in dynamic snitch (CASSANDRA-8448)
 * Add support for UPDATE ... IF EXISTS (CASSANDRA-8610)
 * Fix reversal of list prepends (CASSANDRA-8733)
 * Prevent non-zero default_time_to_live on tables with counters
   (CASSANDRA-8678)
 * Fix SSTableSimpleUnsortedWriter ConcurrentModificationException
   (CASSANDRA-8619)
 * Round up time deltas lower than 1ms in BulkLoader (CASSANDRA-8645)
 * Add batch remove iterator to ABSC (CASSANDRA-8414, 8666)
 * Round up time deltas lower than 1ms in BulkLoader (CASSANDRA-8645)
 * Fix isClientMode check in Keyspace (CASSANDRA-8687)
 * Use more efficient slice size for querying internal secondary
   index tables (CASSANDRA-8550)
 * Fix potentially returning deleted rows with range tombstone (CASSANDRA-8558)
 * Check for available disk space before starting a compaction (CASSANDRA-8562)
 * Fix DISTINCT queries with LIMITs or paging when some partitions
   contain only tombstones (CASSANDRA-8490)
 * Introduce background cache refreshing to permissions cache
   (CASSANDRA-8194)
 * Fix race condition in StreamTransferTask that could lead to
   infinite loops and premature sstable deletion (CASSANDRA-7704)
 * Add an extra version check to MigrationTask (CASSANDRA-8462)
 * Ensure SSTableWriter cleans up properly after failure (CASSANDRA-8499)
 * Increase bf true positive count on key cache hit (CASSANDRA-8525)
 * Move MeteredFlusher to its own thread (CASSANDRA-8485)
 * Fix non-distinct results in DISTNCT queries on static columns when
   paging is enabled (CASSANDRA-8087)
 * Move all hints related tasks to hints internal executor (CASSANDRA-8285)
 * Fix paging for multi-partition IN queries (CASSANDRA-8408)
 * Fix MOVED_NODE topology event never being emitted when a node
   moves its token (CASSANDRA-8373)
 * Fix validation of indexes in COMPACT tables (CASSANDRA-8156)
 * Avoid StackOverflowError when a large list of IN values
   is used for a clustering column (CASSANDRA-8410)
 * Fix NPE when writetime() or ttl() calls are wrapped by
   another function call (CASSANDRA-8451)
 * Fix NPE after dropping a keyspace (CASSANDRA-8332)
 * Fix error message on read repair timeouts (CASSANDRA-7947)
 * Default DTCS base_time_seconds changed to 60 (CASSANDRA-8417)
 * Refuse Paxos operation with more than one pending endpoint (CASSANDRA-8346, 8640)
 * Throw correct exception when trying to bind a keyspace or table
   name (CASSANDRA-6952)
 * Make HHOM.compact synchronized (CASSANDRA-8416)
 * cancel latency-sampling task when CF is dropped (CASSANDRA-8401)
 * don't block SocketThread for MessagingService (CASSANDRA-8188)
 * Increase quarantine delay on replacement (CASSANDRA-8260)
 * Expose off-heap memory usage stats (CASSANDRA-7897)
 * Ignore Paxos commits for truncated tables (CASSANDRA-7538)
 * Validate size of indexed column values (CASSANDRA-8280)
 * Make LCS split compaction results over all data directories (CASSANDRA-8329)
 * Fix some failing queries that use multi-column relations
   on COMPACT STORAGE tables (CASSANDRA-8264)
 * Fix InvalidRequestException with ORDER BY (CASSANDRA-8286)
 * Disable SSLv3 for POODLE (CASSANDRA-8265)
 * Fix millisecond timestamps in Tracing (CASSANDRA-8297)
 * Include keyspace name in error message when there are insufficient
   live nodes to stream from (CASSANDRA-8221)
 * Avoid overlap in L1 when L0 contains many nonoverlapping
   sstables (CASSANDRA-8211)
 * Improve PropertyFileSnitch logging (CASSANDRA-8183)
 * Add DC-aware sequential repair (CASSANDRA-8193)
 * Use live sstables in snapshot repair if possible (CASSANDRA-8312)
 * Fix hints serialized size calculation (CASSANDRA-8587)


2.1.2
 * (cqlsh) parse_for_table_meta errors out on queries with undefined
   grammars (CASSANDRA-8262)
 * (cqlsh) Fix SELECT ... TOKEN() function broken in C* 2.1.1 (CASSANDRA-8258)
 * Fix Cassandra crash when running on JDK8 update 40 (CASSANDRA-8209)
 * Optimize partitioner tokens (CASSANDRA-8230)
 * Improve compaction of repaired/unrepaired sstables (CASSANDRA-8004)
 * Make cache serializers pluggable (CASSANDRA-8096)
 * Fix issues with CONTAINS (KEY) queries on secondary indexes
   (CASSANDRA-8147)
 * Fix read-rate tracking of sstables for some queries (CASSANDRA-8239)
 * Fix default timestamp in QueryOptions (CASSANDRA-8246)
 * Set socket timeout when reading remote version (CASSANDRA-8188)
 * Refactor how we track live size (CASSANDRA-7852)
 * Make sure unfinished compaction files are removed (CASSANDRA-8124)
 * Fix shutdown when run as Windows service (CASSANDRA-8136)
 * Fix DESCRIBE TABLE with custom indexes (CASSANDRA-8031)
 * Fix race in RecoveryManagerTest (CASSANDRA-8176)
 * Avoid IllegalArgumentException while sorting sstables in
   IndexSummaryManager (CASSANDRA-8182)
 * Shutdown JVM on file descriptor exhaustion (CASSANDRA-7579)
 * Add 'die' policy for commit log and disk failure (CASSANDRA-7927)
 * Fix installing as service on Windows (CASSANDRA-8115)
 * Fix CREATE TABLE for CQL2 (CASSANDRA-8144)
 * Avoid boxing in ColumnStats min/max trackers (CASSANDRA-8109)
Merged from 2.0:
 * Correctly handle non-text column names in cql3 (CASSANDRA-8178)
 * Fix deletion for indexes on primary key columns (CASSANDRA-8206)
 * Add 'nodetool statusgossip' (CASSANDRA-8125)
 * Improve client notification that nodes are ready for requests (CASSANDRA-7510)
 * Handle negative timestamp in writetime method (CASSANDRA-8139)
 * Pig: Remove errant LIMIT clause in CqlNativeStorage (CASSANDRA-8166)
 * Throw ConfigurationException when hsha is used with the default
   rpc_max_threads setting of 'unlimited' (CASSANDRA-8116)
 * Allow concurrent writing of the same table in the same JVM using
   CQLSSTableWriter (CASSANDRA-7463)
 * Fix totalDiskSpaceUsed calculation (CASSANDRA-8205)


2.1.1
 * Fix spin loop in AtomicSortedColumns (CASSANDRA-7546)
 * Dont notify when replacing tmplink files (CASSANDRA-8157)
 * Fix validation with multiple CONTAINS clause (CASSANDRA-8131)
 * Fix validation of collections in TriggerExecutor (CASSANDRA-8146)
 * Fix IllegalArgumentException when a list of IN values containing tuples
   is passed as a single arg to a prepared statement with the v1 or v2
   protocol (CASSANDRA-8062)
 * Fix ClassCastException in DISTINCT query on static columns with
   query paging (CASSANDRA-8108)
 * Fix NPE on null nested UDT inside a set (CASSANDRA-8105)
 * Fix exception when querying secondary index on set items or map keys
   when some clustering columns are specified (CASSANDRA-8073)
 * Send proper error response when there is an error during native
   protocol message decode (CASSANDRA-8118)
 * Gossip should ignore generation numbers too far in the future (CASSANDRA-8113)
 * Fix NPE when creating a table with frozen sets, lists (CASSANDRA-8104)
 * Fix high memory use due to tracking reads on incrementally opened sstable
   readers (CASSANDRA-8066)
 * Fix EXECUTE request with skipMetadata=false returning no metadata
   (CASSANDRA-8054)
 * Allow concurrent use of CQLBulkOutputFormat (CASSANDRA-7776)
 * Shutdown JVM on OOM (CASSANDRA-7507)
 * Upgrade netty version and enable epoll event loop (CASSANDRA-7761)
 * Don't duplicate sstables smaller than split size when using
   the sstablesplitter tool (CASSANDRA-7616)
 * Avoid re-parsing already prepared statements (CASSANDRA-7923)
 * Fix some Thrift slice deletions and updates of COMPACT STORAGE
   tables with some clustering columns omitted (CASSANDRA-7990)
 * Fix filtering for CONTAINS on sets (CASSANDRA-8033)
 * Properly track added size (CASSANDRA-7239)
 * Allow compilation in java 8 (CASSANDRA-7208)
 * Fix Assertion error on RangeTombstoneList diff (CASSANDRA-8013)
 * Release references to overlapping sstables during compaction (CASSANDRA-7819)
 * Send notification when opening compaction results early (CASSANDRA-8034)
 * Make native server start block until properly bound (CASSANDRA-7885)
 * (cqlsh) Fix IPv6 support (CASSANDRA-7988)
 * Ignore fat clients when checking for endpoint collision (CASSANDRA-7939)
 * Make sstablerepairedset take a list of files (CASSANDRA-7995)
 * (cqlsh) Tab completeion for indexes on map keys (CASSANDRA-7972)
 * (cqlsh) Fix UDT field selection in select clause (CASSANDRA-7891)
 * Fix resource leak in event of corrupt sstable
 * (cqlsh) Add command line option for cqlshrc file path (CASSANDRA-7131)
 * Provide visibility into prepared statements churn (CASSANDRA-7921, CASSANDRA-7930)
 * Invalidate prepared statements when their keyspace or table is
   dropped (CASSANDRA-7566)
 * cassandra-stress: fix support for NetworkTopologyStrategy (CASSANDRA-7945)
 * Fix saving caches when a table is dropped (CASSANDRA-7784)
 * Add better error checking of new stress profile (CASSANDRA-7716)
 * Use ThreadLocalRandom and remove FBUtilities.threadLocalRandom (CASSANDRA-7934)
 * Prevent operator mistakes due to simultaneous bootstrap (CASSANDRA-7069)
 * cassandra-stress supports whitelist mode for node config (CASSANDRA-7658)
 * GCInspector more closely tracks GC; cassandra-stress and nodetool report it (CASSANDRA-7916)
 * nodetool won't output bogus ownership info without a keyspace (CASSANDRA-7173)
 * Add human readable option to nodetool commands (CASSANDRA-5433)
 * Don't try to set repairedAt on old sstables (CASSANDRA-7913)
 * Add metrics for tracking PreparedStatement use (CASSANDRA-7719)
 * (cqlsh) tab-completion for triggers (CASSANDRA-7824)
 * (cqlsh) Support for query paging (CASSANDRA-7514)
 * (cqlsh) Show progress of COPY operations (CASSANDRA-7789)
 * Add syntax to remove multiple elements from a map (CASSANDRA-6599)
 * Support non-equals conditions in lightweight transactions (CASSANDRA-6839)
 * Add IF [NOT] EXISTS to create/drop triggers (CASSANDRA-7606)
 * (cqlsh) Display the current logged-in user (CASSANDRA-7785)
 * (cqlsh) Don't ignore CTRL-C during COPY FROM execution (CASSANDRA-7815)
 * (cqlsh) Order UDTs according to cross-type dependencies in DESCRIBE
   output (CASSANDRA-7659)
 * (cqlsh) Fix handling of CAS statement results (CASSANDRA-7671)
 * (cqlsh) COPY TO/FROM improvements (CASSANDRA-7405)
 * Support list index operations with conditions (CASSANDRA-7499)
 * Add max live/tombstoned cells to nodetool cfstats output (CASSANDRA-7731)
 * Validate IPv6 wildcard addresses properly (CASSANDRA-7680)
 * (cqlsh) Error when tracing query (CASSANDRA-7613)
 * Avoid IOOBE when building SyntaxError message snippet (CASSANDRA-7569)
 * SSTableExport uses correct validator to create string representation of partition
   keys (CASSANDRA-7498)
 * Avoid NPEs when receiving type changes for an unknown keyspace (CASSANDRA-7689)
 * Add support for custom 2i validation (CASSANDRA-7575)
 * Pig support for hadoop CqlInputFormat (CASSANDRA-6454)
 * Add duration mode to cassandra-stress (CASSANDRA-7468)
 * Add listen_interface and rpc_interface options (CASSANDRA-7417)
 * Improve schema merge performance (CASSANDRA-7444)
 * Adjust MT depth based on # of partition validating (CASSANDRA-5263)
 * Optimise NativeCell comparisons (CASSANDRA-6755)
 * Configurable client timeout for cqlsh (CASSANDRA-7516)
 * Include snippet of CQL query near syntax error in messages (CASSANDRA-7111)
 * Make repair -pr work with -local (CASSANDRA-7450)
 * Fix error in sstableloader with -cph > 1 (CASSANDRA-8007)
 * Fix snapshot repair error on indexed tables (CASSANDRA-8020)
 * Do not exit nodetool repair when receiving JMX NOTIF_LOST (CASSANDRA-7909)
 * Stream to private IP when available (CASSANDRA-8084)
Merged from 2.0:
 * Reject conditions on DELETE unless full PK is given (CASSANDRA-6430)
 * Properly reject the token function DELETE (CASSANDRA-7747)
 * Force batchlog replay before decommissioning a node (CASSANDRA-7446)
 * Fix hint replay with many accumulated expired hints (CASSANDRA-6998)
 * Fix duplicate results in DISTINCT queries on static columns with query
   paging (CASSANDRA-8108)
 * Add DateTieredCompactionStrategy (CASSANDRA-6602)
 * Properly validate ascii and utf8 string literals in CQL queries (CASSANDRA-8101)
 * (cqlsh) Fix autocompletion for alter keyspace (CASSANDRA-8021)
 * Create backup directories for commitlog archiving during startup (CASSANDRA-8111)
 * Reduce totalBlockFor() for LOCAL_* consistency levels (CASSANDRA-8058)
 * Fix merging schemas with re-dropped keyspaces (CASSANDRA-7256)
 * Fix counters in supercolumns during live upgrades from 1.2 (CASSANDRA-7188)
 * Notify DT subscribers when a column family is truncated (CASSANDRA-8088)
 * Add sanity check of $JAVA on startup (CASSANDRA-7676)
 * Schedule fat client schema pull on join (CASSANDRA-7993)
 * Don't reset nodes' versions when closing IncomingTcpConnections
   (CASSANDRA-7734)
 * Record the real messaging version in all cases in OutboundTcpConnection
   (CASSANDRA-8057)
 * SSL does not work in cassandra-cli (CASSANDRA-7899)
 * Fix potential exception when using ReversedType in DynamicCompositeType
   (CASSANDRA-7898)
 * Better validation of collection values (CASSANDRA-7833)
 * Track min/max timestamps correctly (CASSANDRA-7969)
 * Fix possible overflow while sorting CL segments for replay (CASSANDRA-7992)
 * Increase nodetool Xmx (CASSANDRA-7956)
 * Archive any commitlog segments present at startup (CASSANDRA-6904)
 * CrcCheckChance should adjust based on live CFMetadata not 
   sstable metadata (CASSANDRA-7978)
 * token() should only accept columns in the partitioning
   key order (CASSANDRA-6075)
 * Add method to invalidate permission cache via JMX (CASSANDRA-7977)
 * Allow propagating multiple gossip states atomically (CASSANDRA-6125)
 * Log exceptions related to unclean native protocol client disconnects
   at DEBUG or INFO (CASSANDRA-7849)
 * Allow permissions cache to be set via JMX (CASSANDRA-7698)
 * Include schema_triggers CF in readable system resources (CASSANDRA-7967)
 * Fix RowIndexEntry to report correct serializedSize (CASSANDRA-7948)
 * Make CQLSSTableWriter sync within partitions (CASSANDRA-7360)
 * Potentially use non-local replicas in CqlConfigHelper (CASSANDRA-7906)
 * Explicitly disallow mixing multi-column and single-column
   relations on clustering columns (CASSANDRA-7711)
 * Better error message when condition is set on PK column (CASSANDRA-7804)
 * Don't send schema change responses and events for no-op DDL
   statements (CASSANDRA-7600)
 * (Hadoop) fix cluster initialisation for a split fetching (CASSANDRA-7774)
 * Throw InvalidRequestException when queries contain relations on entire
   collection columns (CASSANDRA-7506)
 * (cqlsh) enable CTRL-R history search with libedit (CASSANDRA-7577)
 * (Hadoop) allow ACFRW to limit nodes to local DC (CASSANDRA-7252)
 * (cqlsh) cqlsh should automatically disable tracing when selecting
   from system_traces (CASSANDRA-7641)
 * (Hadoop) Add CqlOutputFormat (CASSANDRA-6927)
 * Don't depend on cassandra config for nodetool ring (CASSANDRA-7508)
 * (cqlsh) Fix failing cqlsh formatting tests (CASSANDRA-7703)
 * Fix IncompatibleClassChangeError from hadoop2 (CASSANDRA-7229)
 * Add 'nodetool sethintedhandoffthrottlekb' (CASSANDRA-7635)
 * (cqlsh) Add tab-completion for CREATE/DROP USER IF [NOT] EXISTS (CASSANDRA-7611)
 * Catch errors when the JVM pulls the rug out from GCInspector (CASSANDRA-5345)
 * cqlsh fails when version number parts are not int (CASSANDRA-7524)
 * Fix NPE when table dropped during streaming (CASSANDRA-7946)
 * Fix wrong progress when streaming uncompressed (CASSANDRA-7878)
 * Fix possible infinite loop in creating repair range (CASSANDRA-7983)
 * Fix unit in nodetool for streaming throughput (CASSANDRA-7375)
Merged from 1.2:
 * Don't index tombstones (CASSANDRA-7828)
 * Improve PasswordAuthenticator default super user setup (CASSANDRA-7788)


2.1.0
 * (cqlsh) Removed "ALTER TYPE <name> RENAME TO <name>" from tab-completion
   (CASSANDRA-7895)
 * Fixed IllegalStateException in anticompaction (CASSANDRA-7892)
 * cqlsh: DESCRIBE support for frozen UDTs, tuples (CASSANDRA-7863)
 * Avoid exposing internal classes over JMX (CASSANDRA-7879)
 * Add null check for keys when freezing collection (CASSANDRA-7869)
 * Improve stress workload realism (CASSANDRA-7519)
Merged from 2.0:
 * Configure system.paxos with LeveledCompactionStrategy (CASSANDRA-7753)
 * Fix ALTER clustering column type from DateType to TimestampType when
   using DESC clustering order (CASSANRDA-7797)
 * Throw EOFException if we run out of chunks in compressed datafile
   (CASSANDRA-7664)
 * Fix PRSI handling of CQL3 row markers for row cleanup (CASSANDRA-7787)
 * Fix dropping collection when it's the last regular column (CASSANDRA-7744)
 * Make StreamReceiveTask thread safe and gc friendly (CASSANDRA-7795)
 * Validate empty cell names from counter updates (CASSANDRA-7798)
Merged from 1.2:
 * Don't allow compacted sstables to be marked as compacting (CASSANDRA-7145)
 * Track expired tombstones (CASSANDRA-7810)


2.1.0-rc7
 * Add frozen keyword and require UDT to be frozen (CASSANDRA-7857)
 * Track added sstable size correctly (CASSANDRA-7239)
 * (cqlsh) Fix case insensitivity (CASSANDRA-7834)
 * Fix failure to stream ranges when moving (CASSANDRA-7836)
 * Correctly remove tmplink files (CASSANDRA-7803)
 * (cqlsh) Fix column name formatting for functions, CAS operations,
   and UDT field selections (CASSANDRA-7806)
 * (cqlsh) Fix COPY FROM handling of null/empty primary key
   values (CASSANDRA-7792)
 * Fix ordering of static cells (CASSANDRA-7763)
Merged from 2.0:
 * Forbid re-adding dropped counter columns (CASSANDRA-7831)
 * Fix CFMetaData#isThriftCompatible() for PK-only tables (CASSANDRA-7832)
 * Always reject inequality on the partition key without token()
   (CASSANDRA-7722)
 * Always send Paxos commit to all replicas (CASSANDRA-7479)
 * Make disruptor_thrift_server invocation pool configurable (CASSANDRA-7594)
 * Make repair no-op when RF=1 (CASSANDRA-7864)


2.1.0-rc6
 * Fix OOM issue from netty caching over time (CASSANDRA-7743)
 * json2sstable couldn't import JSON for CQL table (CASSANDRA-7477)
 * Invalidate all caches on table drop (CASSANDRA-7561)
 * Skip strict endpoint selection for ranges if RF == nodes (CASSANRA-7765)
 * Fix Thrift range filtering without 2ary index lookups (CASSANDRA-7741)
 * Add tracing entries about concurrent range requests (CASSANDRA-7599)
 * (cqlsh) Fix DESCRIBE for NTS keyspaces (CASSANDRA-7729)
 * Remove netty buffer ref-counting (CASSANDRA-7735)
 * Pass mutated cf to index updater for use by PRSI (CASSANDRA-7742)
 * Include stress yaml example in release and deb (CASSANDRA-7717)
 * workaround for netty issue causing corrupted data off the wire (CASSANDRA-7695)
 * cqlsh DESC CLUSTER fails retrieving ring information (CASSANDRA-7687)
 * Fix binding null values inside UDT (CASSANDRA-7685)
 * Fix UDT field selection with empty fields (CASSANDRA-7670)
 * Bogus deserialization of static cells from sstable (CASSANDRA-7684)
 * Fix NPE on compaction leftover cleanup for dropped table (CASSANDRA-7770)
Merged from 2.0:
 * Fix race condition in StreamTransferTask that could lead to
   infinite loops and premature sstable deletion (CASSANDRA-7704)
 * (cqlsh) Wait up to 10 sec for a tracing session (CASSANDRA-7222)
 * Fix NPE in FileCacheService.sizeInBytes (CASSANDRA-7756)
 * Remove duplicates from StorageService.getJoiningNodes (CASSANDRA-7478)
 * Clone token map outside of hot gossip loops (CASSANDRA-7758)
 * Fix MS expiring map timeout for Paxos messages (CASSANDRA-7752)
 * Do not flush on truncate if durable_writes is false (CASSANDRA-7750)
 * Give CRR a default input_cql Statement (CASSANDRA-7226)
 * Better error message when adding a collection with the same name
   than a previously dropped one (CASSANDRA-6276)
 * Fix validation when adding static columns (CASSANDRA-7730)
 * (Thrift) fix range deletion of supercolumns (CASSANDRA-7733)
 * Fix potential AssertionError in RangeTombstoneList (CASSANDRA-7700)
 * Validate arguments of blobAs* functions (CASSANDRA-7707)
 * Fix potential AssertionError with 2ndary indexes (CASSANDRA-6612)
 * Avoid logging CompactionInterrupted at ERROR (CASSANDRA-7694)
 * Minor leak in sstable2jon (CASSANDRA-7709)
 * Add cassandra.auto_bootstrap system property (CASSANDRA-7650)
 * Update java driver (for hadoop) (CASSANDRA-7618)
 * Remove CqlPagingRecordReader/CqlPagingInputFormat (CASSANDRA-7570)
 * Support connecting to ipv6 jmx with nodetool (CASSANDRA-7669)


2.1.0-rc5
 * Reject counters inside user types (CASSANDRA-7672)
 * Switch to notification-based GCInspector (CASSANDRA-7638)
 * (cqlsh) Handle nulls in UDTs and tuples correctly (CASSANDRA-7656)
 * Don't use strict consistency when replacing (CASSANDRA-7568)
 * Fix min/max cell name collection on 2.0 SSTables with range
   tombstones (CASSANDRA-7593)
 * Tolerate min/max cell names of different lengths (CASSANDRA-7651)
 * Filter cached results correctly (CASSANDRA-7636)
 * Fix tracing on the new SEPExecutor (CASSANDRA-7644)
 * Remove shuffle and taketoken (CASSANDRA-7601)
 * Clean up Windows batch scripts (CASSANDRA-7619)
 * Fix native protocol drop user type notification (CASSANDRA-7571)
 * Give read access to system.schema_usertypes to all authenticated users
   (CASSANDRA-7578)
 * (cqlsh) Fix cqlsh display when zero rows are returned (CASSANDRA-7580)
 * Get java version correctly when JAVA_TOOL_OPTIONS is set (CASSANDRA-7572)
 * Fix NPE when dropping index from non-existent keyspace, AssertionError when
   dropping non-existent index with IF EXISTS (CASSANDRA-7590)
 * Fix sstablelevelresetter hang (CASSANDRA-7614)
 * (cqlsh) Fix deserialization of blobs (CASSANDRA-7603)
 * Use "keyspace updated" schema change message for UDT changes in v1 and
   v2 protocols (CASSANDRA-7617)
 * Fix tracing of range slices and secondary index lookups that are local
   to the coordinator (CASSANDRA-7599)
 * Set -Dcassandra.storagedir for all tool shell scripts (CASSANDRA-7587)
 * Don't swap max/min col names when mutating sstable metadata (CASSANDRA-7596)
 * (cqlsh) Correctly handle paged result sets (CASSANDRA-7625)
 * (cqlsh) Improve waiting for a trace to complete (CASSANDRA-7626)
 * Fix tracing of concurrent range slices and 2ary index queries (CASSANDRA-7626)
 * Fix scrub against collection type (CASSANDRA-7665)
Merged from 2.0:
 * Set gc_grace_seconds to seven days for system schema tables (CASSANDRA-7668)
 * SimpleSeedProvider no longer caches seeds forever (CASSANDRA-7663)
 * Always flush on truncate (CASSANDRA-7511)
 * Fix ReversedType(DateType) mapping to native protocol (CASSANDRA-7576)
 * Always merge ranges owned by a single node (CASSANDRA-6930)
 * Track max/min timestamps for range tombstones (CASSANDRA-7647)
 * Fix NPE when listing saved caches dir (CASSANDRA-7632)


2.1.0-rc4
 * Fix word count hadoop example (CASSANDRA-7200)
 * Updated memtable_cleanup_threshold and memtable_flush_writers defaults 
   (CASSANDRA-7551)
 * (Windows) fix startup when WMI memory query fails (CASSANDRA-7505)
 * Anti-compaction proceeds if any part of the repair failed (CASSANDRA-7521)
 * Add missing table name to DROP INDEX responses and notifications (CASSANDRA-7539)
 * Bump CQL version to 3.2.0 and update CQL documentation (CASSANDRA-7527)
 * Fix configuration error message when running nodetool ring (CASSANDRA-7508)
 * Support conditional updates, tuple type, and the v3 protocol in cqlsh (CASSANDRA-7509)
 * Handle queries on multiple secondary index types (CASSANDRA-7525)
 * Fix cqlsh authentication with v3 native protocol (CASSANDRA-7564)
 * Fix NPE when unknown prepared statement ID is used (CASSANDRA-7454)
Merged from 2.0:
 * (Windows) force range-based repair to non-sequential mode (CASSANDRA-7541)
 * Fix range merging when DES scores are zero (CASSANDRA-7535)
 * Warn when SSL certificates have expired (CASSANDRA-7528)
 * Fix error when doing reversed queries with static columns (CASSANDRA-7490)
Merged from 1.2:
 * Set correct stream ID on responses when non-Exception Throwables
   are thrown while handling native protocol messages (CASSANDRA-7470)


2.1.0-rc3
 * Consider expiry when reconciling otherwise equal cells (CASSANDRA-7403)
 * Introduce CQL support for stress tool (CASSANDRA-6146)
 * Fix ClassCastException processing expired messages (CASSANDRA-7496)
 * Fix prepared marker for collections inside UDT (CASSANDRA-7472)
 * Remove left-over populate_io_cache_on_flush and replicate_on_write
   uses (CASSANDRA-7493)
 * (Windows) handle spaces in path names (CASSANDRA-7451)
 * Ensure writes have completed after dropping a table, before recycling
   commit log segments (CASSANDRA-7437)
 * Remove left-over rows_per_partition_to_cache (CASSANDRA-7493)
 * Fix error when CONTAINS is used with a bind marker (CASSANDRA-7502)
 * Properly reject unknown UDT field (CASSANDRA-7484)
Merged from 2.0:
 * Fix CC#collectTimeOrderedData() tombstone optimisations (CASSANDRA-7394)
 * Support DISTINCT for static columns and fix behaviour when DISTINC is
   not use (CASSANDRA-7305).
 * Workaround JVM NPE on JMX bind failure (CASSANDRA-7254)
 * Fix race in FileCacheService RemovalListener (CASSANDRA-7278)
 * Fix inconsistent use of consistencyForCommit that allowed LOCAL_QUORUM
   operations to incorrect become full QUORUM (CASSANDRA-7345)
 * Properly handle unrecognized opcodes and flags (CASSANDRA-7440)
 * (Hadoop) close CqlRecordWriter clients when finished (CASSANDRA-7459)
 * Commit disk failure policy (CASSANDRA-7429)
 * Make sure high level sstables get compacted (CASSANDRA-7414)
 * Fix AssertionError when using empty clustering columns and static columns
   (CASSANDRA-7455)
 * Add option to disable STCS in L0 (CASSANDRA-6621)
 * Upgrade to snappy-java 1.0.5.2 (CASSANDRA-7476)


2.1.0-rc2
 * Fix heap size calculation for CompoundSparseCellName and 
   CompoundSparseCellName.WithCollection (CASSANDRA-7421)
 * Allow counter mutations in UNLOGGED batches (CASSANDRA-7351)
 * Modify reconcile logic to always pick a tombstone over a counter cell
   (CASSANDRA-7346)
 * Avoid incremental compaction on Windows (CASSANDRA-7365)
 * Fix exception when querying a composite-keyed table with a collection index
   (CASSANDRA-7372)
 * Use node's host id in place of counter ids (CASSANDRA-7366)
 * Fix error when doing reversed queries with static columns (CASSANDRA-7490)
 * Backport CASSANDRA-6747 (CASSANDRA-7560)
 * Track max/min timestamps for range tombstones (CASSANDRA-7647)
 * Fix NPE when listing saved caches dir (CASSANDRA-7632)
 * Fix sstableloader unable to connect encrypted node (CASSANDRA-7585)
Merged from 1.2:
 * Clone token map outside of hot gossip loops (CASSANDRA-7758)
 * Add stop method to EmbeddedCassandraService (CASSANDRA-7595)
 * Support connecting to ipv6 jmx with nodetool (CASSANDRA-7669)
 * Set gc_grace_seconds to seven days for system schema tables (CASSANDRA-7668)
 * SimpleSeedProvider no longer caches seeds forever (CASSANDRA-7663)
 * Set correct stream ID on responses when non-Exception Throwables
   are thrown while handling native protocol messages (CASSANDRA-7470)
 * Fix row size miscalculation in LazilyCompactedRow (CASSANDRA-7543)
 * Fix race in background compaction check (CASSANDRA-7745)
 * Don't clear out range tombstones during compaction (CASSANDRA-7808)


2.1.0-rc1
 * Revert flush directory (CASSANDRA-6357)
 * More efficient executor service for fast operations (CASSANDRA-4718)
 * Move less common tools into a new cassandra-tools package (CASSANDRA-7160)
 * Support more concurrent requests in native protocol (CASSANDRA-7231)
 * Add tab-completion to debian nodetool packaging (CASSANDRA-6421)
 * Change concurrent_compactors defaults (CASSANDRA-7139)
 * Add PowerShell Windows launch scripts (CASSANDRA-7001)
 * Make commitlog archive+restore more robust (CASSANDRA-6974)
 * Fix marking commitlogsegments clean (CASSANDRA-6959)
 * Add snapshot "manifest" describing files included (CASSANDRA-6326)
 * Parallel streaming for sstableloader (CASSANDRA-3668)
 * Fix bugs in supercolumns handling (CASSANDRA-7138)
 * Fix ClassClassException on composite dense tables (CASSANDRA-7112)
 * Cleanup and optimize collation and slice iterators (CASSANDRA-7107)
 * Upgrade NBHM lib (CASSANDRA-7128)
 * Optimize netty server (CASSANDRA-6861)
 * Fix repair hang when given CF does not exist (CASSANDRA-7189)
 * Allow c* to be shutdown in an embedded mode (CASSANDRA-5635)
 * Add server side batching to native transport (CASSANDRA-5663)
 * Make batchlog replay asynchronous (CASSANDRA-6134)
 * remove unused classes (CASSANDRA-7197)
 * Limit user types to the keyspace they are defined in (CASSANDRA-6643)
 * Add validate method to CollectionType (CASSANDRA-7208)
 * New serialization format for UDT values (CASSANDRA-7209, CASSANDRA-7261)
 * Fix nodetool netstats (CASSANDRA-7270)
 * Fix potential ClassCastException in HintedHandoffManager (CASSANDRA-7284)
 * Use prepared statements internally (CASSANDRA-6975)
 * Fix broken paging state with prepared statement (CASSANDRA-7120)
 * Fix IllegalArgumentException in CqlStorage (CASSANDRA-7287)
 * Allow nulls/non-existant fields in UDT (CASSANDRA-7206)
 * Add Thrift MultiSliceRequest (CASSANDRA-6757, CASSANDRA-7027)
 * Handle overlapping MultiSlices (CASSANDRA-7279)
 * Fix DataOutputTest on Windows (CASSANDRA-7265)
 * Embedded sets in user defined data-types are not updating (CASSANDRA-7267)
 * Add tuple type to CQL/native protocol (CASSANDRA-7248)
 * Fix CqlPagingRecordReader on tables with few rows (CASSANDRA-7322)
Merged from 2.0:
 * Copy compaction options to make sure they are reloaded (CASSANDRA-7290)
 * Add option to do more aggressive tombstone compactions (CASSANDRA-6563)
 * Don't try to compact already-compacting files in HHOM (CASSANDRA-7288)
 * Always reallocate buffers in HSHA (CASSANDRA-6285)
 * (Hadoop) support authentication in CqlRecordReader (CASSANDRA-7221)
 * (Hadoop) Close java driver Cluster in CQLRR.close (CASSANDRA-7228)
 * Warn when 'USING TIMESTAMP' is used on a CAS BATCH (CASSANDRA-7067)
 * return all cpu values from BackgroundActivityMonitor.readAndCompute (CASSANDRA-7183)
 * Correctly delete scheduled range xfers (CASSANDRA-7143)
 * return all cpu values from BackgroundActivityMonitor.readAndCompute (CASSANDRA-7183)  
 * reduce garbage creation in calculatePendingRanges (CASSANDRA-7191)
 * fix c* launch issues on Russian os's due to output of linux 'free' cmd (CASSANDRA-6162)
 * Fix disabling autocompaction (CASSANDRA-7187)
 * Fix potential NumberFormatException when deserializing IntegerType (CASSANDRA-7088)
 * cqlsh can't tab-complete disabling compaction (CASSANDRA-7185)
 * cqlsh: Accept and execute CQL statement(s) from command-line parameter (CASSANDRA-7172)
 * Fix IllegalStateException in CqlPagingRecordReader (CASSANDRA-7198)
 * Fix the InvertedIndex trigger example (CASSANDRA-7211)
 * Add --resolve-ip option to 'nodetool ring' (CASSANDRA-7210)
 * reduce garbage on codec flag deserialization (CASSANDRA-7244) 
 * Fix duplicated error messages on directory creation error at startup (CASSANDRA-5818)
 * Proper null handle for IF with map element access (CASSANDRA-7155)
 * Improve compaction visibility (CASSANDRA-7242)
 * Correctly delete scheduled range xfers (CASSANDRA-7143)
 * Make batchlog replica selection rack-aware (CASSANDRA-6551)
 * Fix CFMetaData#getColumnDefinitionFromColumnName() (CASSANDRA-7074)
 * Fix writetime/ttl functions for static columns (CASSANDRA-7081)
 * Suggest CTRL-C or semicolon after three blank lines in cqlsh (CASSANDRA-7142)
 * Fix 2ndary index queries with DESC clustering order (CASSANDRA-6950)
 * Invalid key cache entries on DROP (CASSANDRA-6525)
 * Fix flapping RecoveryManagerTest (CASSANDRA-7084)
 * Add missing iso8601 patterns for date strings (CASSANDRA-6973)
 * Support selecting multiple rows in a partition using IN (CASSANDRA-6875)
 * Add authentication support to shuffle (CASSANDRA-6484)
 * Swap local and global default read repair chances (CASSANDRA-7320)
 * Add conditional CREATE/DROP USER support (CASSANDRA-7264)
 * Cqlsh counts non-empty lines for "Blank lines" warning (CASSANDRA-7325)
Merged from 1.2:
 * Add Cloudstack snitch (CASSANDRA-7147)
 * Update system.peers correctly when relocating tokens (CASSANDRA-7126)
 * Add Google Compute Engine snitch (CASSANDRA-7132)
 * remove duplicate query for local tokens (CASSANDRA-7182)
 * exit CQLSH with error status code if script fails (CASSANDRA-6344)
 * Fix bug with some IN queries missig results (CASSANDRA-7105)
 * Fix availability validation for LOCAL_ONE CL (CASSANDRA-7319)
 * Hint streaming can cause decommission to fail (CASSANDRA-7219)


2.1.0-beta2
 * Increase default CL space to 8GB (CASSANDRA-7031)
 * Add range tombstones to read repair digests (CASSANDRA-6863)
 * Fix BTree.clear for large updates (CASSANDRA-6943)
 * Fail write instead of logging a warning when unable to append to CL
   (CASSANDRA-6764)
 * Eliminate possibility of CL segment appearing twice in active list 
   (CASSANDRA-6557)
 * Apply DONTNEED fadvise to commitlog segments (CASSANDRA-6759)
 * Switch CRC component to Adler and include it for compressed sstables 
   (CASSANDRA-4165)
 * Allow cassandra-stress to set compaction strategy options (CASSANDRA-6451)
 * Add broadcast_rpc_address option to cassandra.yaml (CASSANDRA-5899)
 * Auto reload GossipingPropertyFileSnitch config (CASSANDRA-5897)
 * Fix overflow of memtable_total_space_in_mb (CASSANDRA-6573)
 * Fix ABTC NPE and apply update function correctly (CASSANDRA-6692)
 * Allow nodetool to use a file or prompt for password (CASSANDRA-6660)
 * Fix AIOOBE when concurrently accessing ABSC (CASSANDRA-6742)
 * Fix assertion error in ALTER TYPE RENAME (CASSANDRA-6705)
 * Scrub should not always clear out repaired status (CASSANDRA-5351)
 * Improve handling of range tombstone for wide partitions (CASSANDRA-6446)
 * Fix ClassCastException for compact table with composites (CASSANDRA-6738)
 * Fix potentially repairing with wrong nodes (CASSANDRA-6808)
 * Change caching option syntax (CASSANDRA-6745)
 * Fix stress to do proper counter reads (CASSANDRA-6835)
 * Fix help message for stress counter_write (CASSANDRA-6824)
 * Fix stress smart Thrift client to pick servers correctly (CASSANDRA-6848)
 * Add logging levels (minimal, normal or verbose) to stress tool (CASSANDRA-6849)
 * Fix race condition in Batch CLE (CASSANDRA-6860)
 * Improve cleanup/scrub/upgradesstables failure handling (CASSANDRA-6774)
 * ByteBuffer write() methods for serializing sstables (CASSANDRA-6781)
 * Proper compare function for CollectionType (CASSANDRA-6783)
 * Update native server to Netty 4 (CASSANDRA-6236)
 * Fix off-by-one error in stress (CASSANDRA-6883)
 * Make OpOrder AutoCloseable (CASSANDRA-6901)
 * Remove sync repair JMX interface (CASSANDRA-6900)
 * Add multiple memory allocation options for memtables (CASSANDRA-6689, 6694)
 * Remove adjusted op rate from stress output (CASSANDRA-6921)
 * Add optimized CF.hasColumns() implementations (CASSANDRA-6941)
 * Serialize batchlog mutations with the version of the target node
   (CASSANDRA-6931)
 * Optimize CounterColumn#reconcile() (CASSANDRA-6953)
 * Properly remove 1.2 sstable support in 2.1 (CASSANDRA-6869)
 * Lock counter cells, not partitions (CASSANDRA-6880)
 * Track presence of legacy counter shards in sstables (CASSANDRA-6888)
 * Ensure safe resource cleanup when replacing sstables (CASSANDRA-6912)
 * Add failure handler to async callback (CASSANDRA-6747)
 * Fix AE when closing SSTable without releasing reference (CASSANDRA-7000)
 * Clean up IndexInfo on keyspace/table drops (CASSANDRA-6924)
 * Only snapshot relative SSTables when sequential repair (CASSANDRA-7024)
 * Require nodetool rebuild_index to specify index names (CASSANDRA-7038)
 * fix cassandra stress errors on reads with native protocol (CASSANDRA-7033)
 * Use OpOrder to guard sstable references for reads (CASSANDRA-6919)
 * Preemptive opening of compaction result (CASSANDRA-6916)
 * Multi-threaded scrub/cleanup/upgradesstables (CASSANDRA-5547)
 * Optimize cellname comparison (CASSANDRA-6934)
 * Native protocol v3 (CASSANDRA-6855)
 * Optimize Cell liveness checks and clean up Cell (CASSANDRA-7119)
 * Support consistent range movements (CASSANDRA-2434)
Merged from 2.0:
 * Avoid race-prone second "scrub" of system keyspace (CASSANDRA-6797)
 * Pool CqlRecordWriter clients by inetaddress rather than Range
   (CASSANDRA-6665)
 * Fix compaction_history timestamps (CASSANDRA-6784)
 * Compare scores of full replica ordering in DES (CASSANDRA-6683)
 * fix CME in SessionInfo updateProgress affecting netstats (CASSANDRA-6577)
 * Allow repairing between specific replicas (CASSANDRA-6440)
 * Allow per-dc enabling of hints (CASSANDRA-6157)
 * Add compatibility for Hadoop 0.2.x (CASSANDRA-5201)
 * Fix EstimatedHistogram races (CASSANDRA-6682)
 * Failure detector correctly converts initial value to nanos (CASSANDRA-6658)
 * Add nodetool taketoken to relocate vnodes (CASSANDRA-4445)
 * Expose bulk loading progress over JMX (CASSANDRA-4757)
 * Correctly handle null with IF conditions and TTL (CASSANDRA-6623)
 * Account for range/row tombstones in tombstone drop
   time histogram (CASSANDRA-6522)
 * Stop CommitLogSegment.close() from calling sync() (CASSANDRA-6652)
 * Make commitlog failure handling configurable (CASSANDRA-6364)
 * Avoid overlaps in LCS (CASSANDRA-6688)
 * Improve support for paginating over composites (CASSANDRA-4851)
 * Fix count(*) queries in a mixed cluster (CASSANDRA-6707)
 * Improve repair tasks(snapshot, differencing) concurrency (CASSANDRA-6566)
 * Fix replaying pre-2.0 commit logs (CASSANDRA-6714)
 * Add static columns to CQL3 (CASSANDRA-6561)
 * Optimize single partition batch statements (CASSANDRA-6737)
 * Disallow post-query re-ordering when paging (CASSANDRA-6722)
 * Fix potential paging bug with deleted columns (CASSANDRA-6748)
 * Fix NPE on BulkLoader caused by losing StreamEvent (CASSANDRA-6636)
 * Fix truncating compression metadata (CASSANDRA-6791)
 * Add CMSClassUnloadingEnabled JVM option (CASSANDRA-6541)
 * Catch memtable flush exceptions during shutdown (CASSANDRA-6735)
 * Fix upgradesstables NPE for non-CF-based indexes (CASSANDRA-6645)
 * Fix UPDATE updating PRIMARY KEY columns implicitly (CASSANDRA-6782)
 * Fix IllegalArgumentException when updating from 1.2 with SuperColumns
   (CASSANDRA-6733)
 * FBUtilities.singleton() should use the CF comparator (CASSANDRA-6778)
 * Fix CQLSStableWriter.addRow(Map<String, Object>) (CASSANDRA-6526)
 * Fix HSHA server introducing corrupt data (CASSANDRA-6285)
 * Fix CAS conditions for COMPACT STORAGE tables (CASSANDRA-6813)
 * Starting threads in OutboundTcpConnectionPool constructor causes race conditions (CASSANDRA-7177)
 * Allow overriding cassandra-rackdc.properties file (CASSANDRA-7072)
 * Set JMX RMI port to 7199 (CASSANDRA-7087)
 * Use LOCAL_QUORUM for data reads at LOCAL_SERIAL (CASSANDRA-6939)
 * Log a warning for large batches (CASSANDRA-6487)
 * Put nodes in hibernate when join_ring is false (CASSANDRA-6961)
 * Avoid early loading of non-system keyspaces before compaction-leftovers 
   cleanup at startup (CASSANDRA-6913)
 * Restrict Windows to parallel repairs (CASSANDRA-6907)
 * (Hadoop) Allow manually specifying start/end tokens in CFIF (CASSANDRA-6436)
 * Fix NPE in MeteredFlusher (CASSANDRA-6820)
 * Fix race processing range scan responses (CASSANDRA-6820)
 * Allow deleting snapshots from dropped keyspaces (CASSANDRA-6821)
 * Add uuid() function (CASSANDRA-6473)
 * Omit tombstones from schema digests (CASSANDRA-6862)
 * Include correct consistencyLevel in LWT timeout (CASSANDRA-6884)
 * Lower chances for losing new SSTables during nodetool refresh and
   ColumnFamilyStore.loadNewSSTables (CASSANDRA-6514)
 * Add support for DELETE ... IF EXISTS to CQL3 (CASSANDRA-5708)
 * Update hadoop_cql3_word_count example (CASSANDRA-6793)
 * Fix handling of RejectedExecution in sync Thrift server (CASSANDRA-6788)
 * Log more information when exceeding tombstone_warn_threshold (CASSANDRA-6865)
 * Fix truncate to not abort due to unreachable fat clients (CASSANDRA-6864)
 * Fix schema concurrency exceptions (CASSANDRA-6841)
 * Fix leaking validator FH in StreamWriter (CASSANDRA-6832)
 * Fix saving triggers to schema (CASSANDRA-6789)
 * Fix trigger mutations when base mutation list is immutable (CASSANDRA-6790)
 * Fix accounting in FileCacheService to allow re-using RAR (CASSANDRA-6838)
 * Fix static counter columns (CASSANDRA-6827)
 * Restore expiring->deleted (cell) compaction optimization (CASSANDRA-6844)
 * Fix CompactionManager.needsCleanup (CASSANDRA-6845)
 * Correctly compare BooleanType values other than 0 and 1 (CASSANDRA-6779)
 * Read message id as string from earlier versions (CASSANDRA-6840)
 * Properly use the Paxos consistency for (non-protocol) batch (CASSANDRA-6837)
 * Add paranoid disk failure option (CASSANDRA-6646)
 * Improve PerRowSecondaryIndex performance (CASSANDRA-6876)
 * Extend triggers to support CAS updates (CASSANDRA-6882)
 * Static columns with IF NOT EXISTS don't always work as expected (CASSANDRA-6873)
 * Fix paging with SELECT DISTINCT (CASSANDRA-6857)
 * Fix UnsupportedOperationException on CAS timeout (CASSANDRA-6923)
 * Improve MeteredFlusher handling of MF-unaffected column families
   (CASSANDRA-6867)
 * Add CqlRecordReader using native pagination (CASSANDRA-6311)
 * Add QueryHandler interface (CASSANDRA-6659)
 * Track liveRatio per-memtable, not per-CF (CASSANDRA-6945)
 * Make sure upgradesstables keeps sstable level (CASSANDRA-6958)
 * Fix LIMIT with static columns (CASSANDRA-6956)
 * Fix clash with CQL column name in thrift validation (CASSANDRA-6892)
 * Fix error with super columns in mixed 1.2-2.0 clusters (CASSANDRA-6966)
 * Fix bad skip of sstables on slice query with composite start/finish (CASSANDRA-6825)
 * Fix unintended update with conditional statement (CASSANDRA-6893)
 * Fix map element access in IF (CASSANDRA-6914)
 * Avoid costly range calculations for range queries on system keyspaces
   (CASSANDRA-6906)
 * Fix SSTable not released if stream session fails (CASSANDRA-6818)
 * Avoid build failure due to ANTLR timeout (CASSANDRA-6991)
 * Queries on compact tables can return more rows that requested (CASSANDRA-7052)
 * USING TIMESTAMP for batches does not work (CASSANDRA-7053)
 * Fix performance regression from CASSANDRA-5614 (CASSANDRA-6949)
 * Ensure that batchlog and hint timeouts do not produce hints (CASSANDRA-7058)
 * Merge groupable mutations in TriggerExecutor#execute() (CASSANDRA-7047)
 * Plug holes in resource release when wiring up StreamSession (CASSANDRA-7073)
 * Re-add parameter columns to tracing session (CASSANDRA-6942)
 * Preserves CQL metadata when updating table from thrift (CASSANDRA-6831)
Merged from 1.2:
 * Fix nodetool display with vnodes (CASSANDRA-7082)
 * Add UNLOGGED, COUNTER options to BATCH documentation (CASSANDRA-6816)
 * add extra SSL cipher suites (CASSANDRA-6613)
 * fix nodetool getsstables for blob PK (CASSANDRA-6803)
 * Fix BatchlogManager#deleteBatch() use of millisecond timestamps
   (CASSANDRA-6822)
 * Continue assassinating even if the endpoint vanishes (CASSANDRA-6787)
 * Schedule schema pulls on change (CASSANDRA-6971)
 * Non-droppable verbs shouldn't be dropped from OTC (CASSANDRA-6980)
 * Shutdown batchlog executor in SS#drain() (CASSANDRA-7025)
 * Fix batchlog to account for CF truncation records (CASSANDRA-6999)
 * Fix CQLSH parsing of functions and BLOB literals (CASSANDRA-7018)
 * Properly load trustore in the native protocol (CASSANDRA-6847)
 * Always clean up references in SerializingCache (CASSANDRA-6994)
 * Don't shut MessagingService down when replacing a node (CASSANDRA-6476)
 * fix npe when doing -Dcassandra.fd_initial_value_ms (CASSANDRA-6751)


2.1.0-beta1
 * Add flush directory distinct from compaction directories (CASSANDRA-6357)
 * Require JNA by default (CASSANDRA-6575)
 * add listsnapshots command to nodetool (CASSANDRA-5742)
 * Introduce AtomicBTreeColumns (CASSANDRA-6271, 6692)
 * Multithreaded commitlog (CASSANDRA-3578)
 * allocate fixed index summary memory pool and resample cold index summaries 
   to use less memory (CASSANDRA-5519)
 * Removed multithreaded compaction (CASSANDRA-6142)
 * Parallelize fetching rows for low-cardinality indexes (CASSANDRA-1337)
 * change logging from log4j to logback (CASSANDRA-5883)
 * switch to LZ4 compression for internode communication (CASSANDRA-5887)
 * Stop using Thrift-generated Index* classes internally (CASSANDRA-5971)
 * Remove 1.2 network compatibility code (CASSANDRA-5960)
 * Remove leveled json manifest migration code (CASSANDRA-5996)
 * Remove CFDefinition (CASSANDRA-6253)
 * Use AtomicIntegerFieldUpdater in RefCountedMemory (CASSANDRA-6278)
 * User-defined types for CQL3 (CASSANDRA-5590)
 * Use of o.a.c.metrics in nodetool (CASSANDRA-5871, 6406)
 * Batch read from OTC's queue and cleanup (CASSANDRA-1632)
 * Secondary index support for collections (CASSANDRA-4511, 6383)
 * SSTable metadata(Stats.db) format change (CASSANDRA-6356)
 * Push composites support in the storage engine
   (CASSANDRA-5417, CASSANDRA-6520)
 * Add snapshot space used to cfstats (CASSANDRA-6231)
 * Add cardinality estimator for key count estimation (CASSANDRA-5906)
 * CF id is changed to be non-deterministic. Data dir/key cache are created
   uniquely for CF id (CASSANDRA-5202)
 * New counters implementation (CASSANDRA-6504)
 * Replace UnsortedColumns, EmptyColumns, TreeMapBackedSortedColumns with new
   ArrayBackedSortedColumns (CASSANDRA-6630, CASSANDRA-6662, CASSANDRA-6690)
 * Add option to use row cache with a given amount of rows (CASSANDRA-5357)
 * Avoid repairing already repaired data (CASSANDRA-5351)
 * Reject counter updates with USING TTL/TIMESTAMP (CASSANDRA-6649)
 * Replace index_interval with min/max_index_interval (CASSANDRA-6379)
 * Lift limitation that order by columns must be selected for IN queries (CASSANDRA-4911)


2.0.5
 * Reduce garbage generated by bloom filter lookups (CASSANDRA-6609)
 * Add ks.cf names to tombstone logging (CASSANDRA-6597)
 * Use LOCAL_QUORUM for LWT operations at LOCAL_SERIAL (CASSANDRA-6495)
 * Wait for gossip to settle before accepting client connections (CASSANDRA-4288)
 * Delete unfinished compaction incrementally (CASSANDRA-6086)
 * Allow specifying custom secondary index options in CQL3 (CASSANDRA-6480)
 * Improve replica pinning for cache efficiency in DES (CASSANDRA-6485)
 * Fix LOCAL_SERIAL from thrift (CASSANDRA-6584)
 * Don't special case received counts in CAS timeout exceptions (CASSANDRA-6595)
 * Add support for 2.1 global counter shards (CASSANDRA-6505)
 * Fix NPE when streaming connection is not yet established (CASSANDRA-6210)
 * Avoid rare duplicate read repair triggering (CASSANDRA-6606)
 * Fix paging discardFirst (CASSANDRA-6555)
 * Fix ArrayIndexOutOfBoundsException in 2ndary index query (CASSANDRA-6470)
 * Release sstables upon rebuilding 2i (CASSANDRA-6635)
 * Add AbstractCompactionStrategy.startup() method (CASSANDRA-6637)
 * SSTableScanner may skip rows during cleanup (CASSANDRA-6638)
 * sstables from stalled repair sessions can resurrect deleted data (CASSANDRA-6503)
 * Switch stress to use ITransportFactory (CASSANDRA-6641)
 * Fix IllegalArgumentException during prepare (CASSANDRA-6592)
 * Fix possible loss of 2ndary index entries during compaction (CASSANDRA-6517)
 * Fix direct Memory on architectures that do not support unaligned long access
   (CASSANDRA-6628)
 * Let scrub optionally skip broken counter partitions (CASSANDRA-5930)
Merged from 1.2:
 * fsync compression metadata (CASSANDRA-6531)
 * Validate CF existence on execution for prepared statement (CASSANDRA-6535)
 * Add ability to throttle batchlog replay (CASSANDRA-6550)
 * Fix executing LOCAL_QUORUM with SimpleStrategy (CASSANDRA-6545)
 * Avoid StackOverflow when using large IN queries (CASSANDRA-6567)
 * Nodetool upgradesstables includes secondary indexes (CASSANDRA-6598)
 * Paginate batchlog replay (CASSANDRA-6569)
 * skip blocking on streaming during drain (CASSANDRA-6603)
 * Improve error message when schema doesn't match loaded sstable (CASSANDRA-6262)
 * Add properties to adjust FD initial value and max interval (CASSANDRA-4375)
 * Fix preparing with batch and delete from collection (CASSANDRA-6607)
 * Fix ABSC reverse iterator's remove() method (CASSANDRA-6629)
 * Handle host ID conflicts properly (CASSANDRA-6615)
 * Move handling of migration event source to solve bootstrap race. (CASSANDRA-6648)
 * Make sure compaction throughput value doesn't overflow with int math (CASSANDRA-6647)


2.0.4
 * Allow removing snapshots of no-longer-existing CFs (CASSANDRA-6418)
 * add StorageService.stopDaemon() (CASSANDRA-4268)
 * add IRE for invalid CF supplied to get_count (CASSANDRA-5701)
 * add client encryption support to sstableloader (CASSANDRA-6378)
 * Fix accept() loop for SSL sockets post-shutdown (CASSANDRA-6468)
 * Fix size-tiered compaction in LCS L0 (CASSANDRA-6496)
 * Fix assertion failure in filterColdSSTables (CASSANDRA-6483)
 * Fix row tombstones in larger-than-memory compactions (CASSANDRA-6008)
 * Fix cleanup ClassCastException (CASSANDRA-6462)
 * Reduce gossip memory use by interning VersionedValue strings (CASSANDRA-6410)
 * Allow specifying datacenters to participate in a repair (CASSANDRA-6218)
 * Fix divide-by-zero in PCI (CASSANDRA-6403)
 * Fix setting last compacted key in the wrong level for LCS (CASSANDRA-6284)
 * Add millisecond precision formats to the timestamp parser (CASSANDRA-6395)
 * Expose a total memtable size metric for a CF (CASSANDRA-6391)
 * cqlsh: handle symlinks properly (CASSANDRA-6425)
 * Fix potential infinite loop when paging query with IN (CASSANDRA-6464)
 * Fix assertion error in AbstractQueryPager.discardFirst (CASSANDRA-6447)
 * Fix streaming older SSTable yields unnecessary tombstones (CASSANDRA-6527)
Merged from 1.2:
 * Improved error message on bad properties in DDL queries (CASSANDRA-6453)
 * Randomize batchlog candidates selection (CASSANDRA-6481)
 * Fix thundering herd on endpoint cache invalidation (CASSANDRA-6345, 6485)
 * Improve batchlog write performance with vnodes (CASSANDRA-6488)
 * cqlsh: quote single quotes in strings inside collections (CASSANDRA-6172)
 * Improve gossip performance for typical messages (CASSANDRA-6409)
 * Throw IRE if a prepared statement has more markers than supported 
   (CASSANDRA-5598)
 * Expose Thread metrics for the native protocol server (CASSANDRA-6234)
 * Change snapshot response message verb to INTERNAL to avoid dropping it 
   (CASSANDRA-6415)
 * Warn when collection read has > 65K elements (CASSANDRA-5428)
 * Fix cache persistence when both row and key cache are enabled 
   (CASSANDRA-6413)
 * (Hadoop) add describe_local_ring (CASSANDRA-6268)
 * Fix handling of concurrent directory creation failure (CASSANDRA-6459)
 * Allow executing CREATE statements multiple times (CASSANDRA-6471)
 * Don't send confusing info with timeouts (CASSANDRA-6491)
 * Don't resubmit counter mutation runnables internally (CASSANDRA-6427)
 * Don't drop local mutations without a hint (CASSANDRA-6510)
 * Don't allow null max_hint_window_in_ms (CASSANDRA-6419)
 * Validate SliceRange start and finish lengths (CASSANDRA-6521)


2.0.3
 * Fix FD leak on slice read path (CASSANDRA-6275)
 * Cancel read meter task when closing SSTR (CASSANDRA-6358)
 * free off-heap IndexSummary during bulk (CASSANDRA-6359)
 * Recover from IOException in accept() thread (CASSANDRA-6349)
 * Improve Gossip tolerance of abnormally slow tasks (CASSANDRA-6338)
 * Fix trying to hint timed out counter writes (CASSANDRA-6322)
 * Allow restoring specific columnfamilies from archived CL (CASSANDRA-4809)
 * Avoid flushing compaction_history after each operation (CASSANDRA-6287)
 * Fix repair assertion error when tombstones expire (CASSANDRA-6277)
 * Skip loading corrupt key cache (CASSANDRA-6260)
 * Fixes for compacting larger-than-memory rows (CASSANDRA-6274)
 * Compact hottest sstables first and optionally omit coldest from
   compaction entirely (CASSANDRA-6109)
 * Fix modifying column_metadata from thrift (CASSANDRA-6182)
 * cqlsh: fix LIST USERS output (CASSANDRA-6242)
 * Add IRequestSink interface (CASSANDRA-6248)
 * Update memtable size while flushing (CASSANDRA-6249)
 * Provide hooks around CQL2/CQL3 statement execution (CASSANDRA-6252)
 * Require Permission.SELECT for CAS updates (CASSANDRA-6247)
 * New CQL-aware SSTableWriter (CASSANDRA-5894)
 * Reject CAS operation when the protocol v1 is used (CASSANDRA-6270)
 * Correctly throw error when frame too large (CASSANDRA-5981)
 * Fix serialization bug in PagedRange with 2ndary indexes (CASSANDRA-6299)
 * Fix CQL3 table validation in Thrift (CASSANDRA-6140)
 * Fix bug missing results with IN clauses (CASSANDRA-6327)
 * Fix paging with reversed slices (CASSANDRA-6343)
 * Set minTimestamp correctly to be able to drop expired sstables (CASSANDRA-6337)
 * Support NaN and Infinity as float literals (CASSANDRA-6003)
 * Remove RF from nodetool ring output (CASSANDRA-6289)
 * Fix attempting to flush empty rows (CASSANDRA-6374)
 * Fix potential out of bounds exception when paging (CASSANDRA-6333)
Merged from 1.2:
 * Optimize FD phi calculation (CASSANDRA-6386)
 * Improve initial FD phi estimate when starting up (CASSANDRA-6385)
 * Don't list CQL3 table in CLI describe even if named explicitely 
   (CASSANDRA-5750)
 * Invalidate row cache when dropping CF (CASSANDRA-6351)
 * add non-jamm path for cached statements (CASSANDRA-6293)
 * add windows bat files for shell commands (CASSANDRA-6145)
 * Require logging in for Thrift CQL2/3 statement preparation (CASSANDRA-6254)
 * restrict max_num_tokens to 1536 (CASSANDRA-6267)
 * Nodetool gets default JMX port from cassandra-env.sh (CASSANDRA-6273)
 * make calculatePendingRanges asynchronous (CASSANDRA-6244)
 * Remove blocking flushes in gossip thread (CASSANDRA-6297)
 * Fix potential socket leak in connectionpool creation (CASSANDRA-6308)
 * Allow LOCAL_ONE/LOCAL_QUORUM to work with SimpleStrategy (CASSANDRA-6238)
 * cqlsh: handle 'null' as session duration (CASSANDRA-6317)
 * Fix json2sstable handling of range tombstones (CASSANDRA-6316)
 * Fix missing one row in reverse query (CASSANDRA-6330)
 * Fix reading expired row value from row cache (CASSANDRA-6325)
 * Fix AssertionError when doing set element deletion (CASSANDRA-6341)
 * Make CL code for the native protocol match the one in C* 2.0
   (CASSANDRA-6347)
 * Disallow altering CQL3 table from thrift (CASSANDRA-6370)
 * Fix size computation of prepared statement (CASSANDRA-6369)


2.0.2
 * Update FailureDetector to use nanontime (CASSANDRA-4925)
 * Fix FileCacheService regressions (CASSANDRA-6149)
 * Never return WriteTimeout for CL.ANY (CASSANDRA-6132)
 * Fix race conditions in bulk loader (CASSANDRA-6129)
 * Add configurable metrics reporting (CASSANDRA-4430)
 * drop queries exceeding a configurable number of tombstones (CASSANDRA-6117)
 * Track and persist sstable read activity (CASSANDRA-5515)
 * Fixes for speculative retry (CASSANDRA-5932, CASSANDRA-6194)
 * Improve memory usage of metadata min/max column names (CASSANDRA-6077)
 * Fix thrift validation refusing row markers on CQL3 tables (CASSANDRA-6081)
 * Fix insertion of collections with CAS (CASSANDRA-6069)
 * Correctly send metadata on SELECT COUNT (CASSANDRA-6080)
 * Track clients' remote addresses in ClientState (CASSANDRA-6070)
 * Create snapshot dir if it does not exist when migrating
   leveled manifest (CASSANDRA-6093)
 * make sequential nodetool repair the default (CASSANDRA-5950)
 * Add more hooks for compaction strategy implementations (CASSANDRA-6111)
 * Fix potential NPE on composite 2ndary indexes (CASSANDRA-6098)
 * Delete can potentially be skipped in batch (CASSANDRA-6115)
 * Allow alter keyspace on system_traces (CASSANDRA-6016)
 * Disallow empty column names in cql (CASSANDRA-6136)
 * Use Java7 file-handling APIs and fix file moving on Windows (CASSANDRA-5383)
 * Save compaction history to system keyspace (CASSANDRA-5078)
 * Fix NPE if StorageService.getOperationMode() is executed before full startup (CASSANDRA-6166)
 * CQL3: support pre-epoch longs for TimestampType (CASSANDRA-6212)
 * Add reloadtriggers command to nodetool (CASSANDRA-4949)
 * cqlsh: ignore empty 'value alias' in DESCRIBE (CASSANDRA-6139)
 * Fix sstable loader (CASSANDRA-6205)
 * Reject bootstrapping if the node already exists in gossip (CASSANDRA-5571)
 * Fix NPE while loading paxos state (CASSANDRA-6211)
 * cqlsh: add SHOW SESSION <tracing-session> command (CASSANDRA-6228)
Merged from 1.2:
 * (Hadoop) Require CFRR batchSize to be at least 2 (CASSANDRA-6114)
 * Add a warning for small LCS sstable size (CASSANDRA-6191)
 * Add ability to list specific KS/CF combinations in nodetool cfstats (CASSANDRA-4191)
 * Mark CF clean if a mutation raced the drop and got it marked dirty (CASSANDRA-5946)
 * Add a LOCAL_ONE consistency level (CASSANDRA-6202)
 * Limit CQL prepared statement cache by size instead of count (CASSANDRA-6107)
 * Tracing should log write failure rather than raw exceptions (CASSANDRA-6133)
 * lock access to TM.endpointToHostIdMap (CASSANDRA-6103)
 * Allow estimated memtable size to exceed slab allocator size (CASSANDRA-6078)
 * Start MeteredFlusher earlier to prevent OOM during CL replay (CASSANDRA-6087)
 * Avoid sending Truncate command to fat clients (CASSANDRA-6088)
 * Allow where clause conditions to be in parenthesis (CASSANDRA-6037)
 * Do not open non-ssl storage port if encryption option is all (CASSANDRA-3916)
 * Move batchlog replay to its own executor (CASSANDRA-6079)
 * Add tombstone debug threshold and histogram (CASSANDRA-6042, 6057)
 * Enable tcp keepalive on incoming connections (CASSANDRA-4053)
 * Fix fat client schema pull NPE (CASSANDRA-6089)
 * Fix memtable flushing for indexed tables (CASSANDRA-6112)
 * Fix skipping columns with multiple slices (CASSANDRA-6119)
 * Expose connected thrift + native client counts (CASSANDRA-5084)
 * Optimize auth setup (CASSANDRA-6122)
 * Trace index selection (CASSANDRA-6001)
 * Update sstablesPerReadHistogram to use biased sampling (CASSANDRA-6164)
 * Log UnknownColumnfamilyException when closing socket (CASSANDRA-5725)
 * Properly error out on CREATE INDEX for counters table (CASSANDRA-6160)
 * Handle JMX notification failure for repair (CASSANDRA-6097)
 * (Hadoop) Fetch no more than 128 splits in parallel (CASSANDRA-6169)
 * stress: add username/password authentication support (CASSANDRA-6068)
 * Fix indexed queries with row cache enabled on parent table (CASSANDRA-5732)
 * Fix compaction race during columnfamily drop (CASSANDRA-5957)
 * Fix validation of empty column names for compact tables (CASSANDRA-6152)
 * Skip replaying mutations that pass CRC but fail to deserialize (CASSANDRA-6183)
 * Rework token replacement to use replace_address (CASSANDRA-5916)
 * Fix altering column types (CASSANDRA-6185)
 * cqlsh: fix CREATE/ALTER WITH completion (CASSANDRA-6196)
 * add windows bat files for shell commands (CASSANDRA-6145)
 * Fix potential stack overflow during range tombstones insertion (CASSANDRA-6181)
 * (Hadoop) Make LOCAL_ONE the default consistency level (CASSANDRA-6214)


2.0.1
 * Fix bug that could allow reading deleted data temporarily (CASSANDRA-6025)
 * Improve memory use defaults (CASSANDRA-6059)
 * Make ThriftServer more easlly extensible (CASSANDRA-6058)
 * Remove Hadoop dependency from ITransportFactory (CASSANDRA-6062)
 * add file_cache_size_in_mb setting (CASSANDRA-5661)
 * Improve error message when yaml contains invalid properties (CASSANDRA-5958)
 * Improve leveled compaction's ability to find non-overlapping L0 compactions
   to work on concurrently (CASSANDRA-5921)
 * Notify indexer of columns shadowed by range tombstones (CASSANDRA-5614)
 * Log Merkle tree stats (CASSANDRA-2698)
 * Switch from crc32 to adler32 for compressed sstable checksums (CASSANDRA-5862)
 * Improve offheap memcpy performance (CASSANDRA-5884)
 * Use a range aware scanner for cleanup (CASSANDRA-2524)
 * Cleanup doesn't need to inspect sstables that contain only local data
   (CASSANDRA-5722)
 * Add ability for CQL3 to list partition keys (CASSANDRA-4536)
 * Improve native protocol serialization (CASSANDRA-5664)
 * Upgrade Thrift to 0.9.1 (CASSANDRA-5923)
 * Require superuser status for adding triggers (CASSANDRA-5963)
 * Make standalone scrubber handle old and new style leveled manifest
   (CASSANDRA-6005)
 * Fix paxos bugs (CASSANDRA-6012, 6013, 6023)
 * Fix paged ranges with multiple replicas (CASSANDRA-6004)
 * Fix potential AssertionError during tracing (CASSANDRA-6041)
 * Fix NPE in sstablesplit (CASSANDRA-6027)
 * Migrate pre-2.0 key/value/column aliases to system.schema_columns
   (CASSANDRA-6009)
 * Paging filter empty rows too agressively (CASSANDRA-6040)
 * Support variadic parameters for IN clauses (CASSANDRA-4210)
 * cqlsh: return the result of CAS writes (CASSANDRA-5796)
 * Fix validation of IN clauses with 2ndary indexes (CASSANDRA-6050)
 * Support named bind variables in CQL (CASSANDRA-6033)
Merged from 1.2:
 * Allow cache-keys-to-save to be set at runtime (CASSANDRA-5980)
 * Avoid second-guessing out-of-space state (CASSANDRA-5605)
 * Tuning knobs for dealing with large blobs and many CFs (CASSANDRA-5982)
 * (Hadoop) Fix CQLRW for thrift tables (CASSANDRA-6002)
 * Fix possible divide-by-zero in HHOM (CASSANDRA-5990)
 * Allow local batchlog writes for CL.ANY (CASSANDRA-5967)
 * Upgrade metrics-core to version 2.2.0 (CASSANDRA-5947)
 * Fix CqlRecordWriter with composite keys (CASSANDRA-5949)
 * Add snitch, schema version, cluster, partitioner to JMX (CASSANDRA-5881)
 * Allow disabling SlabAllocator (CASSANDRA-5935)
 * Make user-defined compaction JMX blocking (CASSANDRA-4952)
 * Fix streaming does not transfer wrapped range (CASSANDRA-5948)
 * Fix loading index summary containing empty key (CASSANDRA-5965)
 * Correctly handle limits in CompositesSearcher (CASSANDRA-5975)
 * Pig: handle CQL collections (CASSANDRA-5867)
 * Pass the updated cf to the PRSI index() method (CASSANDRA-5999)
 * Allow empty CQL3 batches (as no-op) (CASSANDRA-5994)
 * Support null in CQL3 functions (CASSANDRA-5910)
 * Replace the deprecated MapMaker with CacheLoader (CASSANDRA-6007)
 * Add SSTableDeletingNotification to DataTracker (CASSANDRA-6010)
 * Fix snapshots in use get deleted during snapshot repair (CASSANDRA-6011)
 * Move hints and exception count to o.a.c.metrics (CASSANDRA-6017)
 * Fix memory leak in snapshot repair (CASSANDRA-6047)
 * Fix sstable2sjon for CQL3 tables (CASSANDRA-5852)


2.0.0
 * Fix thrift validation when inserting into CQL3 tables (CASSANDRA-5138)
 * Fix periodic memtable flushing behavior with clean memtables (CASSANDRA-5931)
 * Fix dateOf() function for pre-2.0 timestamp columns (CASSANDRA-5928)
 * Fix SSTable unintentionally loads BF when opened for batch (CASSANDRA-5938)
 * Add stream session progress to JMX (CASSANDRA-4757)
 * Fix NPE during CAS operation (CASSANDRA-5925)
Merged from 1.2:
 * Fix getBloomFilterDiskSpaceUsed for AlwaysPresentFilter (CASSANDRA-5900)
 * Don't announce schema version until we've loaded the changes locally
   (CASSANDRA-5904)
 * Fix to support off heap bloom filters size greater than 2 GB (CASSANDRA-5903)
 * Properly handle parsing huge map and set literals (CASSANDRA-5893)


2.0.0-rc2
 * enable vnodes by default (CASSANDRA-5869)
 * fix CAS contention timeout (CASSANDRA-5830)
 * fix HsHa to respect max frame size (CASSANDRA-4573)
 * Fix (some) 2i on composite components omissions (CASSANDRA-5851)
 * cqlsh: add DESCRIBE FULL SCHEMA variant (CASSANDRA-5880)
Merged from 1.2:
 * Correctly validate sparse composite cells in scrub (CASSANDRA-5855)
 * Add KeyCacheHitRate metric to CF metrics (CASSANDRA-5868)
 * cqlsh: add support for multiline comments (CASSANDRA-5798)
 * Handle CQL3 SELECT duplicate IN restrictions on clustering columns
   (CASSANDRA-5856)


2.0.0-rc1
 * improve DecimalSerializer performance (CASSANDRA-5837)
 * fix potential spurious wakeup in AsyncOneResponse (CASSANDRA-5690)
 * fix schema-related trigger issues (CASSANDRA-5774)
 * Better validation when accessing CQL3 table from thrift (CASSANDRA-5138)
 * Fix assertion error during repair (CASSANDRA-5801)
 * Fix range tombstone bug (CASSANDRA-5805)
 * DC-local CAS (CASSANDRA-5797)
 * Add a native_protocol_version column to the system.local table (CASSANRDA-5819)
 * Use index_interval from cassandra.yaml when upgraded (CASSANDRA-5822)
 * Fix buffer underflow on socket close (CASSANDRA-5792)
Merged from 1.2:
 * Fix reading DeletionTime from 1.1-format sstables (CASSANDRA-5814)
 * cqlsh: add collections support to COPY (CASSANDRA-5698)
 * retry important messages for any IOException (CASSANDRA-5804)
 * Allow empty IN relations in SELECT/UPDATE/DELETE statements (CASSANDRA-5626)
 * cqlsh: fix crashing on Windows due to libedit detection (CASSANDRA-5812)
 * fix bulk-loading compressed sstables (CASSANDRA-5820)
 * (Hadoop) fix quoting in CqlPagingRecordReader and CqlRecordWriter 
   (CASSANDRA-5824)
 * update default LCS sstable size to 160MB (CASSANDRA-5727)
 * Allow compacting 2Is via nodetool (CASSANDRA-5670)
 * Hex-encode non-String keys in OPP (CASSANDRA-5793)
 * nodetool history logging (CASSANDRA-5823)
 * (Hadoop) fix support for Thrift tables in CqlPagingRecordReader 
   (CASSANDRA-5752)
 * add "all time blocked" to StatusLogger output (CASSANDRA-5825)
 * Future-proof inter-major-version schema migrations (CASSANDRA-5845)
 * (Hadoop) add CqlPagingRecordReader support for ReversedType in Thrift table
   (CASSANDRA-5718)
 * Add -no-snapshot option to scrub (CASSANDRA-5891)
 * Fix to support off heap bloom filters size greater than 2 GB (CASSANDRA-5903)
 * Properly handle parsing huge map and set literals (CASSANDRA-5893)
 * Fix LCS L0 compaction may overlap in L1 (CASSANDRA-5907)
 * New sstablesplit tool to split large sstables offline (CASSANDRA-4766)
 * Fix potential deadlock in native protocol server (CASSANDRA-5926)
 * Disallow incompatible type change in CQL3 (CASSANDRA-5882)
Merged from 1.1:
 * Correctly validate sparse composite cells in scrub (CASSANDRA-5855)


2.0.0-beta2
 * Replace countPendingHints with Hints Created metric (CASSANDRA-5746)
 * Allow nodetool with no args, and with help to run without a server (CASSANDRA-5734)
 * Cleanup AbstractType/TypeSerializer classes (CASSANDRA-5744)
 * Remove unimplemented cli option schema-mwt (CASSANDRA-5754)
 * Support range tombstones in thrift (CASSANDRA-5435)
 * Normalize table-manipulating CQL3 statements' class names (CASSANDRA-5759)
 * cqlsh: add missing table options to DESCRIBE output (CASSANDRA-5749)
 * Fix assertion error during repair (CASSANDRA-5757)
 * Fix bulkloader (CASSANDRA-5542)
 * Add LZ4 compression to the native protocol (CASSANDRA-5765)
 * Fix bugs in the native protocol v2 (CASSANDRA-5770)
 * CAS on 'primary key only' table (CASSANDRA-5715)
 * Support streaming SSTables of old versions (CASSANDRA-5772)
 * Always respect protocol version in native protocol (CASSANDRA-5778)
 * Fix ConcurrentModificationException during streaming (CASSANDRA-5782)
 * Update deletion timestamp in Commit#updatesWithPaxosTime (CASSANDRA-5787)
 * Thrift cas() method crashes if input columns are not sorted (CASSANDRA-5786)
 * Order columns names correctly when querying for CAS (CASSANDRA-5788)
 * Fix streaming retry (CASSANDRA-5775)
Merged from 1.2:
 * if no seeds can be a reached a node won't start in a ring by itself (CASSANDRA-5768)
 * add cassandra.unsafesystem property (CASSANDRA-5704)
 * (Hadoop) quote identifiers in CqlPagingRecordReader (CASSANDRA-5763)
 * Add replace_node functionality for vnodes (CASSANDRA-5337)
 * Add timeout events to query traces (CASSANDRA-5520)
 * Fix serialization of the LEFT gossip value (CASSANDRA-5696)
 * Pig: support for cql3 tables (CASSANDRA-5234)
 * Fix skipping range tombstones with reverse queries (CASSANDRA-5712)
 * Expire entries out of ThriftSessionManager (CASSANDRA-5719)
 * Don't keep ancestor information in memory (CASSANDRA-5342)
 * Expose native protocol server status in nodetool info (CASSANDRA-5735)
 * Fix pathetic performance of range tombstones (CASSANDRA-5677)
 * Fix querying with an empty (impossible) range (CASSANDRA-5573)
 * cqlsh: handle CUSTOM 2i in DESCRIBE output (CASSANDRA-5760)
 * Fix minor bug in Range.intersects(Bound) (CASSANDRA-5771)
 * cqlsh: handle disabled compression in DESCRIBE output (CASSANDRA-5766)
 * Ensure all UP events are notified on the native protocol (CASSANDRA-5769)
 * Fix formatting of sstable2json with multiple -k arguments (CASSANDRA-5781)
 * Don't rely on row marker for queries in general to hide lost markers
   after TTL expires (CASSANDRA-5762)
 * Sort nodetool help output (CASSANDRA-5776)
 * Fix column expiring during 2 phases compaction (CASSANDRA-5799)
 * now() is being rejected in INSERTs when inside collections (CASSANDRA-5795)


2.0.0-beta1
 * Add support for indexing clustered columns (CASSANDRA-5125)
 * Removed on-heap row cache (CASSANDRA-5348)
 * use nanotime consistently for node-local timeouts (CASSANDRA-5581)
 * Avoid unnecessary second pass on name-based queries (CASSANDRA-5577)
 * Experimental triggers (CASSANDRA-1311)
 * JEMalloc support for off-heap allocation (CASSANDRA-3997)
 * Single-pass compaction (CASSANDRA-4180)
 * Removed token range bisection (CASSANDRA-5518)
 * Removed compatibility with pre-1.2.5 sstables and network messages
   (CASSANDRA-5511)
 * removed PBSPredictor (CASSANDRA-5455)
 * CAS support (CASSANDRA-5062, 5441, 5442, 5443, 5619, 5667)
 * Leveled compaction performs size-tiered compactions in L0 
   (CASSANDRA-5371, 5439)
 * Add yaml network topology snitch for mixed ec2/other envs (CASSANDRA-5339)
 * Log when a node is down longer than the hint window (CASSANDRA-4554)
 * Optimize tombstone creation for ExpiringColumns (CASSANDRA-4917)
 * Improve LeveledScanner work estimation (CASSANDRA-5250, 5407)
 * Replace compaction lock with runWithCompactionsDisabled (CASSANDRA-3430)
 * Change Message IDs to ints (CASSANDRA-5307)
 * Move sstable level information into the Stats component, removing the
   need for a separate Manifest file (CASSANDRA-4872)
 * avoid serializing to byte[] on commitlog append (CASSANDRA-5199)
 * make index_interval configurable per columnfamily (CASSANDRA-3961, CASSANDRA-5650)
 * add default_time_to_live (CASSANDRA-3974)
 * add memtable_flush_period_in_ms (CASSANDRA-4237)
 * replace supercolumns internally by composites (CASSANDRA-3237, 5123)
 * upgrade thrift to 0.9.0 (CASSANDRA-3719)
 * drop unnecessary keyspace parameter from user-defined compaction API 
   (CASSANDRA-5139)
 * more robust solution to incomplete compactions + counters (CASSANDRA-5151)
 * Change order of directory searching for c*.in.sh (CASSANDRA-3983)
 * Add tool to reset SSTable compaction level for LCS (CASSANDRA-5271)
 * Allow custom configuration loader (CASSANDRA-5045)
 * Remove memory emergency pressure valve logic (CASSANDRA-3534)
 * Reduce request latency with eager retry (CASSANDRA-4705)
 * cqlsh: Remove ASSUME command (CASSANDRA-5331)
 * Rebuild BF when loading sstables if bloom_filter_fp_chance
   has changed since compaction (CASSANDRA-5015)
 * remove row-level bloom filters (CASSANDRA-4885)
 * Change Kernel Page Cache skipping into row preheating (disabled by default)
   (CASSANDRA-4937)
 * Improve repair by deciding on a gcBefore before sending
   out TreeRequests (CASSANDRA-4932)
 * Add an official way to disable compactions (CASSANDRA-5074)
 * Reenable ALTER TABLE DROP with new semantics (CASSANDRA-3919)
 * Add binary protocol versioning (CASSANDRA-5436)
 * Swap THshaServer for TThreadedSelectorServer (CASSANDRA-5530)
 * Add alias support to SELECT statement (CASSANDRA-5075)
 * Don't create empty RowMutations in CommitLogReplayer (CASSANDRA-5541)
 * Use range tombstones when dropping cfs/columns from schema (CASSANDRA-5579)
 * cqlsh: drop CQL2/CQL3-beta support (CASSANDRA-5585)
 * Track max/min column names in sstables to be able to optimize slice
   queries (CASSANDRA-5514, CASSANDRA-5595, CASSANDRA-5600)
 * Binary protocol: allow batching already prepared statements (CASSANDRA-4693)
 * Allow preparing timestamp, ttl and limit in CQL3 queries (CASSANDRA-4450)
 * Support native link w/o JNA in Java7 (CASSANDRA-3734)
 * Use SASL authentication in binary protocol v2 (CASSANDRA-5545)
 * Replace Thrift HsHa with LMAX Disruptor based implementation (CASSANDRA-5582)
 * cqlsh: Add row count to SELECT output (CASSANDRA-5636)
 * Include a timestamp with all read commands to determine column expiration
   (CASSANDRA-5149)
 * Streaming 2.0 (CASSANDRA-5286, 5699)
 * Conditional create/drop ks/table/index statements in CQL3 (CASSANDRA-2737)
 * more pre-table creation property validation (CASSANDRA-5693)
 * Redesign repair messages (CASSANDRA-5426)
 * Fix ALTER RENAME post-5125 (CASSANDRA-5702)
 * Disallow renaming a 2ndary indexed column (CASSANDRA-5705)
 * Rename Table to Keyspace (CASSANDRA-5613)
 * Ensure changing column_index_size_in_kb on different nodes don't corrupt the
   sstable (CASSANDRA-5454)
 * Move resultset type information into prepare, not execute (CASSANDRA-5649)
 * Auto paging in binary protocol (CASSANDRA-4415, 5714)
 * Don't tie client side use of AbstractType to JDBC (CASSANDRA-4495)
 * Adds new TimestampType to replace DateType (CASSANDRA-5723, CASSANDRA-5729)
Merged from 1.2:
 * make starting native protocol server idempotent (CASSANDRA-5728)
 * Fix loading key cache when a saved entry is no longer valid (CASSANDRA-5706)
 * Fix serialization of the LEFT gossip value (CASSANDRA-5696)
 * cqlsh: Don't show 'null' in place of empty values (CASSANDRA-5675)
 * Race condition in detecting version on a mixed 1.1/1.2 cluster
   (CASSANDRA-5692)
 * Fix skipping range tombstones with reverse queries (CASSANDRA-5712)
 * Expire entries out of ThriftSessionManager (CASSANRDA-5719)
 * Don't keep ancestor information in memory (CASSANDRA-5342)
 * cqlsh: fix handling of semicolons inside BATCH queries (CASSANDRA-5697)


1.2.6
 * Fix tracing when operation completes before all responses arrive 
   (CASSANDRA-5668)
 * Fix cross-DC mutation forwarding (CASSANDRA-5632)
 * Reduce SSTableLoader memory usage (CASSANDRA-5555)
 * Scale hinted_handoff_throttle_in_kb to cluster size (CASSANDRA-5272)
 * (Hadoop) Add CQL3 input/output formats (CASSANDRA-4421, 5622)
 * (Hadoop) Fix InputKeyRange in CFIF (CASSANDRA-5536)
 * Fix dealing with ridiculously large max sstable sizes in LCS (CASSANDRA-5589)
 * Ignore pre-truncate hints (CASSANDRA-4655)
 * Move System.exit on OOM into a separate thread (CASSANDRA-5273)
 * Write row markers when serializing schema (CASSANDRA-5572)
 * Check only SSTables for the requested range when streaming (CASSANDRA-5569)
 * Improve batchlog replay behavior and hint ttl handling (CASSANDRA-5314)
 * Exclude localTimestamp from validation for tombstones (CASSANDRA-5398)
 * cqlsh: add custom prompt support (CASSANDRA-5539)
 * Reuse prepared statements in hot auth queries (CASSANDRA-5594)
 * cqlsh: add vertical output option (see EXPAND) (CASSANDRA-5597)
 * Add a rate limit option to stress (CASSANDRA-5004)
 * have BulkLoader ignore snapshots directories (CASSANDRA-5587) 
 * fix SnitchProperties logging context (CASSANDRA-5602)
 * Expose whether jna is enabled and memory is locked via JMX (CASSANDRA-5508)
 * cqlsh: fix COPY FROM with ReversedType (CASSANDRA-5610)
 * Allow creating CUSTOM indexes on collections (CASSANDRA-5615)
 * Evaluate now() function at execution time (CASSANDRA-5616)
 * Expose detailed read repair metrics (CASSANDRA-5618)
 * Correct blob literal + ReversedType parsing (CASSANDRA-5629)
 * Allow GPFS to prefer the internal IP like EC2MRS (CASSANDRA-5630)
 * fix help text for -tspw cassandra-cli (CASSANDRA-5643)
 * don't throw away initial causes exceptions for internode encryption issues 
   (CASSANDRA-5644)
 * Fix message spelling errors for cql select statements (CASSANDRA-5647)
 * Suppress custom exceptions thru jmx (CASSANDRA-5652)
 * Update CREATE CUSTOM INDEX syntax (CASSANDRA-5639)
 * Fix PermissionDetails.equals() method (CASSANDRA-5655)
 * Never allow partition key ranges in CQL3 without token() (CASSANDRA-5666)
 * Gossiper incorrectly drops AppState for an upgrading node (CASSANDRA-5660)
 * Connection thrashing during multi-region ec2 during upgrade, due to 
   messaging version (CASSANDRA-5669)
 * Avoid over reconnecting in EC2MRS (CASSANDRA-5678)
 * Fix ReadResponseSerializer.serializedSize() for digest reads (CASSANDRA-5476)
 * allow sstable2json on 2i CFs (CASSANDRA-5694)
Merged from 1.1:
 * Remove buggy thrift max message length option (CASSANDRA-5529)
 * Fix NPE in Pig's widerow mode (CASSANDRA-5488)
 * Add split size parameter to Pig and disable split combination (CASSANDRA-5544)


1.2.5
 * make BytesToken.toString only return hex bytes (CASSANDRA-5566)
 * Ensure that submitBackground enqueues at least one task (CASSANDRA-5554)
 * fix 2i updates with identical values and timestamps (CASSANDRA-5540)
 * fix compaction throttling bursty-ness (CASSANDRA-4316)
 * reduce memory consumption of IndexSummary (CASSANDRA-5506)
 * remove per-row column name bloom filters (CASSANDRA-5492)
 * Include fatal errors in trace events (CASSANDRA-5447)
 * Ensure that PerRowSecondaryIndex is notified of row-level deletes
   (CASSANDRA-5445)
 * Allow empty blob literals in CQL3 (CASSANDRA-5452)
 * Fix streaming RangeTombstones at column index boundary (CASSANDRA-5418)
 * Fix preparing statements when current keyspace is not set (CASSANDRA-5468)
 * Fix SemanticVersion.isSupportedBy minor/patch handling (CASSANDRA-5496)
 * Don't provide oldCfId for post-1.1 system cfs (CASSANDRA-5490)
 * Fix primary range ignores replication strategy (CASSANDRA-5424)
 * Fix shutdown of binary protocol server (CASSANDRA-5507)
 * Fix repair -snapshot not working (CASSANDRA-5512)
 * Set isRunning flag later in binary protocol server (CASSANDRA-5467)
 * Fix use of CQL3 functions with descending clustering order (CASSANDRA-5472)
 * Disallow renaming columns one at a time for thrift table in CQL3
   (CASSANDRA-5531)
 * cqlsh: add CLUSTERING ORDER BY support to DESCRIBE (CASSANDRA-5528)
 * Add custom secondary index support to CQL3 (CASSANDRA-5484)
 * Fix repair hanging silently on unexpected error (CASSANDRA-5229)
 * Fix Ec2Snitch regression introduced by CASSANDRA-5171 (CASSANDRA-5432)
 * Add nodetool enablebackup/disablebackup (CASSANDRA-5556)
 * cqlsh: fix DESCRIBE after case insensitive USE (CASSANDRA-5567)
Merged from 1.1
 * Add retry mechanism to OTC for non-droppable_verbs (CASSANDRA-5393)
 * Use allocator information to improve memtable memory usage estimate
   (CASSANDRA-5497)
 * Fix trying to load deleted row into row cache on startup (CASSANDRA-4463)
 * fsync leveled manifest to avoid corruption (CASSANDRA-5535)
 * Fix Bound intersection computation (CASSANDRA-5551)
 * sstablescrub now respects max memory size in cassandra.in.sh (CASSANDRA-5562)


1.2.4
 * Ensure that PerRowSecondaryIndex updates see the most recent values
   (CASSANDRA-5397)
 * avoid duplicate index entries ind PrecompactedRow and 
   ParallelCompactionIterable (CASSANDRA-5395)
 * remove the index entry on oldColumn when new column is a tombstone 
   (CASSANDRA-5395)
 * Change default stream throughput from 400 to 200 mbps (CASSANDRA-5036)
 * Gossiper logs DOWN for symmetry with UP (CASSANDRA-5187)
 * Fix mixing prepared statements between keyspaces (CASSANDRA-5352)
 * Fix consistency level during bootstrap - strike 3 (CASSANDRA-5354)
 * Fix transposed arguments in AlreadyExistsException (CASSANDRA-5362)
 * Improve asynchronous hint delivery (CASSANDRA-5179)
 * Fix Guava dependency version (12.0 -> 13.0.1) for Maven (CASSANDRA-5364)
 * Validate that provided CQL3 collection value are < 64K (CASSANDRA-5355)
 * Make upgradeSSTable skip current version sstables by default (CASSANDRA-5366)
 * Optimize min/max timestamp collection (CASSANDRA-5373)
 * Invalid streamId in cql binary protocol when using invalid CL 
   (CASSANDRA-5164)
 * Fix validation for IN where clauses with collections (CASSANDRA-5376)
 * Copy resultSet on count query to avoid ConcurrentModificationException 
   (CASSANDRA-5382)
 * Correctly typecheck in CQL3 even with ReversedType (CASSANDRA-5386)
 * Fix streaming compressed files when using encryption (CASSANDRA-5391)
 * cassandra-all 1.2.0 pom missing netty dependency (CASSANDRA-5392)
 * Fix writetime/ttl functions on null values (CASSANDRA-5341)
 * Fix NPE during cql3 select with token() (CASSANDRA-5404)
 * IndexHelper.skipBloomFilters won't skip non-SHA filters (CASSANDRA-5385)
 * cqlsh: Print maps ordered by key, sort sets (CASSANDRA-5413)
 * Add null syntax support in CQL3 for inserts (CASSANDRA-3783)
 * Allow unauthenticated set_keyspace() calls (CASSANDRA-5423)
 * Fix potential incremental backups race (CASSANDRA-5410)
 * Fix prepared BATCH statements with batch-level timestamps (CASSANDRA-5415)
 * Allow overriding superuser setup delay (CASSANDRA-5430)
 * cassandra-shuffle with JMX usernames and passwords (CASSANDRA-5431)
Merged from 1.1:
 * cli: Quote ks and cf names in schema output when needed (CASSANDRA-5052)
 * Fix bad default for min/max timestamp in SSTableMetadata (CASSANDRA-5372)
 * Fix cf name extraction from manifest in Directories.migrateFile() 
   (CASSANDRA-5242)
 * Support pluggable internode authentication (CASSANDRA-5401)


1.2.3
 * add check for sstable overlap within a level on startup (CASSANDRA-5327)
 * replace ipv6 colons in jmx object names (CASSANDRA-5298, 5328)
 * Avoid allocating SSTableBoundedScanner during repair when the range does 
   not intersect the sstable (CASSANDRA-5249)
 * Don't lowercase property map keys (this breaks NTS) (CASSANDRA-5292)
 * Fix composite comparator with super columns (CASSANDRA-5287)
 * Fix insufficient validation of UPDATE queries against counter cfs
   (CASSANDRA-5300)
 * Fix PropertyFileSnitch default DC/Rack behavior (CASSANDRA-5285)
 * Handle null values when executing prepared statement (CASSANDRA-5081)
 * Add netty to pom dependencies (CASSANDRA-5181)
 * Include type arguments in Thrift CQLPreparedResult (CASSANDRA-5311)
 * Fix compaction not removing columns when bf_fp_ratio is 1 (CASSANDRA-5182)
 * cli: Warn about missing CQL3 tables in schema descriptions (CASSANDRA-5309)
 * Re-enable unknown option in replication/compaction strategies option for
   backward compatibility (CASSANDRA-4795)
 * Add binary protocol support to stress (CASSANDRA-4993)
 * cqlsh: Fix COPY FROM value quoting and null handling (CASSANDRA-5305)
 * Fix repair -pr for vnodes (CASSANDRA-5329)
 * Relax CL for auth queries for non-default users (CASSANDRA-5310)
 * Fix AssertionError during repair (CASSANDRA-5245)
 * Don't announce migrations to pre-1.2 nodes (CASSANDRA-5334)
Merged from 1.1:
 * Update offline scrub for 1.0 -> 1.1 directory structure (CASSANDRA-5195)
 * add tmp flag to Descriptor hashcode (CASSANDRA-4021)
 * fix logging of "Found table data in data directories" when only system tables
   are present (CASSANDRA-5289)
 * cli: Add JMX authentication support (CASSANDRA-5080)
 * nodetool: ability to repair specific range (CASSANDRA-5280)
 * Fix possible assertion triggered in SliceFromReadCommand (CASSANDRA-5284)
 * cqlsh: Add inet type support on Windows (ipv4-only) (CASSANDRA-4801)
 * Fix race when initializing ColumnFamilyStore (CASSANDRA-5350)
 * Add UseTLAB JVM flag (CASSANDRA-5361)


1.2.2
 * fix potential for multiple concurrent compactions of the same sstables
   (CASSANDRA-5256)
 * avoid no-op caching of byte[] on commitlog append (CASSANDRA-5199)
 * fix symlinks under data dir not working (CASSANDRA-5185)
 * fix bug in compact storage metadata handling (CASSANDRA-5189)
 * Validate login for USE queries (CASSANDRA-5207)
 * cli: remove default username and password (CASSANDRA-5208)
 * configure populate_io_cache_on_flush per-CF (CASSANDRA-4694)
 * allow configuration of internode socket buffer (CASSANDRA-3378)
 * Make sstable directory picking blacklist-aware again (CASSANDRA-5193)
 * Correctly expire gossip states for edge cases (CASSANDRA-5216)
 * Improve handling of directory creation failures (CASSANDRA-5196)
 * Expose secondary indicies to the rest of nodetool (CASSANDRA-4464)
 * Binary protocol: avoid sending notification for 0.0.0.0 (CASSANDRA-5227)
 * add UseCondCardMark XX jvm settings on jdk 1.7 (CASSANDRA-4366)
 * CQL3 refactor to allow conversion function (CASSANDRA-5226)
 * Fix drop of sstables in some circumstance (CASSANDRA-5232)
 * Implement caching of authorization results (CASSANDRA-4295)
 * Add support for LZ4 compression (CASSANDRA-5038)
 * Fix missing columns in wide rows queries (CASSANDRA-5225)
 * Simplify auth setup and make system_auth ks alterable (CASSANDRA-5112)
 * Stop compactions from hanging during bootstrap (CASSANDRA-5244)
 * fix compressed streaming sending extra chunk (CASSANDRA-5105)
 * Add CQL3-based implementations of IAuthenticator and IAuthorizer
   (CASSANDRA-4898)
 * Fix timestamp-based tomstone removal logic (CASSANDRA-5248)
 * cli: Add JMX authentication support (CASSANDRA-5080)
 * Fix forceFlush behavior (CASSANDRA-5241)
 * cqlsh: Add username autocompletion (CASSANDRA-5231)
 * Fix CQL3 composite partition key error (CASSANDRA-5240)
 * Allow IN clause on last clustering key (CASSANDRA-5230)
Merged from 1.1:
 * fix start key/end token validation for wide row iteration (CASSANDRA-5168)
 * add ConfigHelper support for Thrift frame and max message sizes (CASSANDRA-5188)
 * fix nodetool repair not fail on node down (CASSANDRA-5203)
 * always collect tombstone hints (CASSANDRA-5068)
 * Fix error when sourcing file in cqlsh (CASSANDRA-5235)


1.2.1
 * stream undelivered hints on decommission (CASSANDRA-5128)
 * GossipingPropertyFileSnitch loads saved dc/rack info if needed (CASSANDRA-5133)
 * drain should flush system CFs too (CASSANDRA-4446)
 * add inter_dc_tcp_nodelay setting (CASSANDRA-5148)
 * re-allow wrapping ranges for start_token/end_token range pairitspwng (CASSANDRA-5106)
 * fix validation compaction of empty rows (CASSANDRA-5136)
 * nodetool methods to enable/disable hint storage/delivery (CASSANDRA-4750)
 * disallow bloom filter false positive chance of 0 (CASSANDRA-5013)
 * add threadpool size adjustment methods to JMXEnabledThreadPoolExecutor and 
   CompactionManagerMBean (CASSANDRA-5044)
 * fix hinting for dropped local writes (CASSANDRA-4753)
 * off-heap cache doesn't need mutable column container (CASSANDRA-5057)
 * apply disk_failure_policy to bad disks on initial directory creation 
   (CASSANDRA-4847)
 * Optimize name-based queries to use ArrayBackedSortedColumns (CASSANDRA-5043)
 * Fall back to old manifest if most recent is unparseable (CASSANDRA-5041)
 * pool [Compressed]RandomAccessReader objects on the partitioned read path
   (CASSANDRA-4942)
 * Add debug logging to list filenames processed by Directories.migrateFile 
   method (CASSANDRA-4939)
 * Expose black-listed directories via JMX (CASSANDRA-4848)
 * Log compaction merge counts (CASSANDRA-4894)
 * Minimize byte array allocation by AbstractData{Input,Output} (CASSANDRA-5090)
 * Add SSL support for the binary protocol (CASSANDRA-5031)
 * Allow non-schema system ks modification for shuffle to work (CASSANDRA-5097)
 * cqlsh: Add default limit to SELECT statements (CASSANDRA-4972)
 * cqlsh: fix DESCRIBE for 1.1 cfs in CQL3 (CASSANDRA-5101)
 * Correctly gossip with nodes >= 1.1.7 (CASSANDRA-5102)
 * Ensure CL guarantees on digest mismatch (CASSANDRA-5113)
 * Validate correctly selects on composite partition key (CASSANDRA-5122)
 * Fix exception when adding collection (CASSANDRA-5117)
 * Handle states for non-vnode clusters correctly (CASSANDRA-5127)
 * Refuse unrecognized replication and compaction strategy options (CASSANDRA-4795)
 * Pick the correct value validator in sstable2json for cql3 tables (CASSANDRA-5134)
 * Validate login for describe_keyspace, describe_keyspaces and set_keyspace
   (CASSANDRA-5144)
 * Fix inserting empty maps (CASSANDRA-5141)
 * Don't remove tokens from System table for node we know (CASSANDRA-5121)
 * fix streaming progress report for compresed files (CASSANDRA-5130)
 * Coverage analysis for low-CL queries (CASSANDRA-4858)
 * Stop interpreting dates as valid timeUUID value (CASSANDRA-4936)
 * Adds E notation for floating point numbers (CASSANDRA-4927)
 * Detect (and warn) unintentional use of the cql2 thrift methods when cql3 was
   intended (CASSANDRA-5172)
 * cli: Quote ks and cf names in schema output when needed (CASSANDRA-5052)
 * Fix cf name extraction from manifest in Directories.migrateFile() (CASSANDRA-5242)
 * Replace mistaken usage of commons-logging with slf4j (CASSANDRA-5464)
 * Ensure Jackson dependency matches lib (CASSANDRA-5126)
 * Expose droppable tombstone ratio stats over JMX (CASSANDRA-5159)
Merged from 1.1:
 * Simplify CompressedRandomAccessReader to work around JDK FD bug (CASSANDRA-5088)
 * Improve handling a changing target throttle rate mid-compaction (CASSANDRA-5087)
 * Pig: correctly decode row keys in widerow mode (CASSANDRA-5098)
 * nodetool repair command now prints progress (CASSANDRA-4767)
 * fix user defined compaction to run against 1.1 data directory (CASSANDRA-5118)
 * Fix CQL3 BATCH authorization caching (CASSANDRA-5145)
 * fix get_count returns incorrect value with TTL (CASSANDRA-5099)
 * better handling for mid-compaction failure (CASSANDRA-5137)
 * convert default marshallers list to map for better readability (CASSANDRA-5109)
 * fix ConcurrentModificationException in getBootstrapSource (CASSANDRA-5170)
 * fix sstable maxtimestamp for row deletes and pre-1.1.1 sstables (CASSANDRA-5153)
 * Fix thread growth on node removal (CASSANDRA-5175)
 * Make Ec2Region's datacenter name configurable (CASSANDRA-5155)


1.2.0
 * Disallow counters in collections (CASSANDRA-5082)
 * cqlsh: add unit tests (CASSANDRA-3920)
 * fix default bloom_filter_fp_chance for LeveledCompactionStrategy (CASSANDRA-5093)
Merged from 1.1:
 * add validation for get_range_slices with start_key and end_token (CASSANDRA-5089)


1.2.0-rc2
 * fix nodetool ownership display with vnodes (CASSANDRA-5065)
 * cqlsh: add DESCRIBE KEYSPACES command (CASSANDRA-5060)
 * Fix potential infinite loop when reloading CFS (CASSANDRA-5064)
 * Fix SimpleAuthorizer example (CASSANDRA-5072)
 * cqlsh: force CL.ONE for tracing and system.schema* queries (CASSANDRA-5070)
 * Includes cassandra-shuffle in the debian package (CASSANDRA-5058)
Merged from 1.1:
 * fix multithreaded compaction deadlock (CASSANDRA-4492)
 * fix temporarily missing schema after upgrade from pre-1.1.5 (CASSANDRA-5061)
 * Fix ALTER TABLE overriding compression options with defaults
   (CASSANDRA-4996, 5066)
 * fix specifying and altering crc_check_chance (CASSANDRA-5053)
 * fix Murmur3Partitioner ownership% calculation (CASSANDRA-5076)
 * Don't expire columns sooner than they should in 2ndary indexes (CASSANDRA-5079)


1.2-rc1
 * rename rpc_timeout settings to request_timeout (CASSANDRA-5027)
 * add BF with 0.1 FP to LCS by default (CASSANDRA-5029)
 * Fix preparing insert queries (CASSANDRA-5016)
 * Fix preparing queries with counter increment (CASSANDRA-5022)
 * Fix preparing updates with collections (CASSANDRA-5017)
 * Don't generate UUID based on other node address (CASSANDRA-5002)
 * Fix message when trying to alter a clustering key type (CASSANDRA-5012)
 * Update IAuthenticator to match the new IAuthorizer (CASSANDRA-5003)
 * Fix inserting only a key in CQL3 (CASSANDRA-5040)
 * Fix CQL3 token() function when used with strings (CASSANDRA-5050)
Merged from 1.1:
 * reduce log spam from invalid counter shards (CASSANDRA-5026)
 * Improve schema propagation performance (CASSANDRA-5025)
 * Fix for IndexHelper.IndexFor throws OOB Exception (CASSANDRA-5030)
 * cqlsh: make it possible to describe thrift CFs (CASSANDRA-4827)
 * cqlsh: fix timestamp formatting on some platforms (CASSANDRA-5046)


1.2-beta3
 * make consistency level configurable in cqlsh (CASSANDRA-4829)
 * fix cqlsh rendering of blob fields (CASSANDRA-4970)
 * fix cqlsh DESCRIBE command (CASSANDRA-4913)
 * save truncation position in system table (CASSANDRA-4906)
 * Move CompressionMetadata off-heap (CASSANDRA-4937)
 * allow CLI to GET cql3 columnfamily data (CASSANDRA-4924)
 * Fix rare race condition in getExpireTimeForEndpoint (CASSANDRA-4402)
 * acquire references to overlapping sstables during compaction so bloom filter
   doesn't get free'd prematurely (CASSANDRA-4934)
 * Don't share slice query filter in CQL3 SelectStatement (CASSANDRA-4928)
 * Separate tracing from Log4J (CASSANDRA-4861)
 * Exclude gcable tombstones from merkle-tree computation (CASSANDRA-4905)
 * Better printing of AbstractBounds for tracing (CASSANDRA-4931)
 * Optimize mostRecentTombstone check in CC.collectAllData (CASSANDRA-4883)
 * Change stream session ID to UUID to avoid collision from same node (CASSANDRA-4813)
 * Use Stats.db when bulk loading if present (CASSANDRA-4957)
 * Skip repair on system_trace and keyspaces with RF=1 (CASSANDRA-4956)
 * (cql3) Remove arbitrary SELECT limit (CASSANDRA-4918)
 * Correctly handle prepared operation on collections (CASSANDRA-4945)
 * Fix CQL3 LIMIT (CASSANDRA-4877)
 * Fix Stress for CQL3 (CASSANDRA-4979)
 * Remove cassandra specific exceptions from JMX interface (CASSANDRA-4893)
 * (CQL3) Force using ALLOW FILTERING on potentially inefficient queries (CASSANDRA-4915)
 * (cql3) Fix adding column when the table has collections (CASSANDRA-4982)
 * (cql3) Fix allowing collections with compact storage (CASSANDRA-4990)
 * (cql3) Refuse ttl/writetime function on collections (CASSANDRA-4992)
 * Replace IAuthority with new IAuthorizer (CASSANDRA-4874)
 * clqsh: fix KEY pseudocolumn escaping when describing Thrift tables
   in CQL3 mode (CASSANDRA-4955)
 * add basic authentication support for Pig CassandraStorage (CASSANDRA-3042)
 * fix CQL2 ALTER TABLE compaction_strategy_class altering (CASSANDRA-4965)
Merged from 1.1:
 * Fall back to old describe_splits if d_s_ex is not available (CASSANDRA-4803)
 * Improve error reporting when streaming ranges fail (CASSANDRA-5009)
 * Fix cqlsh timestamp formatting of timezone info (CASSANDRA-4746)
 * Fix assertion failure with leveled compaction (CASSANDRA-4799)
 * Check for null end_token in get_range_slice (CASSANDRA-4804)
 * Remove all remnants of removed nodes (CASSANDRA-4840)
 * Add aut-reloading of the log4j file in debian package (CASSANDRA-4855)
 * Fix estimated row cache entry size (CASSANDRA-4860)
 * reset getRangeSlice filter after finishing a row for get_paged_slice
   (CASSANDRA-4919)
 * expunge row cache post-truncate (CASSANDRA-4940)
 * Allow static CF definition with compact storage (CASSANDRA-4910)
 * Fix endless loop/compaction of schema_* CFs due to broken timestamps (CASSANDRA-4880)
 * Fix 'wrong class type' assertion in CounterColumn (CASSANDRA-4976)


1.2-beta2
 * fp rate of 1.0 disables BF entirely; LCS defaults to 1.0 (CASSANDRA-4876)
 * off-heap bloom filters for row keys (CASSANDRA_4865)
 * add extension point for sstable components (CASSANDRA-4049)
 * improve tracing output (CASSANDRA-4852, 4862)
 * make TRACE verb droppable (CASSANDRA-4672)
 * fix BulkLoader recognition of CQL3 columnfamilies (CASSANDRA-4755)
 * Sort commitlog segments for replay by id instead of mtime (CASSANDRA-4793)
 * Make hint delivery asynchronous (CASSANDRA-4761)
 * Pluggable Thrift transport factories for CLI and cqlsh (CASSANDRA-4609, 4610)
 * cassandra-cli: allow Double value type to be inserted to a column (CASSANDRA-4661)
 * Add ability to use custom TServerFactory implementations (CASSANDRA-4608)
 * optimize batchlog flushing to skip successful batches (CASSANDRA-4667)
 * include metadata for system keyspace itself in schema tables (CASSANDRA-4416)
 * add check to PropertyFileSnitch to verify presence of location for
   local node (CASSANDRA-4728)
 * add PBSPredictor consistency modeler (CASSANDRA-4261)
 * remove vestiges of Thrift unframed mode (CASSANDRA-4729)
 * optimize single-row PK lookups (CASSANDRA-4710)
 * adjust blockFor calculation to account for pending ranges due to node 
   movement (CASSANDRA-833)
 * Change CQL version to 3.0.0 and stop accepting 3.0.0-beta1 (CASSANDRA-4649)
 * (CQL3) Make prepared statement global instead of per connection 
   (CASSANDRA-4449)
 * Fix scrubbing of CQL3 created tables (CASSANDRA-4685)
 * (CQL3) Fix validation when using counter and regular columns in the same 
   table (CASSANDRA-4706)
 * Fix bug starting Cassandra with simple authentication (CASSANDRA-4648)
 * Add support for batchlog in CQL3 (CASSANDRA-4545, 4738)
 * Add support for multiple column family outputs in CFOF (CASSANDRA-4208)
 * Support repairing only the local DC nodes (CASSANDRA-4747)
 * Use rpc_address for binary protocol and change default port (CASSANDRA-4751)
 * Fix use of collections in prepared statements (CASSANDRA-4739)
 * Store more information into peers table (CASSANDRA-4351, 4814)
 * Configurable bucket size for size tiered compaction (CASSANDRA-4704)
 * Run leveled compaction in parallel (CASSANDRA-4310)
 * Fix potential NPE during CFS reload (CASSANDRA-4786)
 * Composite indexes may miss results (CASSANDRA-4796)
 * Move consistency level to the protocol level (CASSANDRA-4734, 4824)
 * Fix Subcolumn slice ends not respected (CASSANDRA-4826)
 * Fix Assertion error in cql3 select (CASSANDRA-4783)
 * Fix list prepend logic (CQL3) (CASSANDRA-4835)
 * Add booleans as literals in CQL3 (CASSANDRA-4776)
 * Allow renaming PK columns in CQL3 (CASSANDRA-4822)
 * Fix binary protocol NEW_NODE event (CASSANDRA-4679)
 * Fix potential infinite loop in tombstone compaction (CASSANDRA-4781)
 * Remove system tables accounting from schema (CASSANDRA-4850)
 * (cql3) Force provided columns in clustering key order in 
   'CLUSTERING ORDER BY' (CASSANDRA-4881)
 * Fix composite index bug (CASSANDRA-4884)
 * Fix short read protection for CQL3 (CASSANDRA-4882)
 * Add tracing support to the binary protocol (CASSANDRA-4699)
 * (cql3) Don't allow prepared marker inside collections (CASSANDRA-4890)
 * Re-allow order by on non-selected columns (CASSANDRA-4645)
 * Bug when composite index is created in a table having collections (CASSANDRA-4909)
 * log index scan subject in CompositesSearcher (CASSANDRA-4904)
Merged from 1.1:
 * add get[Row|Key]CacheEntries to CacheServiceMBean (CASSANDRA-4859)
 * fix get_paged_slice to wrap to next row correctly (CASSANDRA-4816)
 * fix indexing empty column values (CASSANDRA-4832)
 * allow JdbcDate to compose null Date objects (CASSANDRA-4830)
 * fix possible stackoverflow when compacting 1000s of sstables
   (CASSANDRA-4765)
 * fix wrong leveled compaction progress calculation (CASSANDRA-4807)
 * add a close() method to CRAR to prevent leaking file descriptors (CASSANDRA-4820)
 * fix potential infinite loop in get_count (CASSANDRA-4833)
 * fix compositeType.{get/from}String methods (CASSANDRA-4842)
 * (CQL) fix CREATE COLUMNFAMILY permissions check (CASSANDRA-4864)
 * Fix DynamicCompositeType same type comparison (CASSANDRA-4711)
 * Fix duplicate SSTable reference when stream session failed (CASSANDRA-3306)
 * Allow static CF definition with compact storage (CASSANDRA-4910)
 * Fix endless loop/compaction of schema_* CFs due to broken timestamps (CASSANDRA-4880)
 * Fix 'wrong class type' assertion in CounterColumn (CASSANDRA-4976)


1.2-beta1
 * add atomic_batch_mutate (CASSANDRA-4542, -4635)
 * increase default max_hint_window_in_ms to 3h (CASSANDRA-4632)
 * include message initiation time to replicas so they can more
   accurately drop timed-out requests (CASSANDRA-2858)
 * fix clientutil.jar dependencies (CASSANDRA-4566)
 * optimize WriteResponse (CASSANDRA-4548)
 * new metrics (CASSANDRA-4009)
 * redesign KEYS indexes to avoid read-before-write (CASSANDRA-2897)
 * debug tracing (CASSANDRA-1123)
 * parallelize row cache loading (CASSANDRA-4282)
 * Make compaction, flush JBOD-aware (CASSANDRA-4292)
 * run local range scans on the read stage (CASSANDRA-3687)
 * clean up ioexceptions (CASSANDRA-2116)
 * add disk_failure_policy (CASSANDRA-2118)
 * Introduce new json format with row level deletion (CASSANDRA-4054)
 * remove redundant "name" column from schema_keyspaces (CASSANDRA-4433)
 * improve "nodetool ring" handling of multi-dc clusters (CASSANDRA-3047)
 * update NTS calculateNaturalEndpoints to be O(N log N) (CASSANDRA-3881)
 * split up rpc timeout by operation type (CASSANDRA-2819)
 * rewrite key cache save/load to use only sequential i/o (CASSANDRA-3762)
 * update MS protocol with a version handshake + broadcast address id
   (CASSANDRA-4311)
 * multithreaded hint replay (CASSANDRA-4189)
 * add inter-node message compression (CASSANDRA-3127)
 * remove COPP (CASSANDRA-2479)
 * Track tombstone expiration and compact when tombstone content is
   higher than a configurable threshold, default 20% (CASSANDRA-3442, 4234)
 * update MurmurHash to version 3 (CASSANDRA-2975)
 * (CLI) track elapsed time for `delete' operation (CASSANDRA-4060)
 * (CLI) jline version is bumped to 1.0 to properly  support
   'delete' key function (CASSANDRA-4132)
 * Save IndexSummary into new SSTable 'Summary' component (CASSANDRA-2392, 4289)
 * Add support for range tombstones (CASSANDRA-3708)
 * Improve MessagingService efficiency (CASSANDRA-3617)
 * Avoid ID conflicts from concurrent schema changes (CASSANDRA-3794)
 * Set thrift HSHA server thread limit to unlimited by default (CASSANDRA-4277)
 * Avoids double serialization of CF id in RowMutation messages
   (CASSANDRA-4293)
 * stream compressed sstables directly with java nio (CASSANDRA-4297)
 * Support multiple ranges in SliceQueryFilter (CASSANDRA-3885)
 * Add column metadata to system column families (CASSANDRA-4018)
 * (cql3) Always use composite types by default (CASSANDRA-4329)
 * (cql3) Add support for set, map and list (CASSANDRA-3647)
 * Validate date type correctly (CASSANDRA-4441)
 * (cql3) Allow definitions with only a PK (CASSANDRA-4361)
 * (cql3) Add support for row key composites (CASSANDRA-4179)
 * improve DynamicEndpointSnitch by using reservoir sampling (CASSANDRA-4038)
 * (cql3) Add support for 2ndary indexes (CASSANDRA-3680)
 * (cql3) fix defining more than one PK to be invalid (CASSANDRA-4477)
 * remove schema agreement checking from all external APIs (Thrift, CQL and CQL3) (CASSANDRA-4487)
 * add Murmur3Partitioner and make it default for new installations (CASSANDRA-3772, 4621)
 * (cql3) update pseudo-map syntax to use map syntax (CASSANDRA-4497)
 * Finer grained exceptions hierarchy and provides error code with exceptions (CASSANDRA-3979)
 * Adds events push to binary protocol (CASSANDRA-4480)
 * Rewrite nodetool help (CASSANDRA-2293)
 * Make CQL3 the default for CQL (CASSANDRA-4640)
 * update stress tool to be able to use CQL3 (CASSANDRA-4406)
 * Accept all thrift update on CQL3 cf but don't expose their metadata (CASSANDRA-4377)
 * Replace Throttle with Guava's RateLimiter for HintedHandOff (CASSANDRA-4541)
 * fix counter add/get using CQL2 and CQL3 in stress tool (CASSANDRA-4633)
 * Add sstable count per level to cfstats (CASSANDRA-4537)
 * (cql3) Add ALTER KEYSPACE statement (CASSANDRA-4611)
 * (cql3) Allow defining default consistency levels (CASSANDRA-4448)
 * (cql3) Fix queries using LIMIT missing results (CASSANDRA-4579)
 * fix cross-version gossip messaging (CASSANDRA-4576)
 * added inet data type (CASSANDRA-4627)


1.1.6
 * Wait for writes on synchronous read digest mismatch (CASSANDRA-4792)
 * fix commitlog replay for nanotime-infected sstables (CASSANDRA-4782)
 * preflight check ttl for maximum of 20 years (CASSANDRA-4771)
 * (Pig) fix widerow input with single column rows (CASSANDRA-4789)
 * Fix HH to compact with correct gcBefore, which avoids wiping out
   undelivered hints (CASSANDRA-4772)
 * LCS will merge up to 32 L0 sstables as intended (CASSANDRA-4778)
 * NTS will default unconfigured DC replicas to zero (CASSANDRA-4675)
 * use default consistency level in counter validation if none is
   explicitly provide (CASSANDRA-4700)
 * Improve IAuthority interface by introducing fine-grained
   access permissions and grant/revoke commands (CASSANDRA-4490, 4644)
 * fix assumption error in CLI when updating/describing keyspace 
   (CASSANDRA-4322)
 * Adds offline sstablescrub to debian packaging (CASSANDRA-4642)
 * Automatic fixing of overlapping leveled sstables (CASSANDRA-4644)
 * fix error when using ORDER BY with extended selections (CASSANDRA-4689)
 * (CQL3) Fix validation for IN queries for non-PK cols (CASSANDRA-4709)
 * fix re-created keyspace disappering after 1.1.5 upgrade 
   (CASSANDRA-4698, 4752)
 * (CLI) display elapsed time in 2 fraction digits (CASSANDRA-3460)
 * add authentication support to sstableloader (CASSANDRA-4712)
 * Fix CQL3 'is reversed' logic (CASSANDRA-4716, 4759)
 * (CQL3) Don't return ReversedType in result set metadata (CASSANDRA-4717)
 * Backport adding AlterKeyspace statement (CASSANDRA-4611)
 * (CQL3) Correcty accept upper-case data types (CASSANDRA-4770)
 * Add binary protocol events for schema changes (CASSANDRA-4684)
Merged from 1.0:
 * Switch from NBHM to CHM in MessagingService's callback map, which
   prevents OOM in long-running instances (CASSANDRA-4708)


1.1.5
 * add SecondaryIndex.reload API (CASSANDRA-4581)
 * use millis + atomicint for commitlog segment creation instead of
   nanotime, which has issues under some hypervisors (CASSANDRA-4601)
 * fix FD leak in slice queries (CASSANDRA-4571)
 * avoid recursion in leveled compaction (CASSANDRA-4587)
 * increase stack size under Java7 to 180K
 * Log(info) schema changes (CASSANDRA-4547)
 * Change nodetool setcachecapcity to manipulate global caches (CASSANDRA-4563)
 * (cql3) fix setting compaction strategy (CASSANDRA-4597)
 * fix broken system.schema_* timestamps on system startup (CASSANDRA-4561)
 * fix wrong skip of cache saving (CASSANDRA-4533)
 * Avoid NPE when lost+found is in data dir (CASSANDRA-4572)
 * Respect five-minute flush moratorium after initial CL replay (CASSANDRA-4474)
 * Adds ntp as recommended in debian packaging (CASSANDRA-4606)
 * Configurable transport in CF Record{Reader|Writer} (CASSANDRA-4558)
 * (cql3) fix potential NPE with both equal and unequal restriction (CASSANDRA-4532)
 * (cql3) improves ORDER BY validation (CASSANDRA-4624)
 * Fix potential deadlock during counter writes (CASSANDRA-4578)
 * Fix cql error with ORDER BY when using IN (CASSANDRA-4612)
Merged from 1.0:
 * increase Xss to 160k to accomodate latest 1.6 JVMs (CASSANDRA-4602)
 * fix toString of hint destination tokens (CASSANDRA-4568)
 * Fix multiple values for CurrentLocal NodeID (CASSANDRA-4626)


1.1.4
 * fix offline scrub to catch >= out of order rows (CASSANDRA-4411)
 * fix cassandra-env.sh on RHEL and other non-dash-based systems 
   (CASSANDRA-4494)
Merged from 1.0:
 * (Hadoop) fix setting key length for old-style mapred api (CASSANDRA-4534)
 * (Hadoop) fix iterating through a resultset consisting entirely
   of tombstoned rows (CASSANDRA-4466)


1.1.3
 * (cqlsh) add COPY TO (CASSANDRA-4434)
 * munmap commitlog segments before rename (CASSANDRA-4337)
 * (JMX) rename getRangeKeySample to sampleKeyRange to avoid returning
   multi-MB results as an attribute (CASSANDRA-4452)
 * flush based on data size, not throughput; overwritten columns no 
   longer artificially inflate liveRatio (CASSANDRA-4399)
 * update default commitlog segment size to 32MB and total commitlog
   size to 32/1024 MB for 32/64 bit JVMs, respectively (CASSANDRA-4422)
 * avoid using global partitioner to estimate ranges in index sstables
   (CASSANDRA-4403)
 * restore pre-CASSANDRA-3862 approach to removing expired tombstones
   from row cache during compaction (CASSANDRA-4364)
 * (stress) support for CQL prepared statements (CASSANDRA-3633)
 * Correctly catch exception when Snappy cannot be loaded (CASSANDRA-4400)
 * (cql3) Support ORDER BY when IN condition is given in WHERE clause (CASSANDRA-4327)
 * (cql3) delete "component_index" column on DROP TABLE call (CASSANDRA-4420)
 * change nanoTime() to currentTimeInMillis() in schema related code (CASSANDRA-4432)
 * add a token generation tool (CASSANDRA-3709)
 * Fix LCS bug with sstable containing only 1 row (CASSANDRA-4411)
 * fix "Can't Modify Index Name" problem on CF update (CASSANDRA-4439)
 * Fix assertion error in getOverlappingSSTables during repair (CASSANDRA-4456)
 * fix nodetool's setcompactionthreshold command (CASSANDRA-4455)
 * Ensure compacted files are never used, to avoid counter overcount (CASSANDRA-4436)
Merged from 1.0:
 * Push the validation of secondary index values to the SecondaryIndexManager (CASSANDRA-4240)
 * allow dropping columns shadowed by not-yet-expired supercolumn or row
   tombstones in PrecompactedRow (CASSANDRA-4396)


1.1.2
 * Fix cleanup not deleting index entries (CASSANDRA-4379)
 * Use correct partitioner when saving + loading caches (CASSANDRA-4331)
 * Check schema before trying to export sstable (CASSANDRA-2760)
 * Raise a meaningful exception instead of NPE when PFS encounters
   an unconfigured node + no default (CASSANDRA-4349)
 * fix bug in sstable blacklisting with LCS (CASSANDRA-4343)
 * LCS no longer promotes tiny sstables out of L0 (CASSANDRA-4341)
 * skip tombstones during hint replay (CASSANDRA-4320)
 * fix NPE in compactionstats (CASSANDRA-4318)
 * enforce 1m min keycache for auto (CASSANDRA-4306)
 * Have DeletedColumn.isMFD always return true (CASSANDRA-4307)
 * (cql3) exeption message for ORDER BY constraints said primary filter can be
    an IN clause, which is misleading (CASSANDRA-4319)
 * (cql3) Reject (not yet supported) creation of 2ndardy indexes on tables with
   composite primary keys (CASSANDRA-4328)
 * Set JVM stack size to 160k for java 7 (CASSANDRA-4275)
 * cqlsh: add COPY command to load data from CSV flat files (CASSANDRA-4012)
 * CFMetaData.fromThrift to throw ConfigurationException upon error (CASSANDRA-4353)
 * Use CF comparator to sort indexed columns in SecondaryIndexManager
   (CASSANDRA-4365)
 * add strategy_options to the KSMetaData.toString() output (CASSANDRA-4248)
 * (cql3) fix range queries containing unqueried results (CASSANDRA-4372)
 * (cql3) allow updating column_alias types (CASSANDRA-4041)
 * (cql3) Fix deletion bug (CASSANDRA-4193)
 * Fix computation of overlapping sstable for leveled compaction (CASSANDRA-4321)
 * Improve scrub and allow to run it offline (CASSANDRA-4321)
 * Fix assertionError in StorageService.bulkLoad (CASSANDRA-4368)
 * (cqlsh) add option to authenticate to a keyspace at startup (CASSANDRA-4108)
 * (cqlsh) fix ASSUME functionality (CASSANDRA-4352)
 * Fix ColumnFamilyRecordReader to not return progress > 100% (CASSANDRA-3942)
Merged from 1.0:
 * Set gc_grace on index CF to 0 (CASSANDRA-4314)


1.1.1
 * add populate_io_cache_on_flush option (CASSANDRA-2635)
 * allow larger cache capacities than 2GB (CASSANDRA-4150)
 * add getsstables command to nodetool (CASSANDRA-4199)
 * apply parent CF compaction settings to secondary index CFs (CASSANDRA-4280)
 * preserve commitlog size cap when recycling segments at startup
   (CASSANDRA-4201)
 * (Hadoop) fix split generation regression (CASSANDRA-4259)
 * ignore min/max compactions settings in LCS, while preserving
   behavior that min=max=0 disables autocompaction (CASSANDRA-4233)
 * log number of rows read from saved cache (CASSANDRA-4249)
 * calculate exact size required for cleanup operations (CASSANDRA-1404)
 * avoid blocking additional writes during flush when the commitlog
   gets behind temporarily (CASSANDRA-1991)
 * enable caching on index CFs based on data CF cache setting (CASSANDRA-4197)
 * warn on invalid replication strategy creation options (CASSANDRA-4046)
 * remove [Freeable]Memory finalizers (CASSANDRA-4222)
 * include tombstone size in ColumnFamily.size, which can prevent OOM
   during sudden mass delete operations by yielding a nonzero liveRatio
   (CASSANDRA-3741)
 * Open 1 sstableScanner per level for leveled compaction (CASSANDRA-4142)
 * Optimize reads when row deletion timestamps allow us to restrict
   the set of sstables we check (CASSANDRA-4116)
 * add support for commitlog archiving and point-in-time recovery
   (CASSANDRA-3690)
 * avoid generating redundant compaction tasks during streaming
   (CASSANDRA-4174)
 * add -cf option to nodetool snapshot, and takeColumnFamilySnapshot to
   StorageService mbean (CASSANDRA-556)
 * optimize cleanup to drop entire sstables where possible (CASSANDRA-4079)
 * optimize truncate when autosnapshot is disabled (CASSANDRA-4153)
 * update caches to use byte[] keys to reduce memory overhead (CASSANDRA-3966)
 * add column limit to cli (CASSANDRA-3012, 4098)
 * clean up and optimize DataOutputBuffer, used by CQL compression and
   CompositeType (CASSANDRA-4072)
 * optimize commitlog checksumming (CASSANDRA-3610)
 * identify and blacklist corrupted SSTables from future compactions 
   (CASSANDRA-2261)
 * Move CfDef and KsDef validation out of thrift (CASSANDRA-4037)
 * Expose API to repair a user provided range (CASSANDRA-3912)
 * Add way to force the cassandra-cli to refresh its schema (CASSANDRA-4052)
 * Avoid having replicate on write tasks stacking up at CL.ONE (CASSANDRA-2889)
 * (cql3) Backwards compatibility for composite comparators in non-cql3-aware
   clients (CASSANDRA-4093)
 * (cql3) Fix order by for reversed queries (CASSANDRA-4160)
 * (cql3) Add ReversedType support (CASSANDRA-4004)
 * (cql3) Add timeuuid type (CASSANDRA-4194)
 * (cql3) Minor fixes (CASSANDRA-4185)
 * (cql3) Fix prepared statement in BATCH (CASSANDRA-4202)
 * (cql3) Reduce the list of reserved keywords (CASSANDRA-4186)
 * (cql3) Move max/min compaction thresholds to compaction strategy options
   (CASSANDRA-4187)
 * Fix exception during move when localhost is the only source (CASSANDRA-4200)
 * (cql3) Allow paging through non-ordered partitioner results (CASSANDRA-3771)
 * (cql3) Fix drop index (CASSANDRA-4192)
 * (cql3) Don't return range ghosts anymore (CASSANDRA-3982)
 * fix re-creating Keyspaces/ColumnFamilies with the same name as dropped
   ones (CASSANDRA-4219)
 * fix SecondaryIndex LeveledManifest save upon snapshot (CASSANDRA-4230)
 * fix missing arrayOffset in FBUtilities.hash (CASSANDRA-4250)
 * (cql3) Add name of parameters in CqlResultSet (CASSANDRA-4242)
 * (cql3) Correctly validate order by queries (CASSANDRA-4246)
 * rename stress to cassandra-stress for saner packaging (CASSANDRA-4256)
 * Fix exception on colum metadata with non-string comparator (CASSANDRA-4269)
 * Check for unknown/invalid compression options (CASSANDRA-4266)
 * (cql3) Adds simple access to column timestamp and ttl (CASSANDRA-4217)
 * (cql3) Fix range queries with secondary indexes (CASSANDRA-4257)
 * Better error messages from improper input in cli (CASSANDRA-3865)
 * Try to stop all compaction upon Keyspace or ColumnFamily drop (CASSANDRA-4221)
 * (cql3) Allow keyspace properties to contain hyphens (CASSANDRA-4278)
 * (cql3) Correctly validate keyspace access in create table (CASSANDRA-4296)
 * Avoid deadlock in migration stage (CASSANDRA-3882)
 * Take supercolumn names and deletion info into account in memtable throughput
   (CASSANDRA-4264)
 * Add back backward compatibility for old style replication factor (CASSANDRA-4294)
 * Preserve compatibility with pre-1.1 index queries (CASSANDRA-4262)
Merged from 1.0:
 * Fix super columns bug where cache is not updated (CASSANDRA-4190)
 * fix maxTimestamp to include row tombstones (CASSANDRA-4116)
 * (CLI) properly handle quotes in create/update keyspace commands (CASSANDRA-4129)
 * Avoids possible deadlock during bootstrap (CASSANDRA-4159)
 * fix stress tool that hangs forever on timeout or error (CASSANDRA-4128)
 * stress tool to return appropriate exit code on failure (CASSANDRA-4188)
 * fix compaction NPE when out of disk space and assertions disabled
   (CASSANDRA-3985)
 * synchronize LCS getEstimatedTasks to avoid CME (CASSANDRA-4255)
 * ensure unique streaming session id's (CASSANDRA-4223)
 * kick off background compaction when min/max thresholds change 
   (CASSANDRA-4279)
 * improve ability of STCS.getBuckets to deal with 100s of 1000s of
   sstables, such as when convertinb back from LCS (CASSANDRA-4287)
 * Oversize integer in CQL throws NumberFormatException (CASSANDRA-4291)
 * fix 1.0.x node join to mixed version cluster, other nodes >= 1.1 (CASSANDRA-4195)
 * Fix LCS splitting sstable base on uncompressed size (CASSANDRA-4419)
 * Push the validation of secondary index values to the SecondaryIndexManager (CASSANDRA-4240)
 * Don't purge columns during upgradesstables (CASSANDRA-4462)
 * Make cqlsh work with piping (CASSANDRA-4113)
 * Validate arguments for nodetool decommission (CASSANDRA-4061)
 * Report thrift status in nodetool info (CASSANDRA-4010)


1.1.0-final
 * average a reduced liveRatio estimate with the previous one (CASSANDRA-4065)
 * Allow KS and CF names up to 48 characters (CASSANDRA-4157)
 * fix stress build (CASSANDRA-4140)
 * add time remaining estimate to nodetool compactionstats (CASSANDRA-4167)
 * (cql) fix NPE in cql3 ALTER TABLE (CASSANDRA-4163)
 * (cql) Add support for CL.TWO and CL.THREE in CQL (CASSANDRA-4156)
 * (cql) Fix type in CQL3 ALTER TABLE preventing update (CASSANDRA-4170)
 * (cql) Throw invalid exception from CQL3 on obsolete options (CASSANDRA-4171)
 * (cqlsh) fix recognizing uppercase SELECT keyword (CASSANDRA-4161)
 * Pig: wide row support (CASSANDRA-3909)
Merged from 1.0:
 * avoid streaming empty files with bulk loader if sstablewriter errors out
   (CASSANDRA-3946)


1.1-rc1
 * Include stress tool in binary builds (CASSANDRA-4103)
 * (Hadoop) fix wide row iteration when last row read was deleted
   (CASSANDRA-4154)
 * fix read_repair_chance to really default to 0.1 in the cli (CASSANDRA-4114)
 * Adds caching and bloomFilterFpChange to CQL options (CASSANDRA-4042)
 * Adds posibility to autoconfigure size of the KeyCache (CASSANDRA-4087)
 * fix KEYS index from skipping results (CASSANDRA-3996)
 * Remove sliced_buffer_size_in_kb dead option (CASSANDRA-4076)
 * make loadNewSStable preserve sstable version (CASSANDRA-4077)
 * Respect 1.0 cache settings as much as possible when upgrading 
   (CASSANDRA-4088)
 * relax path length requirement for sstable files when upgrading on 
   non-Windows platforms (CASSANDRA-4110)
 * fix terminination of the stress.java when errors were encountered
   (CASSANDRA-4128)
 * Move CfDef and KsDef validation out of thrift (CASSANDRA-4037)
 * Fix get_paged_slice (CASSANDRA-4136)
 * CQL3: Support slice with exclusive start and stop (CASSANDRA-3785)
Merged from 1.0:
 * support PropertyFileSnitch in bulk loader (CASSANDRA-4145)
 * add auto_snapshot option allowing disabling snapshot before drop/truncate
   (CASSANDRA-3710)
 * allow short snitch names (CASSANDRA-4130)


1.1-beta2
 * rename loaded sstables to avoid conflicts with local snapshots
   (CASSANDRA-3967)
 * start hint replay as soon as FD notifies that the target is back up
   (CASSANDRA-3958)
 * avoid unproductive deserializing of cached rows during compaction
   (CASSANDRA-3921)
 * fix concurrency issues with CQL keyspace creation (CASSANDRA-3903)
 * Show Effective Owership via Nodetool ring <keyspace> (CASSANDRA-3412)
 * Update ORDER BY syntax for CQL3 (CASSANDRA-3925)
 * Fix BulkRecordWriter to not throw NPE if reducer gets no map data from Hadoop (CASSANDRA-3944)
 * Fix bug with counters in super columns (CASSANDRA-3821)
 * Remove deprecated merge_shard_chance (CASSANDRA-3940)
 * add a convenient way to reset a node's schema (CASSANDRA-2963)
 * fix for intermittent SchemaDisagreementException (CASSANDRA-3884)
 * CLI `list <CF>` to limit number of columns and their order (CASSANDRA-3012)
 * ignore deprecated KsDef/CfDef/ColumnDef fields in native schema (CASSANDRA-3963)
 * CLI to report when unsupported column_metadata pair was given (CASSANDRA-3959)
 * reincarnate removed and deprecated KsDef/CfDef attributes (CASSANDRA-3953)
 * Fix race between writes and read for cache (CASSANDRA-3862)
 * perform static initialization of StorageProxy on start-up (CASSANDRA-3797)
 * support trickling fsync() on writes (CASSANDRA-3950)
 * expose counters for unavailable/timeout exceptions given to thrift clients (CASSANDRA-3671)
 * avoid quadratic startup time in LeveledManifest (CASSANDRA-3952)
 * Add type information to new schema_ columnfamilies and remove thrift
   serialization for schema (CASSANDRA-3792)
 * add missing column validator options to the CLI help (CASSANDRA-3926)
 * skip reading saved key cache if CF's caching strategy is NONE or ROWS_ONLY (CASSANDRA-3954)
 * Unify migration code (CASSANDRA-4017)
Merged from 1.0:
 * cqlsh: guess correct version of Python for Arch Linux (CASSANDRA-4090)
 * (CLI) properly handle quotes in create/update keyspace commands (CASSANDRA-4129)
 * Avoids possible deadlock during bootstrap (CASSANDRA-4159)
 * fix stress tool that hangs forever on timeout or error (CASSANDRA-4128)
 * Fix super columns bug where cache is not updated (CASSANDRA-4190)
 * stress tool to return appropriate exit code on failure (CASSANDRA-4188)


1.0.9
 * improve index sampling performance (CASSANDRA-4023)
 * always compact away deleted hints immediately after handoff (CASSANDRA-3955)
 * delete hints from dropped ColumnFamilies on handoff instead of
   erroring out (CASSANDRA-3975)
 * add CompositeType ref to the CLI doc for create/update column family (CASSANDRA-3980)
 * Pig: support Counter ColumnFamilies (CASSANDRA-3973)
 * Pig: Composite column support (CASSANDRA-3684)
 * Avoid NPE during repair when a keyspace has no CFs (CASSANDRA-3988)
 * Fix division-by-zero error on get_slice (CASSANDRA-4000)
 * don't change manifest level for cleanup, scrub, and upgradesstables
   operations under LeveledCompactionStrategy (CASSANDRA-3989, 4112)
 * fix race leading to super columns assertion failure (CASSANDRA-3957)
 * fix NPE on invalid CQL delete command (CASSANDRA-3755)
 * allow custom types in CLI's assume command (CASSANDRA-4081)
 * fix totalBytes count for parallel compactions (CASSANDRA-3758)
 * fix intermittent NPE in get_slice (CASSANDRA-4095)
 * remove unnecessary asserts in native code interfaces (CASSANDRA-4096)
 * Validate blank keys in CQL to avoid assertion errors (CASSANDRA-3612)
 * cqlsh: fix bad decoding of some column names (CASSANDRA-4003)
 * cqlsh: fix incorrect padding with unicode chars (CASSANDRA-4033)
 * Fix EC2 snitch incorrectly reporting region (CASSANDRA-4026)
 * Shut down thrift during decommission (CASSANDRA-4086)
 * Expose nodetool cfhistograms for 2ndary indexes (CASSANDRA-4063)
Merged from 0.8:
 * Fix ConcurrentModificationException in gossiper (CASSANDRA-4019)


1.1-beta1
 * (cqlsh)
   + add SOURCE and CAPTURE commands, and --file option (CASSANDRA-3479)
   + add ALTER COLUMNFAMILY WITH (CASSANDRA-3523)
   + bundle Python dependencies with Cassandra (CASSANDRA-3507)
   + added to Debian package (CASSANDRA-3458)
   + display byte data instead of erroring out on decode failure 
     (CASSANDRA-3874)
 * add nodetool rebuild_index (CASSANDRA-3583)
 * add nodetool rangekeysample (CASSANDRA-2917)
 * Fix streaming too much data during move operations (CASSANDRA-3639)
 * Nodetool and CLI connect to localhost by default (CASSANDRA-3568)
 * Reduce memory used by primary index sample (CASSANDRA-3743)
 * (Hadoop) separate input/output configurations (CASSANDRA-3197, 3765)
 * avoid returning internal Cassandra classes over JMX (CASSANDRA-2805)
 * add row-level isolation via SnapTree (CASSANDRA-2893)
 * Optimize key count estimation when opening sstable on startup
   (CASSANDRA-2988)
 * multi-dc replication optimization supporting CL > ONE (CASSANDRA-3577)
 * add command to stop compactions (CASSANDRA-1740, 3566, 3582)
 * multithreaded streaming (CASSANDRA-3494)
 * removed in-tree redhat spec (CASSANDRA-3567)
 * "defragment" rows for name-based queries under STCS, again (CASSANDRA-2503)
 * Recycle commitlog segments for improved performance 
   (CASSANDRA-3411, 3543, 3557, 3615)
 * update size-tiered compaction to prioritize small tiers (CASSANDRA-2407)
 * add message expiration logic to OutboundTcpConnection (CASSANDRA-3005)
 * off-heap cache to use sun.misc.Unsafe instead of JNA (CASSANDRA-3271)
 * EACH_QUORUM is only supported for writes (CASSANDRA-3272)
 * replace compactionlock use in schema migration by checking CFS.isValid
   (CASSANDRA-3116)
 * recognize that "SELECT first ... *" isn't really "SELECT *" (CASSANDRA-3445)
 * Use faster bytes comparison (CASSANDRA-3434)
 * Bulk loader is no longer a fat client, (HADOOP) bulk load output format
   (CASSANDRA-3045)
 * (Hadoop) add support for KeyRange.filter
 * remove assumption that keys and token are in bijection
   (CASSANDRA-1034, 3574, 3604)
 * always remove endpoints from delevery queue in HH (CASSANDRA-3546)
 * fix race between cf flush and its 2ndary indexes flush (CASSANDRA-3547)
 * fix potential race in AES when a repair fails (CASSANDRA-3548)
 * Remove columns shadowed by a deleted container even when we cannot purge
   (CASSANDRA-3538)
 * Improve memtable slice iteration performance (CASSANDRA-3545)
 * more efficient allocation of small bloom filters (CASSANDRA-3618)
 * Use separate writer thread in SSTableSimpleUnsortedWriter (CASSANDRA-3619)
 * fsync the directory after new sstable or commitlog segment are created (CASSANDRA-3250)
 * fix minor issues reported by FindBugs (CASSANDRA-3658)
 * global key/row caches (CASSANDRA-3143, 3849)
 * optimize memtable iteration during range scan (CASSANDRA-3638)
 * introduce 'crc_check_chance' in CompressionParameters to support
   a checksum percentage checking chance similarly to read-repair (CASSANDRA-3611)
 * a way to deactivate global key/row cache on per-CF basis (CASSANDRA-3667)
 * fix LeveledCompactionStrategy broken because of generation pre-allocation
   in LeveledManifest (CASSANDRA-3691)
 * finer-grained control over data directories (CASSANDRA-2749)
 * Fix ClassCastException during hinted handoff (CASSANDRA-3694)
 * Upgrade Thrift to 0.7 (CASSANDRA-3213)
 * Make stress.java insert operation to use microseconds (CASSANDRA-3725)
 * Allows (internally) doing a range query with a limit of columns instead of
   rows (CASSANDRA-3742)
 * Allow rangeSlice queries to be start/end inclusive/exclusive (CASSANDRA-3749)
 * Fix BulkLoader to support new SSTable layout and add stream
   throttling to prevent an NPE when there is no yaml config (CASSANDRA-3752)
 * Allow concurrent schema migrations (CASSANDRA-1391, 3832)
 * Add SnapshotCommand to trigger snapshot on remote node (CASSANDRA-3721)
 * Make CFMetaData conversions to/from thrift/native schema inverses
   (CASSANDRA_3559)
 * Add initial code for CQL 3.0-beta (CASSANDRA-2474, 3781, 3753)
 * Add wide row support for ColumnFamilyInputFormat (CASSANDRA-3264)
 * Allow extending CompositeType comparator (CASSANDRA-3657)
 * Avoids over-paging during get_count (CASSANDRA-3798)
 * Add new command to rebuild a node without (repair) merkle tree calculations
   (CASSANDRA-3483, 3922)
 * respect not only row cache capacity but caching mode when
   trying to read data (CASSANDRA-3812)
 * fix system tests (CASSANDRA-3827)
 * CQL support for altering row key type in ALTER TABLE (CASSANDRA-3781)
 * turn compression on by default (CASSANDRA-3871)
 * make hexToBytes refuse invalid input (CASSANDRA-2851)
 * Make secondary indexes CF inherit compression and compaction from their
   parent CF (CASSANDRA-3877)
 * Finish cleanup up tombstone purge code (CASSANDRA-3872)
 * Avoid NPE on aboarted stream-out sessions (CASSANDRA-3904)
 * BulkRecordWriter throws NPE for counter columns (CASSANDRA-3906)
 * Support compression using BulkWriter (CASSANDRA-3907)


1.0.8
 * fix race between cleanup and flush on secondary index CFSes (CASSANDRA-3712)
 * avoid including non-queried nodes in rangeslice read repair
   (CASSANDRA-3843)
 * Only snapshot CF being compacted for snapshot_before_compaction 
   (CASSANDRA-3803)
 * Log active compactions in StatusLogger (CASSANDRA-3703)
 * Compute more accurate compaction score per level (CASSANDRA-3790)
 * Return InvalidRequest when using a keyspace that doesn't exist
   (CASSANDRA-3764)
 * disallow user modification of System keyspace (CASSANDRA-3738)
 * allow using sstable2json on secondary index data (CASSANDRA-3738)
 * (cqlsh) add DESCRIBE COLUMNFAMILIES (CASSANDRA-3586)
 * (cqlsh) format blobs correctly and use colors to improve output
   readability (CASSANDRA-3726)
 * synchronize BiMap of bootstrapping tokens (CASSANDRA-3417)
 * show index options in CLI (CASSANDRA-3809)
 * add optional socket timeout for streaming (CASSANDRA-3838)
 * fix truncate not to leave behind non-CFS backed secondary indexes
   (CASSANDRA-3844)
 * make CLI `show schema` to use output stream directly instead
   of StringBuilder (CASSANDRA-3842)
 * remove the wait on hint future during write (CASSANDRA-3870)
 * (cqlsh) ignore missing CfDef opts (CASSANDRA-3933)
 * (cqlsh) look for cqlshlib relative to realpath (CASSANDRA-3767)
 * Fix short read protection (CASSANDRA-3934)
 * Make sure infered and actual schema match (CASSANDRA-3371)
 * Fix NPE during HH delivery (CASSANDRA-3677)
 * Don't put boostrapping node in 'hibernate' status (CASSANDRA-3737)
 * Fix double quotes in windows bat files (CASSANDRA-3744)
 * Fix bad validator lookup (CASSANDRA-3789)
 * Fix soft reset in EC2MultiRegionSnitch (CASSANDRA-3835)
 * Don't leave zombie connections with THSHA thrift server (CASSANDRA-3867)
 * (cqlsh) fix deserialization of data (CASSANDRA-3874)
 * Fix removetoken force causing an inconsistent state (CASSANDRA-3876)
 * Fix ahndling of some types with Pig (CASSANDRA-3886)
 * Don't allow to drop the system keyspace (CASSANDRA-3759)
 * Make Pig deletes disabled by default and configurable (CASSANDRA-3628)
Merged from 0.8:
 * (Pig) fix CassandraStorage to use correct comparator in Super ColumnFamily
   case (CASSANDRA-3251)
 * fix thread safety issues in commitlog replay, primarily affecting
   systems with many (100s) of CF definitions (CASSANDRA-3751)
 * Fix relevant tombstone ignored with super columns (CASSANDRA-3875)


1.0.7
 * fix regression in HH page size calculation (CASSANDRA-3624)
 * retry failed stream on IOException (CASSANDRA-3686)
 * allow configuring bloom_filter_fp_chance (CASSANDRA-3497)
 * attempt hint delivery every ten minutes, or when failure detector
   notifies us that a node is back up, whichever comes first.  hint
   handoff throttle delay default changed to 1ms, from 50 (CASSANDRA-3554)
 * add nodetool setstreamthroughput (CASSANDRA-3571)
 * fix assertion when dropping a columnfamily with no sstables (CASSANDRA-3614)
 * more efficient allocation of small bloom filters (CASSANDRA-3618)
 * CLibrary.createHardLinkWithExec() to check for errors (CASSANDRA-3101)
 * Avoid creating empty and non cleaned writer during compaction (CASSANDRA-3616)
 * stop thrift service in shutdown hook so we can quiesce MessagingService
   (CASSANDRA-3335)
 * (CQL) compaction_strategy_options and compression_parameters for
   CREATE COLUMNFAMILY statement (CASSANDRA-3374)
 * Reset min/max compaction threshold when creating size tiered compaction
   strategy (CASSANDRA-3666)
 * Don't ignore IOException during compaction (CASSANDRA-3655)
 * Fix assertion error for CF with gc_grace=0 (CASSANDRA-3579)
 * Shutdown ParallelCompaction reducer executor after use (CASSANDRA-3711)
 * Avoid < 0 value for pending tasks in leveled compaction (CASSANDRA-3693)
 * (Hadoop) Support TimeUUID in Pig CassandraStorage (CASSANDRA-3327)
 * Check schema is ready before continuing boostrapping (CASSANDRA-3629)
 * Catch overflows during parsing of chunk_length_kb (CASSANDRA-3644)
 * Improve stream protocol mismatch errors (CASSANDRA-3652)
 * Avoid multiple thread doing HH to the same target (CASSANDRA-3681)
 * Add JMX property for rp_timeout_in_ms (CASSANDRA-2940)
 * Allow DynamicCompositeType to compare component of different types
   (CASSANDRA-3625)
 * Flush non-cfs backed secondary indexes (CASSANDRA-3659)
 * Secondary Indexes should report memory consumption (CASSANDRA-3155)
 * fix for SelectStatement start/end key are not set correctly
   when a key alias is involved (CASSANDRA-3700)
 * fix CLI `show schema` command insert of an extra comma in
   column_metadata (CASSANDRA-3714)
Merged from 0.8:
 * avoid logging (harmless) exception when GC takes < 1ms (CASSANDRA-3656)
 * prevent new nodes from thinking down nodes are up forever (CASSANDRA-3626)
 * use correct list of replicas for LOCAL_QUORUM reads when read repair
   is disabled (CASSANDRA-3696)
 * block on flush before compacting hints (may prevent OOM) (CASSANDRA-3733)


1.0.6
 * (CQL) fix cqlsh support for replicate_on_write (CASSANDRA-3596)
 * fix adding to leveled manifest after streaming (CASSANDRA-3536)
 * filter out unavailable cipher suites when using encryption (CASSANDRA-3178)
 * (HADOOP) add old-style api support for CFIF and CFRR (CASSANDRA-2799)
 * Support TimeUUIDType column names in Stress.java tool (CASSANDRA-3541)
 * (CQL) INSERT/UPDATE/DELETE/TRUNCATE commands should allow CF names to
   be qualified by keyspace (CASSANDRA-3419)
 * always remove endpoints from delevery queue in HH (CASSANDRA-3546)
 * fix race between cf flush and its 2ndary indexes flush (CASSANDRA-3547)
 * fix potential race in AES when a repair fails (CASSANDRA-3548)
 * fix default value validation usage in CLI SET command (CASSANDRA-3553)
 * Optimize componentsFor method for compaction and startup time
   (CASSANDRA-3532)
 * (CQL) Proper ColumnFamily metadata validation on CREATE COLUMNFAMILY 
   (CASSANDRA-3565)
 * fix compression "chunk_length_kb" option to set correct kb value for 
   thrift/avro (CASSANDRA-3558)
 * fix missing response during range slice repair (CASSANDRA-3551)
 * 'describe ring' moved from CLI to nodetool and available through JMX (CASSANDRA-3220)
 * add back partitioner to sstable metadata (CASSANDRA-3540)
 * fix NPE in get_count for counters (CASSANDRA-3601)
Merged from 0.8:
 * remove invalid assertion that table was opened before dropping it
   (CASSANDRA-3580)
 * range and index scans now only send requests to enough replicas to
   satisfy requested CL + RR (CASSANDRA-3598)
 * use cannonical host for local node in nodetool info (CASSANDRA-3556)
 * remove nonlocal DC write optimization since it only worked with
   CL.ONE or CL.LOCAL_QUORUM (CASSANDRA-3577, 3585)
 * detect misuses of CounterColumnType (CASSANDRA-3422)
 * turn off string interning in json2sstable, take 2 (CASSANDRA-2189)
 * validate compression parameters on add/update of the ColumnFamily 
   (CASSANDRA-3573)
 * Check for 0.0.0.0 is incorrect in CFIF (CASSANDRA-3584)
 * Increase vm.max_map_count in debian packaging (CASSANDRA-3563)
 * gossiper will never add itself to saved endpoints (CASSANDRA-3485)


1.0.5
 * revert CASSANDRA-3407 (see CASSANDRA-3540)
 * fix assertion error while forwarding writes to local nodes (CASSANDRA-3539)


1.0.4
 * fix self-hinting of timed out read repair updates and make hinted handoff
   less prone to OOMing a coordinator (CASSANDRA-3440)
 * expose bloom filter sizes via JMX (CASSANDRA-3495)
 * enforce RP tokens 0..2**127 (CASSANDRA-3501)
 * canonicalize paths exposed through JMX (CASSANDRA-3504)
 * fix "liveSize" stat when sstables are removed (CASSANDRA-3496)
 * add bloom filter FP rates to nodetool cfstats (CASSANDRA-3347)
 * record partitioner in sstable metadata component (CASSANDRA-3407)
 * add new upgradesstables nodetool command (CASSANDRA-3406)
 * skip --debug requirement to see common exceptions in CLI (CASSANDRA-3508)
 * fix incorrect query results due to invalid max timestamp (CASSANDRA-3510)
 * make sstableloader recognize compressed sstables (CASSANDRA-3521)
 * avoids race in OutboundTcpConnection in multi-DC setups (CASSANDRA-3530)
 * use SETLOCAL in cassandra.bat (CASSANDRA-3506)
 * fix ConcurrentModificationException in Table.all() (CASSANDRA-3529)
Merged from 0.8:
 * fix concurrence issue in the FailureDetector (CASSANDRA-3519)
 * fix array out of bounds error in counter shard removal (CASSANDRA-3514)
 * avoid dropping tombstones when they might still be needed to shadow
   data in a different sstable (CASSANDRA-2786)


1.0.3
 * revert name-based query defragmentation aka CASSANDRA-2503 (CASSANDRA-3491)
 * fix invalidate-related test failures (CASSANDRA-3437)
 * add next-gen cqlsh to bin/ (CASSANDRA-3188, 3131, 3493)
 * (CQL) fix handling of rows with no columns (CASSANDRA-3424, 3473)
 * fix querying supercolumns by name returning only a subset of
   subcolumns or old subcolumn versions (CASSANDRA-3446)
 * automatically compute sha1 sum for uncompressed data files (CASSANDRA-3456)
 * fix reading metadata/statistics component for version < h (CASSANDRA-3474)
 * add sstable forward-compatibility (CASSANDRA-3478)
 * report compression ratio in CFSMBean (CASSANDRA-3393)
 * fix incorrect size exception during streaming of counters (CASSANDRA-3481)
 * (CQL) fix for counter decrement syntax (CASSANDRA-3418)
 * Fix race introduced by CASSANDRA-2503 (CASSANDRA-3482)
 * Fix incomplete deletion of delivered hints (CASSANDRA-3466)
 * Avoid rescheduling compactions when no compaction was executed 
   (CASSANDRA-3484)
 * fix handling of the chunk_length_kb compression options (CASSANDRA-3492)
Merged from 0.8:
 * fix updating CF row_cache_provider (CASSANDRA-3414)
 * CFMetaData.convertToThrift method to set RowCacheProvider (CASSANDRA-3405)
 * acquire compactionlock during truncate (CASSANDRA-3399)
 * fix displaying cfdef entries for super columnfamilies (CASSANDRA-3415)
 * Make counter shard merging thread safe (CASSANDRA-3178)
 * Revert CASSANDRA-2855
 * Fix bug preventing the use of efficient cross-DC writes (CASSANDRA-3472)
 * `describe ring` command for CLI (CASSANDRA-3220)
 * (Hadoop) skip empty rows when entire row is requested, redux (CASSANDRA-2855)


1.0.2
 * "defragment" rows for name-based queries under STCS (CASSANDRA-2503)
 * Add timing information to cassandra-cli GET/SET/LIST queries (CASSANDRA-3326)
 * Only create one CompressionMetadata object per sstable (CASSANDRA-3427)
 * cleanup usage of StorageService.setMode() (CASSANDRA-3388)
 * Avoid large array allocation for compressed chunk offsets (CASSANDRA-3432)
 * fix DecimalType bytebuffer marshalling (CASSANDRA-3421)
 * fix bug that caused first column in per row indexes to be ignored 
   (CASSANDRA-3441)
 * add JMX call to clean (failed) repair sessions (CASSANDRA-3316)
 * fix sstableloader reference acquisition bug (CASSANDRA-3438)
 * fix estimated row size regression (CASSANDRA-3451)
 * make sure we don't return more columns than asked (CASSANDRA-3303, 3395)
Merged from 0.8:
 * acquire compactionlock during truncate (CASSANDRA-3399)
 * fix displaying cfdef entries for super columnfamilies (CASSANDRA-3415)


1.0.1
 * acquire references during index build to prevent delete problems
   on Windows (CASSANDRA-3314)
 * describe_ring should include datacenter/topology information (CASSANDRA-2882)
 * Thrift sockets are not properly buffered (CASSANDRA-3261)
 * performance improvement for bytebufferutil compare function (CASSANDRA-3286)
 * add system.versions ColumnFamily (CASSANDRA-3140)
 * reduce network copies (CASSANDRA-3333, 3373)
 * limit nodetool to 32MB of heap (CASSANDRA-3124)
 * (CQL) update parser to accept "timestamp" instead of "date" (CASSANDRA-3149)
 * Fix CLI `show schema` to include "compression_options" (CASSANDRA-3368)
 * Snapshot to include manifest under LeveledCompactionStrategy (CASSANDRA-3359)
 * (CQL) SELECT query should allow CF name to be qualified by keyspace (CASSANDRA-3130)
 * (CQL) Fix internal application error specifying 'using consistency ...'
   in lower case (CASSANDRA-3366)
 * fix Deflate compression when compression actually makes the data bigger
   (CASSANDRA-3370)
 * optimize UUIDGen to avoid lock contention on InetAddress.getLocalHost 
   (CASSANDRA-3387)
 * tolerate index being dropped mid-mutation (CASSANDRA-3334, 3313)
 * CompactionManager is now responsible for checking for new candidates
   post-task execution, enabling more consistent leveled compaction 
   (CASSANDRA-3391)
 * Cache HSHA threads (CASSANDRA-3372)
 * use CF/KS names as snapshot prefix for drop + truncate operations
   (CASSANDRA-2997)
 * Break bloom filters up to avoid heap fragmentation (CASSANDRA-2466)
 * fix cassandra hanging on jsvc stop (CASSANDRA-3302)
 * Avoid leveled compaction getting blocked on errors (CASSANDRA-3408)
 * Make reloading the compaction strategy safe (CASSANDRA-3409)
 * ignore 0.8 hints even if compaction begins before we try to purge
   them (CASSANDRA-3385)
 * remove procrun (bin\daemon) from Cassandra source tree and 
   artifacts (CASSANDRA-3331)
 * make cassandra compile under JDK7 (CASSANDRA-3275)
 * remove dependency of clientutil.jar to FBUtilities (CASSANDRA-3299)
 * avoid truncation errors by using long math on long values (CASSANDRA-3364)
 * avoid clock drift on some Windows machine (CASSANDRA-3375)
 * display cache provider in cli 'describe keyspace' command (CASSANDRA-3384)
 * fix incomplete topology information in describe_ring (CASSANDRA-3403)
 * expire dead gossip states based on time (CASSANDRA-2961)
 * improve CompactionTask extensibility (CASSANDRA-3330)
 * Allow one leveled compaction task to kick off another (CASSANDRA-3363)
 * allow encryption only between datacenters (CASSANDRA-2802)
Merged from 0.8:
 * fix truncate allowing data to be replayed post-restart (CASSANDRA-3297)
 * make iwriter final in IndexWriter to avoid NPE (CASSANDRA-2863)
 * (CQL) update grammar to require key clause in DELETE statement
   (CASSANDRA-3349)
 * (CQL) allow numeric keyspace names in USE statement (CASSANDRA-3350)
 * (Hadoop) skip empty rows when slicing the entire row (CASSANDRA-2855)
 * Fix handling of tombstone by SSTableExport/Import (CASSANDRA-3357)
 * fix ColumnIndexer to use long offsets (CASSANDRA-3358)
 * Improved CLI exceptions (CASSANDRA-3312)
 * Fix handling of tombstone by SSTableExport/Import (CASSANDRA-3357)
 * Only count compaction as active (for throttling) when they have
   successfully acquired the compaction lock (CASSANDRA-3344)
 * Display CLI version string on startup (CASSANDRA-3196)
 * (Hadoop) make CFIF try rpc_address or fallback to listen_address
   (CASSANDRA-3214)
 * (Hadoop) accept comma delimited lists of initial thrift connections
   (CASSANDRA-3185)
 * ColumnFamily min_compaction_threshold should be >= 2 (CASSANDRA-3342)
 * (Pig) add 0.8+ types and key validation type in schema (CASSANDRA-3280)
 * Fix completely removing column metadata using CLI (CASSANDRA-3126)
 * CLI `describe cluster;` output should be on separate lines for separate versions
   (CASSANDRA-3170)
 * fix changing durable_writes keyspace option during CF creation
   (CASSANDRA-3292)
 * avoid locking on update when no indexes are involved (CASSANDRA-3386)
 * fix assertionError during repair with ordered partitioners (CASSANDRA-3369)
 * correctly serialize key_validation_class for avro (CASSANDRA-3391)
 * don't expire counter tombstone after streaming (CASSANDRA-3394)
 * prevent nodes that failed to join from hanging around forever 
   (CASSANDRA-3351)
 * remove incorrect optimization from slice read path (CASSANDRA-3390)
 * Fix race in AntiEntropyService (CASSANDRA-3400)


1.0.0-final
 * close scrubbed sstable fd before deleting it (CASSANDRA-3318)
 * fix bug preventing obsolete commitlog segments from being removed
   (CASSANDRA-3269)
 * tolerate whitespace in seed CDL (CASSANDRA-3263)
 * Change default heap thresholds to max(min(1/2 ram, 1G), min(1/4 ram, 8GB))
   (CASSANDRA-3295)
 * Fix broken CompressedRandomAccessReaderTest (CASSANDRA-3298)
 * (CQL) fix type information returned for wildcard queries (CASSANDRA-3311)
 * add estimated tasks to LeveledCompactionStrategy (CASSANDRA-3322)
 * avoid including compaction cache-warming in keycache stats (CASSANDRA-3325)
 * run compaction and hinted handoff threads at MIN_PRIORITY (CASSANDRA-3308)
 * default hsha thrift server to cpu core count in rpc pool (CASSANDRA-3329)
 * add bin\daemon to binary tarball for Windows service (CASSANDRA-3331)
 * Fix places where uncompressed size of sstables was use in place of the
   compressed one (CASSANDRA-3338)
 * Fix hsha thrift server (CASSANDRA-3346)
 * Make sure repair only stream needed sstables (CASSANDRA-3345)


1.0.0-rc2
 * Log a meaningful warning when a node receives a message for a repair session
   that doesn't exist anymore (CASSANDRA-3256)
 * test for NUMA policy support as well as numactl presence (CASSANDRA-3245)
 * Fix FD leak when internode encryption is enabled (CASSANDRA-3257)
 * Remove incorrect assertion in mergeIterator (CASSANDRA-3260)
 * FBUtilities.hexToBytes(String) to throw NumberFormatException when string
   contains non-hex characters (CASSANDRA-3231)
 * Keep SimpleSnitch proximity ordering unchanged from what the Strategy
   generates, as intended (CASSANDRA-3262)
 * remove Scrub from compactionstats when finished (CASSANDRA-3255)
 * fix counter entry in jdbc TypesMap (CASSANDRA-3268)
 * fix full queue scenario for ParallelCompactionIterator (CASSANDRA-3270)
 * fix bootstrap process (CASSANDRA-3285)
 * don't try delivering hints if when there isn't any (CASSANDRA-3176)
 * CLI documentation change for ColumnFamily `compression_options` (CASSANDRA-3282)
 * ignore any CF ids sent by client for adding CF/KS (CASSANDRA-3288)
 * remove obsolete hints on first startup (CASSANDRA-3291)
 * use correct ISortedColumns for time-optimized reads (CASSANDRA-3289)
 * Evict gossip state immediately when a token is taken over by a new IP 
   (CASSANDRA-3259)


1.0.0-rc1
 * Update CQL to generate microsecond timestamps by default (CASSANDRA-3227)
 * Fix counting CFMetadata towards Memtable liveRatio (CASSANDRA-3023)
 * Kill server on wrapped OOME such as from FileChannel.map (CASSANDRA-3201)
 * remove unnecessary copy when adding to row cache (CASSANDRA-3223)
 * Log message when a full repair operation completes (CASSANDRA-3207)
 * Fix streamOutSession keeping sstables references forever if the remote end
   dies (CASSANDRA-3216)
 * Remove dynamic_snitch boolean from example configuration (defaulting to 
   true) and set default badness threshold to 0.1 (CASSANDRA-3229)
 * Base choice of random or "balanced" token on bootstrap on whether
   schema definitions were found (CASSANDRA-3219)
 * Fixes for LeveledCompactionStrategy score computation, prioritization,
   scheduling, and performance (CASSANDRA-3224, 3234)
 * parallelize sstable open at server startup (CASSANDRA-2988)
 * fix handling of exceptions writing to OutboundTcpConnection (CASSANDRA-3235)
 * Allow using quotes in "USE <keyspace>;" CLI command (CASSANDRA-3208)
 * Don't allow any cache loading exceptions to halt startup (CASSANDRA-3218)
 * Fix sstableloader --ignores option (CASSANDRA-3247)
 * File descriptor limit increased in packaging (CASSANDRA-3206)
 * Fix deadlock in commit log during flush (CASSANDRA-3253) 


1.0.0-beta1
 * removed binarymemtable (CASSANDRA-2692)
 * add commitlog_total_space_in_mb to prevent fragmented logs (CASSANDRA-2427)
 * removed commitlog_rotation_threshold_in_mb configuration (CASSANDRA-2771)
 * make AbstractBounds.normalize de-overlapp overlapping ranges (CASSANDRA-2641)
 * replace CollatingIterator, ReducingIterator with MergeIterator 
   (CASSANDRA-2062)
 * Fixed the ability to set compaction strategy in cli using create column 
   family command (CASSANDRA-2778)
 * clean up tmp files after failed compaction (CASSANDRA-2468)
 * restrict repair streaming to specific columnfamilies (CASSANDRA-2280)
 * don't bother persisting columns shadowed by a row tombstone (CASSANDRA-2589)
 * reset CF and SC deletion times after gc_grace (CASSANDRA-2317)
 * optimize away seek when compacting wide rows (CASSANDRA-2879)
 * single-pass streaming (CASSANDRA-2677, 2906, 2916, 3003)
 * use reference counting for deleting sstables instead of relying on GC
   (CASSANDRA-2521, 3179)
 * store hints as serialized mutations instead of pointers to data row
   (CASSANDRA-2045)
 * store hints in the coordinator node instead of in the closest replica 
   (CASSANDRA-2914)
 * add row_cache_keys_to_save CF option (CASSANDRA-1966)
 * check column family validity in nodetool repair (CASSANDRA-2933)
 * use lazy initialization instead of class initialization in NodeId
   (CASSANDRA-2953)
 * add paging to get_count (CASSANDRA-2894)
 * fix "short reads" in [multi]get (CASSANDRA-2643, 3157, 3192)
 * add optional compression for sstables (CASSANDRA-47, 2994, 3001, 3128)
 * add scheduler JMX metrics (CASSANDRA-2962)
 * add block level checksum for compressed data (CASSANDRA-1717)
 * make column family backed column map pluggable and introduce unsynchronized
   ArrayList backed one to speedup reads (CASSANDRA-2843, 3165, 3205)
 * refactoring of the secondary index api (CASSANDRA-2982)
 * make CL > ONE reads wait for digest reconciliation before returning
   (CASSANDRA-2494)
 * fix missing logging for some exceptions (CASSANDRA-2061)
 * refactor and optimize ColumnFamilyStore.files(...) and Descriptor.fromFilename(String)
   and few other places responsible for work with SSTable files (CASSANDRA-3040)
 * Stop reading from sstables once we know we have the most recent columns,
   for query-by-name requests (CASSANDRA-2498)
 * Add query-by-column mode to stress.java (CASSANDRA-3064)
 * Add "install" command to cassandra.bat (CASSANDRA-292)
 * clean up KSMetadata, CFMetadata from unnecessary
   Thrift<->Avro conversion methods (CASSANDRA-3032)
 * Add timeouts to client request schedulers (CASSANDRA-3079, 3096)
 * Cli to use hashes rather than array of hashes for strategy options (CASSANDRA-3081)
 * LeveledCompactionStrategy (CASSANDRA-1608, 3085, 3110, 3087, 3145, 3154, 3182)
 * Improvements of the CLI `describe` command (CASSANDRA-2630)
 * reduce window where dropped CF sstables may not be deleted (CASSANDRA-2942)
 * Expose gossip/FD info to JMX (CASSANDRA-2806)
 * Fix streaming over SSL when compressed SSTable involved (CASSANDRA-3051)
 * Add support for pluggable secondary index implementations (CASSANDRA-3078)
 * remove compaction_thread_priority setting (CASSANDRA-3104)
 * generate hints for replicas that timeout, not just replicas that are known
   to be down before starting (CASSANDRA-2034)
 * Add throttling for internode streaming (CASSANDRA-3080)
 * make the repair of a range repair all replica (CASSANDRA-2610, 3194)
 * expose the ability to repair the first range (as returned by the
   partitioner) of a node (CASSANDRA-2606)
 * Streams Compression (CASSANDRA-3015)
 * add ability to use multiple threads during a single compaction
   (CASSANDRA-2901)
 * make AbstractBounds.normalize support overlapping ranges (CASSANDRA-2641)
 * fix of the CQL count() behavior (CASSANDRA-3068)
 * use TreeMap backed column families for the SSTable simple writers
   (CASSANDRA-3148)
 * fix inconsistency of the CLI syntax when {} should be used instead of [{}]
   (CASSANDRA-3119)
 * rename CQL type names to match expected SQL behavior (CASSANDRA-3149, 3031)
 * Arena-based allocation for memtables (CASSANDRA-2252, 3162, 3163, 3168)
 * Default RR chance to 0.1 (CASSANDRA-3169)
 * Add RowLevel support to secondary index API (CASSANDRA-3147)
 * Make SerializingCacheProvider the default if JNA is available (CASSANDRA-3183)
 * Fix backwards compatibilty for CQL memtable properties (CASSANDRA-3190)
 * Add five-minute delay before starting compactions on a restarted server
   (CASSANDRA-3181)
 * Reduce copies done for intra-host messages (CASSANDRA-1788, 3144)
 * support of compaction strategy option for stress.java (CASSANDRA-3204)
 * make memtable throughput and column count thresholds no-ops (CASSANDRA-2449)
 * Return schema information along with the resultSet in CQL (CASSANDRA-2734)
 * Add new DecimalType (CASSANDRA-2883)
 * Fix assertion error in RowRepairResolver (CASSANDRA-3156)
 * Reduce unnecessary high buffer sizes (CASSANDRA-3171)
 * Pluggable compaction strategy (CASSANDRA-1610)
 * Add new broadcast_address config option (CASSANDRA-2491)


0.8.7
 * Kill server on wrapped OOME such as from FileChannel.map (CASSANDRA-3201)
 * Allow using quotes in "USE <keyspace>;" CLI command (CASSANDRA-3208)
 * Log message when a full repair operation completes (CASSANDRA-3207)
 * Don't allow any cache loading exceptions to halt startup (CASSANDRA-3218)
 * Fix sstableloader --ignores option (CASSANDRA-3247)
 * File descriptor limit increased in packaging (CASSANDRA-3206)
 * Log a meaningfull warning when a node receive a message for a repair session
   that doesn't exist anymore (CASSANDRA-3256)
 * Fix FD leak when internode encryption is enabled (CASSANDRA-3257)
 * FBUtilities.hexToBytes(String) to throw NumberFormatException when string
   contains non-hex characters (CASSANDRA-3231)
 * Keep SimpleSnitch proximity ordering unchanged from what the Strategy
   generates, as intended (CASSANDRA-3262)
 * remove Scrub from compactionstats when finished (CASSANDRA-3255)
 * Fix tool .bat files when CASSANDRA_HOME contains spaces (CASSANDRA-3258)
 * Force flush of status table when removing/updating token (CASSANDRA-3243)
 * Evict gossip state immediately when a token is taken over by a new IP (CASSANDRA-3259)
 * Fix bug where the failure detector can take too long to mark a host
   down (CASSANDRA-3273)
 * (Hadoop) allow wrapping ranges in queries (CASSANDRA-3137)
 * (Hadoop) check all interfaces for a match with split location
   before falling back to random replica (CASSANDRA-3211)
 * (Hadoop) Make Pig storage handle implements LoadMetadata (CASSANDRA-2777)
 * (Hadoop) Fix exception during PIG 'dump' (CASSANDRA-2810)
 * Fix stress COUNTER_GET option (CASSANDRA-3301)
 * Fix missing fields in CLI `show schema` output (CASSANDRA-3304)
 * Nodetool no longer leaks threads and closes JMX connections (CASSANDRA-3309)
 * fix truncate allowing data to be replayed post-restart (CASSANDRA-3297)
 * Move SimpleAuthority and SimpleAuthenticator to examples (CASSANDRA-2922)
 * Fix handling of tombstone by SSTableExport/Import (CASSANDRA-3357)
 * Fix transposition in cfHistograms (CASSANDRA-3222)
 * Allow using number as DC name when creating keyspace in CQL (CASSANDRA-3239)
 * Force flush of system table after updating/removing a token (CASSANDRA-3243)


0.8.6
 * revert CASSANDRA-2388
 * change TokenRange.endpoints back to listen/broadcast address to match
   pre-1777 behavior, and add TokenRange.rpc_endpoints instead (CASSANDRA-3187)
 * avoid trying to watch cassandra-topology.properties when loaded from jar
   (CASSANDRA-3138)
 * prevent users from creating keyspaces with LocalStrategy replication
   (CASSANDRA-3139)
 * fix CLI `show schema;` to output correct keyspace definition statement
   (CASSANDRA-3129)
 * CustomTThreadPoolServer to log TTransportException at DEBUG level
   (CASSANDRA-3142)
 * allow topology sort to work with non-unique rack names between 
   datacenters (CASSANDRA-3152)
 * Improve caching of same-version Messages on digest and repair paths
   (CASSANDRA-3158)
 * Randomize choice of first replica for counter increment (CASSANDRA-2890)
 * Fix using read_repair_chance instead of merge_shard_change (CASSANDRA-3202)
 * Avoid streaming data to nodes that already have it, on move as well as
   decommission (CASSANDRA-3041)
 * Fix divide by zero error in GCInspector (CASSANDRA-3164)
 * allow quoting of the ColumnFamily name in CLI `create column family`
   statement (CASSANDRA-3195)
 * Fix rolling upgrade from 0.7 to 0.8 problem (CASSANDRA-3166)
 * Accomodate missing encryption_options in IncomingTcpConnection.stream
   (CASSANDRA-3212)


0.8.5
 * fix NPE when encryption_options is unspecified (CASSANDRA-3007)
 * include column name in validation failure exceptions (CASSANDRA-2849)
 * make sure truncate clears out the commitlog so replay won't re-
   populate with truncated data (CASSANDRA-2950)
 * fix NPE when debug logging is enabled and dropped CF is present
   in a commitlog segment (CASSANDRA-3021)
 * fix cassandra.bat when CASSANDRA_HOME contains spaces (CASSANDRA-2952)
 * fix to SSTableSimpleUnsortedWriter bufferSize calculation (CASSANDRA-3027)
 * make cleanup and normal compaction able to skip empty rows
   (rows containing nothing but expired tombstones) (CASSANDRA-3039)
 * work around native memory leak in com.sun.management.GarbageCollectorMXBean
   (CASSANDRA-2868)
 * validate that column names in column_metadata are not equal to key_alias
   on create/update of the ColumnFamily and CQL 'ALTER' statement (CASSANDRA-3036)
 * return an InvalidRequestException if an indexed column is assigned
   a value larger than 64KB (CASSANDRA-3057)
 * fix of numeric-only and string column names handling in CLI "drop index" 
   (CASSANDRA-3054)
 * prune index scan resultset back to original request for lazy
   resultset expansion case (CASSANDRA-2964)
 * (Hadoop) fail jobs when Cassandra node has failed but TaskTracker
   has not (CASSANDRA-2388)
 * fix dynamic snitch ignoring nodes when read_repair_chance is zero
   (CASSANDRA-2662)
 * avoid retaining references to dropped CFS objects in 
   CompactionManager.estimatedCompactions (CASSANDRA-2708)
 * expose rpc timeouts per host in MessagingServiceMBean (CASSANDRA-2941)
 * avoid including cwd in classpath for deb and rpm packages (CASSANDRA-2881)
 * remove gossip state when a new IP takes over a token (CASSANDRA-3071)
 * allow sstable2json to work on index sstable files (CASSANDRA-3059)
 * always hint counters (CASSANDRA-3099)
 * fix log4j initialization in EmbeddedCassandraService (CASSANDRA-2857)
 * remove gossip state when a new IP takes over a token (CASSANDRA-3071)
 * work around native memory leak in com.sun.management.GarbageCollectorMXBean
    (CASSANDRA-2868)
 * fix UnavailableException with writes at CL.EACH_QUORM (CASSANDRA-3084)
 * fix parsing of the Keyspace and ColumnFamily names in numeric
   and string representations in CLI (CASSANDRA-3075)
 * fix corner cases in Range.differenceToFetch (CASSANDRA-3084)
 * fix ip address String representation in the ring cache (CASSANDRA-3044)
 * fix ring cache compatibility when mixing pre-0.8.4 nodes with post-
   in the same cluster (CASSANDRA-3023)
 * make repair report failure when a node participating dies (instead of
   hanging forever) (CASSANDRA-2433)
 * fix handling of the empty byte buffer by ReversedType (CASSANDRA-3111)
 * Add validation that Keyspace names are case-insensitively unique (CASSANDRA-3066)
 * catch invalid key_validation_class before instantiating UpdateColumnFamily (CASSANDRA-3102)
 * make Range and Bounds objects client-safe (CASSANDRA-3108)
 * optionally skip log4j configuration (CASSANDRA-3061)
 * bundle sstableloader with the debian package (CASSANDRA-3113)
 * don't try to build secondary indexes when there is none (CASSANDRA-3123)
 * improve SSTableSimpleUnsortedWriter speed for large rows (CASSANDRA-3122)
 * handle keyspace arguments correctly in nodetool snapshot (CASSANDRA-3038)
 * Fix SSTableImportTest on windows (CASSANDRA-3043)
 * expose compactionThroughputMbPerSec through JMX (CASSANDRA-3117)
 * log keyspace and CF of large rows being compacted


0.8.4
 * change TokenRing.endpoints to be a list of rpc addresses instead of 
   listen/broadcast addresses (CASSANDRA-1777)
 * include files-to-be-streamed in StreamInSession.getSources (CASSANDRA-2972)
 * use JAVA env var in cassandra-env.sh (CASSANDRA-2785, 2992)
 * avoid doing read for no-op replicate-on-write at CL=1 (CASSANDRA-2892)
 * refuse counter write for CL.ANY (CASSANDRA-2990)
 * switch back to only logging recent dropped messages (CASSANDRA-3004)
 * always deserialize RowMutation for counters (CASSANDRA-3006)
 * ignore saved replication_factor strategy_option for NTS (CASSANDRA-3011)
 * make sure pre-truncate CL segments are discarded (CASSANDRA-2950)


0.8.3
 * add ability to drop local reads/writes that are going to timeout
   (CASSANDRA-2943)
 * revamp token removal process, keep gossip states for 3 days (CASSANDRA-2496)
 * don't accept extra args for 0-arg nodetool commands (CASSANDRA-2740)
 * log unavailableexception details at debug level (CASSANDRA-2856)
 * expose data_dir though jmx (CASSANDRA-2770)
 * don't include tmp files as sstable when create cfs (CASSANDRA-2929)
 * log Java classpath on startup (CASSANDRA-2895)
 * keep gossipped version in sync with actual on migration coordinator 
   (CASSANDRA-2946)
 * use lazy initialization instead of class initialization in NodeId
   (CASSANDRA-2953)
 * check column family validity in nodetool repair (CASSANDRA-2933)
 * speedup bytes to hex conversions dramatically (CASSANDRA-2850)
 * Flush memtables on shutdown when durable writes are disabled 
   (CASSANDRA-2958)
 * improved POSIX compatibility of start scripts (CASsANDRA-2965)
 * add counter support to Hadoop InputFormat (CASSANDRA-2981)
 * fix bug where dirty commitlog segments were removed (and avoid keeping 
   segments with no post-flush activity permanently dirty) (CASSANDRA-2829)
 * fix throwing exception with batch mutation of counter super columns
   (CASSANDRA-2949)
 * ignore system tables during repair (CASSANDRA-2979)
 * throw exception when NTS is given replication_factor as an option
   (CASSANDRA-2960)
 * fix assertion error during compaction of counter CFs (CASSANDRA-2968)
 * avoid trying to create index names, when no index exists (CASSANDRA-2867)
 * don't sample the system table when choosing a bootstrap token
   (CASSANDRA-2825)
 * gossiper notifies of local state changes (CASSANDRA-2948)
 * add asynchronous and half-sync/half-async (hsha) thrift servers 
   (CASSANDRA-1405)
 * fix potential use of free'd native memory in SerializingCache 
   (CASSANDRA-2951)
 * prune index scan resultset back to original request for lazy
   resultset expansion case (CASSANDRA-2964)
 * (Hadoop) fail jobs when Cassandra node has failed but TaskTracker
    has not (CASSANDRA-2388)


0.8.2
 * CQL: 
   - include only one row per unique key for IN queries (CASSANDRA-2717)
   - respect client timestamp on full row deletions (CASSANDRA-2912)
 * improve thread-safety in StreamOutSession (CASSANDRA-2792)
 * allow deleting a row and updating indexed columns in it in the
   same mutation (CASSANDRA-2773)
 * Expose number of threads blocked on submitting memtable to flush
   in JMX (CASSANDRA-2817)
 * add ability to return "endpoints" to nodetool (CASSANDRA-2776)
 * Add support for multiple (comma-delimited) coordinator addresses
   to ColumnFamilyInputFormat (CASSANDRA-2807)
 * fix potential NPE while scheduling read repair for range slice
   (CASSANDRA-2823)
 * Fix race in SystemTable.getCurrentLocalNodeId (CASSANDRA-2824)
 * Correctly set default for replicate_on_write (CASSANDRA-2835)
 * improve nodetool compactionstats formatting (CASSANDRA-2844)
 * fix index-building status display (CASSANDRA-2853)
 * fix CLI perpetuating obsolete KsDef.replication_factor (CASSANDRA-2846)
 * improve cli treatment of multiline comments (CASSANDRA-2852)
 * handle row tombstones correctly in EchoedRow (CASSANDRA-2786)
 * add MessagingService.get[Recently]DroppedMessages and
   StorageService.getExceptionCount (CASSANDRA-2804)
 * fix possibility of spurious UnavailableException for LOCAL_QUORUM
   reads with dynamic snitch + read repair disabled (CASSANDRA-2870)
 * add ant-optional as dependence for the debian package (CASSANDRA-2164)
 * add option to specify limit for get_slice in the CLI (CASSANDRA-2646)
 * decrease HH page size (CASSANDRA-2832)
 * reset cli keyspace after dropping the current one (CASSANDRA-2763)
 * add KeyRange option to Hadoop inputformat (CASSANDRA-1125)
 * fix protocol versioning (CASSANDRA-2818, 2860)
 * support spaces in path to log4j configuration (CASSANDRA-2383)
 * avoid including inferred types in CF update (CASSANDRA-2809)
 * fix JMX bulkload call (CASSANDRA-2908)
 * fix updating KS with durable_writes=false (CASSANDRA-2907)
 * add simplified facade to SSTableWriter for bulk loading use
   (CASSANDRA-2911)
 * fix re-using index CF sstable names after drop/recreate (CASSANDRA-2872)
 * prepend CF to default index names (CASSANDRA-2903)
 * fix hint replay (CASSANDRA-2928)
 * Properly synchronize repair's merkle tree computation (CASSANDRA-2816)


0.8.1
 * CQL:
   - support for insert, delete in BATCH (CASSANDRA-2537)
   - support for IN to SELECT, UPDATE (CASSANDRA-2553)
   - timestamp support for INSERT, UPDATE, and BATCH (CASSANDRA-2555)
   - TTL support (CASSANDRA-2476)
   - counter support (CASSANDRA-2473)
   - ALTER COLUMNFAMILY (CASSANDRA-1709)
   - DROP INDEX (CASSANDRA-2617)
   - add SCHEMA/TABLE as aliases for KS/CF (CASSANDRA-2743)
   - server handles wait-for-schema-agreement (CASSANDRA-2756)
   - key alias support (CASSANDRA-2480)
 * add support for comparator parameters and a generic ReverseType
   (CASSANDRA-2355)
 * add CompositeType and DynamicCompositeType (CASSANDRA-2231)
 * optimize batches containing multiple updates to the same row
   (CASSANDRA-2583)
 * adjust hinted handoff page size to avoid OOM with large columns 
   (CASSANDRA-2652)
 * mark BRAF buffer invalid post-flush so we don't re-flush partial
   buffers again, especially on CL writes (CASSANDRA-2660)
 * add DROP INDEX support to CLI (CASSANDRA-2616)
 * don't perform HH to client-mode [storageproxy] nodes (CASSANDRA-2668)
 * Improve forceDeserialize/getCompactedRow encapsulation (CASSANDRA-2659)
 * Don't write CounterUpdateColumn to disk in tests (CASSANDRA-2650)
 * Add sstable bulk loading utility (CASSANDRA-1278)
 * avoid replaying hints to dropped columnfamilies (CASSANDRA-2685)
 * add placeholders for missing rows in range query pseudo-RR (CASSANDRA-2680)
 * remove no-op HHOM.renameHints (CASSANDRA-2693)
 * clone super columns to avoid modifying them during flush (CASSANDRA-2675)
 * allow writes to bypass the commitlog for certain keyspaces (CASSANDRA-2683)
 * avoid NPE when bypassing commitlog during memtable flush (CASSANDRA-2781)
 * Added support for making bootstrap retry if nodes flap (CASSANDRA-2644)
 * Added statusthrift to nodetool to report if thrift server is running (CASSANDRA-2722)
 * Fixed rows being cached if they do not exist (CASSANDRA-2723)
 * Support passing tableName and cfName to RowCacheProviders (CASSANDRA-2702)
 * close scrub file handles (CASSANDRA-2669)
 * throttle migration replay (CASSANDRA-2714)
 * optimize column serializer creation (CASSANDRA-2716)
 * Added support for making bootstrap retry if nodes flap (CASSANDRA-2644)
 * Added statusthrift to nodetool to report if thrift server is running
   (CASSANDRA-2722)
 * Fixed rows being cached if they do not exist (CASSANDRA-2723)
 * fix truncate/compaction race (CASSANDRA-2673)
 * workaround large resultsets causing large allocation retention
   by nio sockets (CASSANDRA-2654)
 * fix nodetool ring use with Ec2Snitch (CASSANDRA-2733)
 * fix removing columns and subcolumns that are supressed by a row or
   supercolumn tombstone during replica resolution (CASSANDRA-2590)
 * support sstable2json against snapshot sstables (CASSANDRA-2386)
 * remove active-pull schema requests (CASSANDRA-2715)
 * avoid marking entire list of sstables as actively being compacted
   in multithreaded compaction (CASSANDRA-2765)
 * seek back after deserializing a row to update cache with (CASSANDRA-2752)
 * avoid skipping rows in scrub for counter column family (CASSANDRA-2759)
 * fix ConcurrentModificationException in repair when dealing with 0.7 node
   (CASSANDRA-2767)
 * use threadsafe collections for StreamInSession (CASSANDRA-2766)
 * avoid infinite loop when creating merkle tree (CASSANDRA-2758)
 * avoids unmarking compacting sstable prematurely in cleanup (CASSANDRA-2769)
 * fix NPE when the commit log is bypassed (CASSANDRA-2718)
 * don't throw an exception in SS.isRPCServerRunning (CASSANDRA-2721)
 * make stress.jar executable (CASSANDRA-2744)
 * add daemon mode to java stress (CASSANDRA-2267)
 * expose the DC and rack of a node through JMX and nodetool ring (CASSANDRA-2531)
 * fix cache mbean getSize (CASSANDRA-2781)
 * Add Date, Float, Double, and Boolean types (CASSANDRA-2530)
 * Add startup flag to renew counter node id (CASSANDRA-2788)
 * add jamm agent to cassandra.bat (CASSANDRA-2787)
 * fix repair hanging if a neighbor has nothing to send (CASSANDRA-2797)
 * purge tombstone even if row is in only one sstable (CASSANDRA-2801)
 * Fix wrong purge of deleted cf during compaction (CASSANDRA-2786)
 * fix race that could result in Hadoop writer failing to throw an
   exception encountered after close() (CASSANDRA-2755)
 * fix scan wrongly throwing assertion error (CASSANDRA-2653)
 * Always use even distribution for merkle tree with RandomPartitionner
   (CASSANDRA-2841)
 * fix describeOwnership for OPP (CASSANDRA-2800)
 * ensure that string tokens do not contain commas (CASSANDRA-2762)


0.8.0-final
 * fix CQL grammar warning and cqlsh regression from CASSANDRA-2622
 * add ant generate-cql-html target (CASSANDRA-2526)
 * update CQL consistency levels (CASSANDRA-2566)
 * debian packaging fixes (CASSANDRA-2481, 2647)
 * fix UUIDType, IntegerType for direct buffers (CASSANDRA-2682, 2684)
 * switch to native Thrift for Hadoop map/reduce (CASSANDRA-2667)
 * fix StackOverflowError when building from eclipse (CASSANDRA-2687)
 * only provide replication_factor to strategy_options "help" for
   SimpleStrategy, OldNetworkTopologyStrategy (CASSANDRA-2678, 2713)
 * fix exception adding validators to non-string columns (CASSANDRA-2696)
 * avoid instantiating DatabaseDescriptor in JDBC (CASSANDRA-2694)
 * fix potential stack overflow during compaction (CASSANDRA-2626)
 * clone super columns to avoid modifying them during flush (CASSANDRA-2675)
 * reset underlying iterator in EchoedRow constructor (CASSANDRA-2653)


0.8.0-rc1
 * faster flushes and compaction from fixing excessively pessimistic 
   rebuffering in BRAF (CASSANDRA-2581)
 * fix returning null column values in the python cql driver (CASSANDRA-2593)
 * fix merkle tree splitting exiting early (CASSANDRA-2605)
 * snapshot_before_compaction directory name fix (CASSANDRA-2598)
 * Disable compaction throttling during bootstrap (CASSANDRA-2612) 
 * fix CQL treatment of > and < operators in range slices (CASSANDRA-2592)
 * fix potential double-application of counter updates on commitlog replay
   by moving replay position from header to sstable metadata (CASSANDRA-2419)
 * JDBC CQL driver exposes getColumn for access to timestamp
 * JDBC ResultSetMetadata properties added to AbstractType
 * r/m clustertool (CASSANDRA-2607)
 * add support for presenting row key as a column in CQL result sets 
   (CASSANDRA-2622)
 * Don't allow {LOCAL|EACH}_QUORUM unless strategy is NTS (CASSANDRA-2627)
 * validate keyspace strategy_options during CQL create (CASSANDRA-2624)
 * fix empty Result with secondary index when limit=1 (CASSANDRA-2628)
 * Fix regression where bootstrapping a node with no schema fails
   (CASSANDRA-2625)
 * Allow removing LocationInfo sstables (CASSANDRA-2632)
 * avoid attempting to replay mutations from dropped keyspaces (CASSANDRA-2631)
 * avoid using cached position of a key when GT is requested (CASSANDRA-2633)
 * fix counting bloom filter true positives (CASSANDRA-2637)
 * initialize local ep state prior to gossip startup if needed (CASSANDRA-2638)
 * fix counter increment lost after restart (CASSANDRA-2642)
 * add quote-escaping via backslash to CLI (CASSANDRA-2623)
 * fix pig example script (CASSANDRA-2487)
 * fix dynamic snitch race in adding latencies (CASSANDRA-2618)
 * Start/stop cassandra after more important services such as mdadm in
   debian packaging (CASSANDRA-2481)


0.8.0-beta2
 * fix NPE compacting index CFs (CASSANDRA-2528)
 * Remove checking all column families on startup for compaction candidates 
   (CASSANDRA-2444)
 * validate CQL create keyspace options (CASSANDRA-2525)
 * fix nodetool setcompactionthroughput (CASSANDRA-2550)
 * move	gossip heartbeat back to its own thread (CASSANDRA-2554)
 * validate cql TRUNCATE columnfamily before truncating (CASSANDRA-2570)
 * fix batch_mutate for mixed standard-counter mutations (CASSANDRA-2457)
 * disallow making schema changes to system keyspace (CASSANDRA-2563)
 * fix sending mutation messages multiple times (CASSANDRA-2557)
 * fix incorrect use of NBHM.size in ReadCallback that could cause
   reads to time out even when responses were received (CASSANDRA-2552)
 * trigger read repair correctly for LOCAL_QUORUM reads (CASSANDRA-2556)
 * Allow configuring the number of compaction thread (CASSANDRA-2558)
 * forceUserDefinedCompaction will attempt to compact what it is given
   even if the pessimistic estimate is that there is not enough disk space;
   automatic compactions will only compact 2 or more sstables (CASSANDRA-2575)
 * refuse to apply migrations with older timestamps than the current 
   schema (CASSANDRA-2536)
 * remove unframed Thrift transport option
 * include indexes in snapshots (CASSANDRA-2596)
 * improve ignoring of obsolete mutations in index maintenance (CASSANDRA-2401)
 * recognize attempt to drop just the index while leaving the column
   definition alone (CASSANDRA-2619)
  

0.8.0-beta1
 * remove Avro RPC support (CASSANDRA-926)
 * support for columns that act as incr/decr counters 
   (CASSANDRA-1072, 1937, 1944, 1936, 2101, 2093, 2288, 2105, 2384, 2236, 2342,
   2454)
 * CQL (CASSANDRA-1703, 1704, 1705, 1706, 1707, 1708, 1710, 1711, 1940, 
   2124, 2302, 2277, 2493)
 * avoid double RowMutation serialization on write path (CASSANDRA-1800)
 * make NetworkTopologyStrategy the default (CASSANDRA-1960)
 * configurable internode encryption (CASSANDRA-1567, 2152)
 * human readable column names in sstable2json output (CASSANDRA-1933)
 * change default JMX port to 7199 (CASSANDRA-2027)
 * backwards compatible internal messaging (CASSANDRA-1015)
 * atomic switch of memtables and sstables (CASSANDRA-2284)
 * add pluggable SeedProvider (CASSANDRA-1669)
 * Fix clustertool to not throw exception when calling get_endpoints (CASSANDRA-2437)
 * upgrade to thrift 0.6 (CASSANDRA-2412) 
 * repair works on a token range instead of full ring (CASSANDRA-2324)
 * purge tombstones from row cache (CASSANDRA-2305)
 * push replication_factor into strategy_options (CASSANDRA-1263)
 * give snapshots the same name on each node (CASSANDRA-1791)
 * remove "nodetool loadbalance" (CASSANDRA-2448)
 * multithreaded compaction (CASSANDRA-2191)
 * compaction throttling (CASSANDRA-2156)
 * add key type information and alias (CASSANDRA-2311, 2396)
 * cli no longer divides read_repair_chance by 100 (CASSANDRA-2458)
 * made CompactionInfo.getTaskType return an enum (CASSANDRA-2482)
 * add a server-wide cap on measured memtable memory usage and aggressively
   flush to keep under that threshold (CASSANDRA-2006)
 * add unified UUIDType (CASSANDRA-2233)
 * add off-heap row cache support (CASSANDRA-1969)


0.7.5
 * improvements/fixes to PIG driver (CASSANDRA-1618, CASSANDRA-2387,
   CASSANDRA-2465, CASSANDRA-2484)
 * validate index names (CASSANDRA-1761)
 * reduce contention on Table.flusherLock (CASSANDRA-1954)
 * try harder to detect failures during streaming, cleaning up temporary
   files more reliably (CASSANDRA-2088)
 * shut down server for OOM on a Thrift thread (CASSANDRA-2269)
 * fix tombstone handling in repair and sstable2json (CASSANDRA-2279)
 * preserve version when streaming data from old sstables (CASSANDRA-2283)
 * don't start repair if a neighboring node is marked as dead (CASSANDRA-2290)
 * purge tombstones from row cache (CASSANDRA-2305)
 * Avoid seeking when sstable2json exports the entire file (CASSANDRA-2318)
 * clear Built flag in system table when dropping an index (CASSANDRA-2320)
 * don't allow arbitrary argument for stress.java (CASSANDRA-2323)
 * validate values for index predicates in get_indexed_slice (CASSANDRA-2328)
 * queue secondary indexes for flush before the parent (CASSANDRA-2330)
 * allow job configuration to set the CL used in Hadoop jobs (CASSANDRA-2331)
 * add memtable_flush_queue_size defaulting to 4 (CASSANDRA-2333)
 * Allow overriding of initial_token, storage_port and rpc_port from system
   properties (CASSANDRA-2343)
 * fix comparator used for non-indexed secondary expressions in index scan
   (CASSANDRA-2347)
 * ensure size calculation and write phase of large-row compaction use
   the same threshold for TTL expiration (CASSANDRA-2349)
 * fix race when iterating CFs during add/drop (CASSANDRA-2350)
 * add ConsistencyLevel command to CLI (CASSANDRA-2354)
 * allow negative numbers in the cli (CASSANDRA-2358)
 * hard code serialVersionUID for tokens class (CASSANDRA-2361)
 * fix potential infinite loop in ByteBufferUtil.inputStream (CASSANDRA-2365)
 * fix encoding bugs in HintedHandoffManager, SystemTable when default
   charset is not UTF8 (CASSANDRA-2367)
 * avoids having removed node reappearing in Gossip (CASSANDRA-2371)
 * fix incorrect truncation of long to int when reading columns via block
   index (CASSANDRA-2376)
 * fix NPE during stream session (CASSANDRA-2377)
 * fix race condition that could leave orphaned data files when dropping CF or
   KS (CASSANDRA-2381)
 * fsync statistics component on write (CASSANDRA-2382)
 * fix duplicate results from CFS.scan (CASSANDRA-2406)
 * add IntegerType to CLI help (CASSANDRA-2414)
 * avoid caching token-only decoratedkeys (CASSANDRA-2416)
 * convert mmap assertion to if/throw so scrub can catch it (CASSANDRA-2417)
 * don't overwrite gc log (CASSANDR-2418)
 * invalidate row cache for streamed row to avoid inconsitencies
   (CASSANDRA-2420)
 * avoid copies in range/index scans (CASSANDRA-2425)
 * make sure we don't wipe data during cleanup if the node has not join
   the ring (CASSANDRA-2428)
 * Try harder to close files after compaction (CASSANDRA-2431)
 * re-set bootstrapped flag after move finishes (CASSANDRA-2435)
 * display validation_class in CLI 'describe keyspace' (CASSANDRA-2442)
 * make cleanup compactions cleanup the row cache (CASSANDRA-2451)
 * add column fields validation to scrub (CASSANDRA-2460)
 * use 64KB flush buffer instead of in_memory_compaction_limit (CASSANDRA-2463)
 * fix backslash substitutions in CLI (CASSANDRA-2492)
 * disable cache saving for system CFS (CASSANDRA-2502)
 * fixes for verifying destination availability under hinted conditions
   so UE can be thrown intead of timing out (CASSANDRA-2514)
 * fix update of validation class in column metadata (CASSANDRA-2512)
 * support LOCAL_QUORUM, EACH_QUORUM CLs outside of NTS (CASSANDRA-2516)
 * preserve version when streaming data from old sstables (CASSANDRA-2283)
 * fix backslash substitutions in CLI (CASSANDRA-2492)
 * count a row deletion as one operation towards memtable threshold 
   (CASSANDRA-2519)
 * support LOCAL_QUORUM, EACH_QUORUM CLs outside of NTS (CASSANDRA-2516)


0.7.4
 * add nodetool join command (CASSANDRA-2160)
 * fix secondary indexes on pre-existing or streamed data (CASSANDRA-2244)
 * initialize endpoint in gossiper earlier (CASSANDRA-2228)
 * add ability to write to Cassandra from Pig (CASSANDRA-1828)
 * add rpc_[min|max]_threads (CASSANDRA-2176)
 * add CL.TWO, CL.THREE (CASSANDRA-2013)
 * avoid exporting an un-requested row in sstable2json, when exporting 
   a key that does not exist (CASSANDRA-2168)
 * add incremental_backups option (CASSANDRA-1872)
 * add configurable row limit to Pig loadfunc (CASSANDRA-2276)
 * validate column values in batches as well as single-Column inserts
   (CASSANDRA-2259)
 * move sample schema from cassandra.yaml to schema-sample.txt,
   a cli scripts (CASSANDRA-2007)
 * avoid writing empty rows when scrubbing tombstoned rows (CASSANDRA-2296)
 * fix assertion error in range and index scans for CL < ALL
   (CASSANDRA-2282)
 * fix commitlog replay when flush position refers to data that didn't
   get synced before server died (CASSANDRA-2285)
 * fix fd leak in sstable2json with non-mmap'd i/o (CASSANDRA-2304)
 * reduce memory use during streaming of multiple sstables (CASSANDRA-2301)
 * purge tombstoned rows from cache after GCGraceSeconds (CASSANDRA-2305)
 * allow zero replicas in a NTS datacenter (CASSANDRA-1924)
 * make range queries respect snitch for local replicas (CASSANDRA-2286)
 * fix HH delivery when column index is larger than 2GB (CASSANDRA-2297)
 * make 2ary indexes use parent CF flush thresholds during initial build
   (CASSANDRA-2294)
 * update memtable_throughput to be a long (CASSANDRA-2158)


0.7.3
 * Keep endpoint state until aVeryLongTime (CASSANDRA-2115)
 * lower-latency read repair (CASSANDRA-2069)
 * add hinted_handoff_throttle_delay_in_ms option (CASSANDRA-2161)
 * fixes for cache save/load (CASSANDRA-2172, -2174)
 * Handle whole-row deletions in CFOutputFormat (CASSANDRA-2014)
 * Make memtable_flush_writers flush in parallel (CASSANDRA-2178)
 * Add compaction_preheat_key_cache option (CASSANDRA-2175)
 * refactor stress.py to have only one copy of the format string 
   used for creating row keys (CASSANDRA-2108)
 * validate index names for \w+ (CASSANDRA-2196)
 * Fix Cassandra cli to respect timeout if schema does not settle 
   (CASSANDRA-2187)
 * fix for compaction and cleanup writing old-format data into new-version 
   sstable (CASSANDRA-2211, -2216)
 * add nodetool scrub (CASSANDRA-2217, -2240)
 * fix sstable2json large-row pagination (CASSANDRA-2188)
 * fix EOFing on requests for the last bytes in a file (CASSANDRA-2213)
 * fix BufferedRandomAccessFile bugs (CASSANDRA-2218, -2241)
 * check for memtable flush_after_mins exceeded every 10s (CASSANDRA-2183)
 * fix cache saving on Windows (CASSANDRA-2207)
 * add validateSchemaAgreement call + synchronization to schema
   modification operations (CASSANDRA-2222)
 * fix for reversed slice queries on large rows (CASSANDRA-2212)
 * fat clients were writing local data (CASSANDRA-2223)
 * set DEFAULT_MEMTABLE_LIFETIME_IN_MINS to 24h
 * improve detection and cleanup of partially-written sstables 
   (CASSANDRA-2206)
 * fix supercolumn de/serialization when subcolumn comparator is different
   from supercolumn's (CASSANDRA-2104)
 * fix starting up on Windows when CASSANDRA_HOME contains whitespace
   (CASSANDRA-2237)
 * add [get|set][row|key]cacheSavePeriod to JMX (CASSANDRA-2100)
 * fix Hadoop ColumnFamilyOutputFormat dropping of mutations
   when batch fills up (CASSANDRA-2255)
 * move file deletions off of scheduledtasks executor (CASSANDRA-2253)


0.7.2
 * copy DecoratedKey.key when inserting into caches to avoid retaining
   a reference to the underlying buffer (CASSANDRA-2102)
 * format subcolumn names with subcomparator (CASSANDRA-2136)
 * fix column bloom filter deserialization (CASSANDRA-2165)


0.7.1
 * refactor MessageDigest creation code. (CASSANDRA-2107)
 * buffer network stack to avoid inefficient small TCP messages while avoiding
   the nagle/delayed ack problem (CASSANDRA-1896)
 * check log4j configuration for changes every 10s (CASSANDRA-1525, 1907)
 * more-efficient cross-DC replication (CASSANDRA-1530, -2051, -2138)
 * avoid polluting page cache with commitlog or sstable writes
   and seq scan operations (CASSANDRA-1470)
 * add RMI authentication options to nodetool (CASSANDRA-1921)
 * make snitches configurable at runtime (CASSANDRA-1374)
 * retry hadoop split requests on connection failure (CASSANDRA-1927)
 * implement describeOwnership for BOP, COPP (CASSANDRA-1928)
 * make read repair behave as expected for ConsistencyLevel > ONE
   (CASSANDRA-982, 2038)
 * distributed test harness (CASSANDRA-1859, 1964)
 * reduce flush lock contention (CASSANDRA-1930)
 * optimize supercolumn deserialization (CASSANDRA-1891)
 * fix CFMetaData.apply to only compare objects of the same class 
   (CASSANDRA-1962)
 * allow specifying specific SSTables to compact from JMX (CASSANDRA-1963)
 * fix race condition in MessagingService.targets (CASSANDRA-1959, 2094, 2081)
 * refuse to open sstables from a future version (CASSANDRA-1935)
 * zero-copy reads (CASSANDRA-1714)
 * fix copy bounds for word Text in wordcount demo (CASSANDRA-1993)
 * fixes for contrib/javautils (CASSANDRA-1979)
 * check more frequently for memtable expiration (CASSANDRA-2000)
 * fix writing SSTable column count statistics (CASSANDRA-1976)
 * fix streaming of multiple CFs during bootstrap (CASSANDRA-1992)
 * explicitly set JVM GC new generation size with -Xmn (CASSANDRA-1968)
 * add short options for CLI flags (CASSANDRA-1565)
 * make keyspace argument to "describe keyspace" in CLI optional
   when authenticated to keyspace already (CASSANDRA-2029)
 * added option to specify -Dcassandra.join_ring=false on startup
   to allow "warm spare" nodes or performing JMX maintenance before
   joining the ring (CASSANDRA-526)
 * log migrations at INFO (CASSANDRA-2028)
 * add CLI verbose option in file mode (CASSANDRA-2030)
 * add single-line "--" comments to CLI (CASSANDRA-2032)
 * message serialization tests (CASSANDRA-1923)
 * switch from ivy to maven-ant-tasks (CASSANDRA-2017)
 * CLI attempts to block for new schema to propagate (CASSANDRA-2044)
 * fix potential overflow in nodetool cfstats (CASSANDRA-2057)
 * add JVM shutdownhook to sync commitlog (CASSANDRA-1919)
 * allow nodes to be up without being part of  normal traffic (CASSANDRA-1951)
 * fix CLI "show keyspaces" with null options on NTS (CASSANDRA-2049)
 * fix possible ByteBuffer race conditions (CASSANDRA-2066)
 * reduce garbage generated by MessagingService to prevent load spikes
   (CASSANDRA-2058)
 * fix math in RandomPartitioner.describeOwnership (CASSANDRA-2071)
 * fix deletion of sstable non-data components (CASSANDRA-2059)
 * avoid blocking gossip while deleting handoff hints (CASSANDRA-2073)
 * ignore messages from newer versions, keep track of nodes in gossip 
   regardless of version (CASSANDRA-1970)
 * cache writing moved to CompactionManager to reduce i/o contention and
   updated to use non-cache-polluting writes (CASSANDRA-2053)
 * page through large rows when exporting to JSON (CASSANDRA-2041)
 * add flush_largest_memtables_at and reduce_cache_sizes_at options
   (CASSANDRA-2142)
 * add cli 'describe cluster' command (CASSANDRA-2127)
 * add cli support for setting username/password at 'connect' command 
   (CASSANDRA-2111)
 * add -D option to Stress.java to allow reading hosts from a file 
   (CASSANDRA-2149)
 * bound hints CF throughput between 32M and 256M (CASSANDRA-2148)
 * continue starting when invalid saved cache entries are encountered
   (CASSANDRA-2076)
 * add max_hint_window_in_ms option (CASSANDRA-1459)


0.7.0-final
 * fix offsets to ByteBuffer.get (CASSANDRA-1939)


0.7.0-rc4
 * fix cli crash after backgrounding (CASSANDRA-1875)
 * count timeouts in storageproxy latencies, and include latency 
   histograms in StorageProxyMBean (CASSANDRA-1893)
 * fix CLI get recognition of supercolumns (CASSANDRA-1899)
 * enable keepalive on intra-cluster sockets (CASSANDRA-1766)
 * count timeouts towards dynamicsnitch latencies (CASSANDRA-1905)
 * Expose index-building status in JMX + cli schema description
   (CASSANDRA-1871)
 * allow [LOCAL|EACH]_QUORUM to be used with non-NetworkTopology 
   replication Strategies
 * increased amount of index locks for faster commitlog replay
 * collect secondary index tombstones immediately (CASSANDRA-1914)
 * revert commitlog changes from #1780 (CASSANDRA-1917)
 * change RandomPartitioner min token to -1 to avoid collision w/
   tokens on actual nodes (CASSANDRA-1901)
 * examine the right nibble when validating TimeUUID (CASSANDRA-1910)
 * include secondary indexes in cleanup (CASSANDRA-1916)
 * CFS.scrubDataDirectories should also cleanup invalid secondary indexes
   (CASSANDRA-1904)
 * ability to disable/enable gossip on nodes to force them down
   (CASSANDRA-1108)


0.7.0-rc3
 * expose getNaturalEndpoints in StorageServiceMBean taking byte[]
   key; RMI cannot serialize ByteBuffer (CASSANDRA-1833)
 * infer org.apache.cassandra.locator for replication strategy classes
   when not otherwise specified
 * validation that generates less garbage (CASSANDRA-1814)
 * add TTL support to CLI (CASSANDRA-1838)
 * cli defaults to bytestype for subcomparator when creating
   column families (CASSANDRA-1835)
 * unregister index MBeans when index is dropped (CASSANDRA-1843)
 * make ByteBufferUtil.clone thread-safe (CASSANDRA-1847)
 * change exception for read requests during bootstrap from 
   InvalidRequest to Unavailable (CASSANDRA-1862)
 * respect row-level tombstones post-flush in range scans
   (CASSANDRA-1837)
 * ReadResponseResolver check digests against each other (CASSANDRA-1830)
 * return InvalidRequest when remove of subcolumn without supercolumn
   is requested (CASSANDRA-1866)
 * flush before repair (CASSANDRA-1748)
 * SSTableExport validates key order (CASSANDRA-1884)
 * large row support for SSTableExport (CASSANDRA-1867)
 * Re-cache hot keys post-compaction without hitting disk (CASSANDRA-1878)
 * manage read repair in coordinator instead of data source, to
   provide latency information to dynamic snitch (CASSANDRA-1873)


0.7.0-rc2
 * fix live-column-count of slice ranges including tombstoned supercolumn 
   with live subcolumn (CASSANDRA-1591)
 * rename o.a.c.internal.AntientropyStage -> AntiEntropyStage,
   o.a.c.request.Request_responseStage -> RequestResponseStage,
   o.a.c.internal.Internal_responseStage -> InternalResponseStage
 * add AbstractType.fromString (CASSANDRA-1767)
 * require index_type to be present when specifying index_name
   on ColumnDef (CASSANDRA-1759)
 * fix add/remove index bugs in CFMetadata (CASSANDRA-1768)
 * rebuild Strategy during system_update_keyspace (CASSANDRA-1762)
 * cli updates prompt to ... in continuation lines (CASSANDRA-1770)
 * support multiple Mutations per key in hadoop ColumnFamilyOutputFormat
   (CASSANDRA-1774)
 * improvements to Debian init script (CASSANDRA-1772)
 * use local classloader to check for version.properties (CASSANDRA-1778)
 * Validate that column names in column_metadata are valid for the
   defined comparator, and decode properly in cli (CASSANDRA-1773)
 * use cross-platform newlines in cli (CASSANDRA-1786)
 * add ExpiringColumn support to sstable import/export (CASSANDRA-1754)
 * add flush for each append to periodic commitlog mode; added
   periodic_without_flush option to disable this (CASSANDRA-1780)
 * close file handle used for post-flush truncate (CASSANDRA-1790)
 * various code cleanup (CASSANDRA-1793, -1794, -1795)
 * fix range queries against wrapped range (CASSANDRA-1781)
 * fix consistencylevel calculations for NetworkTopologyStrategy
   (CASSANDRA-1804)
 * cli support index type enum names (CASSANDRA-1810)
 * improved validation of column_metadata (CASSANDRA-1813)
 * reads at ConsistencyLevel > 1 throw UnavailableException
   immediately if insufficient live nodes exist (CASSANDRA-1803)
 * copy bytebuffers for local writes to avoid retaining the entire
   Thrift frame (CASSANDRA-1801)
 * fix NPE adding index to column w/o prior metadata (CASSANDRA-1764)
 * reduce fat client timeout (CASSANDRA-1730)
 * fix botched merge of CASSANDRA-1316


0.7.0-rc1
 * fix compaction and flush races with schema updates (CASSANDRA-1715)
 * add clustertool, config-converter, sstablekeys, and schematool 
   Windows .bat files (CASSANDRA-1723)
 * reject range queries received during bootstrap (CASSANDRA-1739)
 * fix wrapping-range queries on non-minimum token (CASSANDRA-1700)
 * add nodetool cfhistogram (CASSANDRA-1698)
 * limit repaired ranges to what the nodes have in common (CASSANDRA-1674)
 * index scan treats missing columns as not matching secondary
   expressions (CASSANDRA-1745)
 * Fix misuse of DataOutputBuffer.getData in AntiEntropyService
   (CASSANDRA-1729)
 * detect and warn when obsolete version of JNA is present (CASSANDRA-1760)
 * reduce fat client timeout (CASSANDRA-1730)
 * cleanup smallest CFs first to increase free temp space for larger ones
   (CASSANDRA-1811)
 * Update windows .bat files to work outside of main Cassandra
   directory (CASSANDRA-1713)
 * fix read repair regression from 0.6.7 (CASSANDRA-1727)
 * more-efficient read repair (CASSANDRA-1719)
 * fix hinted handoff replay (CASSANDRA-1656)
 * log type of dropped messages (CASSANDRA-1677)
 * upgrade to SLF4J 1.6.1
 * fix ByteBuffer bug in ExpiringColumn.updateDigest (CASSANDRA-1679)
 * fix IntegerType.getString (CASSANDRA-1681)
 * make -Djava.net.preferIPv4Stack=true the default (CASSANDRA-628)
 * add INTERNAL_RESPONSE verb to differentiate from responses related
   to client requests (CASSANDRA-1685)
 * log tpstats when dropping messages (CASSANDRA-1660)
 * include unreachable nodes in describeSchemaVersions (CASSANDRA-1678)
 * Avoid dropping messages off the client request path (CASSANDRA-1676)
 * fix jna errno reporting (CASSANDRA-1694)
 * add friendlier error for UnknownHostException on startup (CASSANDRA-1697)
 * include jna dependency in RPM package (CASSANDRA-1690)
 * add --skip-keys option to stress.py (CASSANDRA-1696)
 * improve cli handling of non-string keys and column names 
   (CASSANDRA-1701, -1693)
 * r/m extra subcomparator line in cli keyspaces output (CASSANDRA-1712)
 * add read repair chance to cli "show keyspaces"
 * upgrade to ConcurrentLinkedHashMap 1.1 (CASSANDRA-975)
 * fix index scan routing (CASSANDRA-1722)
 * fix tombstoning of supercolumns in range queries (CASSANDRA-1734)
 * clear endpoint cache after updating keyspace metadata (CASSANDRA-1741)
 * fix wrapping-range queries on non-minimum token (CASSANDRA-1700)
 * truncate includes secondary indexes (CASSANDRA-1747)
 * retain reference to PendingFile sstables (CASSANDRA-1749)
 * fix sstableimport regression (CASSANDRA-1753)
 * fix for bootstrap when no non-system tables are defined (CASSANDRA-1732)
 * handle replica unavailability in index scan (CASSANDRA-1755)
 * fix service initialization order deadlock (CASSANDRA-1756)
 * multi-line cli commands (CASSANDRA-1742)
 * fix race between snapshot and compaction (CASSANDRA-1736)
 * add listEndpointsPendingHints, deleteHintsForEndpoint JMX methods 
   (CASSANDRA-1551)


0.7.0-beta3
 * add strategy options to describe_keyspace output (CASSANDRA-1560)
 * log warning when using randomly generated token (CASSANDRA-1552)
 * re-organize JMX into .db, .net, .internal, .request (CASSANDRA-1217)
 * allow nodes to change IPs between restarts (CASSANDRA-1518)
 * remember ring state between restarts by default (CASSANDRA-1518)
 * flush index built flag so we can read it before log replay (CASSANDRA-1541)
 * lock row cache updates to prevent race condition (CASSANDRA-1293)
 * remove assertion causing rare (and harmless) error messages in
   commitlog (CASSANDRA-1330)
 * fix moving nodes with no keyspaces defined (CASSANDRA-1574)
 * fix unbootstrap when no data is present in a transfer range (CASSANDRA-1573)
 * take advantage of AVRO-495 to simplify our avro IDL (CASSANDRA-1436)
 * extend authorization hierarchy to column family (CASSANDRA-1554)
 * deletion support in secondary indexes (CASSANDRA-1571)
 * meaningful error message for invalid replication strategy class 
   (CASSANDRA-1566)
 * allow keyspace creation with RF > N (CASSANDRA-1428)
 * improve cli error handling (CASSANDRA-1580)
 * add cache save/load ability (CASSANDRA-1417, 1606, 1647)
 * add StorageService.getDrainProgress (CASSANDRA-1588)
 * Disallow bootstrap to an in-use token (CASSANDRA-1561)
 * Allow dynamic secondary index creation and destruction (CASSANDRA-1532)
 * log auto-guessed memtable thresholds (CASSANDRA-1595)
 * add ColumnDef support to cli (CASSANDRA-1583)
 * reduce index sample time by 75% (CASSANDRA-1572)
 * add cli support for column, strategy metadata (CASSANDRA-1578, 1612)
 * add cli support for schema modification (CASSANDRA-1584)
 * delete temp files on failed compactions (CASSANDRA-1596)
 * avoid blocking for dead nodes during removetoken (CASSANDRA-1605)
 * remove ConsistencyLevel.ZERO (CASSANDRA-1607)
 * expose in-progress compaction type in jmx (CASSANDRA-1586)
 * removed IClock & related classes from internals (CASSANDRA-1502)
 * fix removing tokens from SystemTable on decommission and removetoken
   (CASSANDRA-1609)
 * include CF metadata in cli 'show keyspaces' (CASSANDRA-1613)
 * switch from Properties to HashMap in PropertyFileSnitch to
   avoid synchronization bottleneck (CASSANDRA-1481)
 * PropertyFileSnitch configuration file renamed to 
   cassandra-topology.properties
 * add cli support for get_range_slices (CASSANDRA-1088, CASSANDRA-1619)
 * Make memtable flush thresholds per-CF instead of global 
   (CASSANDRA-1007, 1637)
 * add cli support for binary data without CfDef hints (CASSANDRA-1603)
 * fix building SSTable statistics post-stream (CASSANDRA-1620)
 * fix potential infinite loop in 2ary index queries (CASSANDRA-1623)
 * allow creating NTS keyspaces with no replicas configured (CASSANDRA-1626)
 * add jmx histogram of sstables accessed per read (CASSANDRA-1624)
 * remove system_rename_column_family and system_rename_keyspace from the
   client API until races can be fixed (CASSANDRA-1630, CASSANDRA-1585)
 * add cli sanity tests (CASSANDRA-1582)
 * update GC settings in cassandra.bat (CASSANDRA-1636)
 * cli support for index queries (CASSANDRA-1635)
 * cli support for updating schema memtable settings (CASSANDRA-1634)
 * cli --file option (CASSANDRA-1616)
 * reduce automatically chosen memtable sizes by 50% (CASSANDRA-1641)
 * move endpoint cache from snitch to strategy (CASSANDRA-1643)
 * fix commitlog recovery deleting the newly-created segment as well as
   the old ones (CASSANDRA-1644)
 * upgrade to Thrift 0.5 (CASSANDRA-1367)
 * renamed CL.DCQUORUM to LOCAL_QUORUM and DCQUORUMSYNC to EACH_QUORUM
 * cli truncate support (CASSANDRA-1653)
 * update GC settings in cassandra.bat (CASSANDRA-1636)
 * avoid logging when a node's ip/token is gossipped back to it (CASSANDRA-1666)


0.7-beta2
 * always use UTF-8 for hint keys (CASSANDRA-1439)
 * remove cassandra.yaml dependency from Hadoop and Pig (CASSADRA-1322)
 * expose CfDef metadata in describe_keyspaces (CASSANDRA-1363)
 * restore use of mmap_index_only option (CASSANDRA-1241)
 * dropping a keyspace with no column families generated an error 
   (CASSANDRA-1378)
 * rename RackAwareStrategy to OldNetworkTopologyStrategy, RackUnawareStrategy 
   to SimpleStrategy, DatacenterShardStrategy to NetworkTopologyStrategy,
   AbstractRackAwareSnitch to AbstractNetworkTopologySnitch (CASSANDRA-1392)
 * merge StorageProxy.mutate, mutateBlocking (CASSANDRA-1396)
 * faster UUIDType, LongType comparisons (CASSANDRA-1386, 1393)
 * fix setting read_repair_chance from CLI addColumnFamily (CASSANDRA-1399)
 * fix updates to indexed columns (CASSANDRA-1373)
 * fix race condition leaving to FileNotFoundException (CASSANDRA-1382)
 * fix sharded lock hash on index write path (CASSANDRA-1402)
 * add support for GT/E, LT/E in subordinate index clauses (CASSANDRA-1401)
 * cfId counter got out of sync when CFs were added (CASSANDRA-1403)
 * less chatty schema updates (CASSANDRA-1389)
 * rename column family mbeans. 'type' will now include either 
   'IndexColumnFamilies' or 'ColumnFamilies' depending on the CFS type.
   (CASSANDRA-1385)
 * disallow invalid keyspace and column family names. This includes name that
   matches a '^\w+' regex. (CASSANDRA-1377)
 * use JNA, if present, to take snapshots (CASSANDRA-1371)
 * truncate hints if starting 0.7 for the first time (CASSANDRA-1414)
 * fix FD leak in single-row slicepredicate queries (CASSANDRA-1416)
 * allow index expressions against columns that are not part of the 
   SlicePredicate (CASSANDRA-1410)
 * config-converter properly handles snitches and framed support 
   (CASSANDRA-1420)
 * remove keyspace argument from multiget_count (CASSANDRA-1422)
 * allow specifying cassandra.yaml location as (local or remote) URL
   (CASSANDRA-1126)
 * fix using DynamicEndpointSnitch with NetworkTopologyStrategy
   (CASSANDRA-1429)
 * Add CfDef.default_validation_class (CASSANDRA-891)
 * fix EstimatedHistogram.max (CASSANDRA-1413)
 * quorum read optimization (CASSANDRA-1622)
 * handle zero-length (or missing) rows during HH paging (CASSANDRA-1432)
 * include secondary indexes during schema migrations (CASSANDRA-1406)
 * fix commitlog header race during schema change (CASSANDRA-1435)
 * fix ColumnFamilyStoreMBeanIterator to use new type name (CASSANDRA-1433)
 * correct filename generated by xml->yaml converter (CASSANDRA-1419)
 * add CMSInitiatingOccupancyFraction=75 and UseCMSInitiatingOccupancyOnly
   to default JVM options
 * decrease jvm heap for cassandra-cli (CASSANDRA-1446)
 * ability to modify keyspaces and column family definitions on a live cluster
   (CASSANDRA-1285)
 * support for Hadoop Streaming [non-jvm map/reduce via stdin/out]
   (CASSANDRA-1368)
 * Move persistent sstable stats from the system table to an sstable component
   (CASSANDRA-1430)
 * remove failed bootstrap attempt from pending ranges when gossip times
   it out after 1h (CASSANDRA-1463)
 * eager-create tcp connections to other cluster members (CASSANDRA-1465)
 * enumerate stages and derive stage from message type instead of 
   transmitting separately (CASSANDRA-1465)
 * apply reversed flag during collation from different data sources
   (CASSANDRA-1450)
 * make failure to remove commitlog segment non-fatal (CASSANDRA-1348)
 * correct ordering of drain operations so CL.recover is no longer 
   necessary (CASSANDRA-1408)
 * removed keyspace from describe_splits method (CASSANDRA-1425)
 * rename check_schema_agreement to describe_schema_versions
   (CASSANDRA-1478)
 * fix QUORUM calculation for RF > 3 (CASSANDRA-1487)
 * remove tombstones during non-major compactions when bloom filter
   verifies that row does not exist in other sstables (CASSANDRA-1074)
 * nodes that coordinated a loadbalance in the past could not be seen by
   newly added nodes (CASSANDRA-1467)
 * exposed endpoint states (gossip details) via jmx (CASSANDRA-1467)
 * ensure that compacted sstables are not included when new readers are
   instantiated (CASSANDRA-1477)
 * by default, calculate heap size and memtable thresholds at runtime (CASSANDRA-1469)
 * fix races dealing with adding/dropping keyspaces and column families in
   rapid succession (CASSANDRA-1477)
 * clean up of Streaming system (CASSANDRA-1503, 1504, 1506)
 * add options to configure Thrift socket keepalive and buffer sizes (CASSANDRA-1426)
 * make contrib CassandraServiceDataCleaner recursive (CASSANDRA-1509)
 * min, max compaction threshold are configurable and persistent 
   per-ColumnFamily (CASSANDRA-1468)
 * fix replaying the last mutation in a commitlog unnecessarily 
   (CASSANDRA-1512)
 * invoke getDefaultUncaughtExceptionHandler from DTPE with the original
   exception rather than the ExecutionException wrapper (CASSANDRA-1226)
 * remove Clock from the Thrift (and Avro) API (CASSANDRA-1501)
 * Close intra-node sockets when connection is broken (CASSANDRA-1528)
 * RPM packaging spec file (CASSANDRA-786)
 * weighted request scheduler (CASSANDRA-1485)
 * treat expired columns as deleted (CASSANDRA-1539)
 * make IndexInterval configurable (CASSANDRA-1488)
 * add describe_snitch to Thrift API (CASSANDRA-1490)
 * MD5 authenticator compares plain text submitted password with MD5'd
   saved property, instead of vice versa (CASSANDRA-1447)
 * JMX MessagingService pending and completed counts (CASSANDRA-1533)
 * fix race condition processing repair responses (CASSANDRA-1511)
 * make repair blocking (CASSANDRA-1511)
 * create EndpointSnitchInfo and MBean to expose rack and DC (CASSANDRA-1491)
 * added option to contrib/word_count to output results back to Cassandra
   (CASSANDRA-1342)
 * rewrite Hadoop ColumnFamilyRecordWriter to pool connections, retry to
   multiple Cassandra nodes, and smooth impact on the Cassandra cluster
   by using smaller batch sizes (CASSANDRA-1434)
 * fix setting gc_grace_seconds via CLI (CASSANDRA-1549)
 * support TTL'd index values (CASSANDRA-1536)
 * make removetoken work like decommission (CASSANDRA-1216)
 * make cli comparator-aware and improve quote rules (CASSANDRA-1523,-1524)
 * make nodetool compact and cleanup blocking (CASSANDRA-1449)
 * add memtable, cache information to GCInspector logs (CASSANDRA-1558)
 * enable/disable HintedHandoff via JMX (CASSANDRA-1550)
 * Ignore stray files in the commit log directory (CASSANDRA-1547)
 * Disallow bootstrap to an in-use token (CASSANDRA-1561)


0.7-beta1
 * sstable versioning (CASSANDRA-389)
 * switched to slf4j logging (CASSANDRA-625)
 * add (optional) expiration time for column (CASSANDRA-699)
 * access levels for authentication/authorization (CASSANDRA-900)
 * add ReadRepairChance to CF definition (CASSANDRA-930)
 * fix heisenbug in system tests, especially common on OS X (CASSANDRA-944)
 * convert to byte[] keys internally and all public APIs (CASSANDRA-767)
 * ability to alter schema definitions on a live cluster (CASSANDRA-44)
 * renamed configuration file to cassandra.xml, and log4j.properties to
   log4j-server.properties, which must now be loaded from
   the classpath (which is how our scripts in bin/ have always done it)
   (CASSANDRA-971)
 * change get_count to require a SlicePredicate. create multi_get_count
   (CASSANDRA-744)
 * re-organized endpointsnitch implementations and added SimpleSnitch
   (CASSANDRA-994)
 * Added preload_row_cache option (CASSANDRA-946)
 * add CRC to commitlog header (CASSANDRA-999)
 * removed deprecated batch_insert and get_range_slice methods (CASSANDRA-1065)
 * add truncate thrift method (CASSANDRA-531)
 * http mini-interface using mx4j (CASSANDRA-1068)
 * optimize away copy of sliced row on memtable read path (CASSANDRA-1046)
 * replace constant-size 2GB mmaped segments and special casing for index 
   entries spanning segment boundaries, with SegmentedFile that computes 
   segments that always contain entire entries/rows (CASSANDRA-1117)
 * avoid reading large rows into memory during compaction (CASSANDRA-16)
 * added hadoop OutputFormat (CASSANDRA-1101)
 * efficient Streaming (no more anticompaction) (CASSANDRA-579)
 * split commitlog header into separate file and add size checksum to
   mutations (CASSANDRA-1179)
 * avoid allocating a new byte[] for each mutation on replay (CASSANDRA-1219)
 * revise HH schema to be per-endpoint (CASSANDRA-1142)
 * add joining/leaving status to nodetool ring (CASSANDRA-1115)
 * allow multiple repair sessions per node (CASSANDRA-1190)
 * optimize away MessagingService for local range queries (CASSANDRA-1261)
 * make framed transport the default so malformed requests can't OOM the 
   server (CASSANDRA-475)
 * significantly faster reads from row cache (CASSANDRA-1267)
 * take advantage of row cache during range queries (CASSANDRA-1302)
 * make GCGraceSeconds a per-ColumnFamily value (CASSANDRA-1276)
 * keep persistent row size and column count statistics (CASSANDRA-1155)
 * add IntegerType (CASSANDRA-1282)
 * page within a single row during hinted handoff (CASSANDRA-1327)
 * push DatacenterShardStrategy configuration into keyspace definition,
   eliminating datacenter.properties. (CASSANDRA-1066)
 * optimize forward slices starting with '' and single-index-block name 
   queries by skipping the column index (CASSANDRA-1338)
 * streaming refactor (CASSANDRA-1189)
 * faster comparison for UUID types (CASSANDRA-1043)
 * secondary index support (CASSANDRA-749 and subtasks)
 * make compaction buckets deterministic (CASSANDRA-1265)


0.6.6
 * Allow using DynamicEndpointSnitch with RackAwareStrategy (CASSANDRA-1429)
 * remove the remaining vestiges of the unfinished DatacenterShardStrategy 
   (replaced by NetworkTopologyStrategy in 0.7)
   

0.6.5
 * fix key ordering in range query results with RandomPartitioner
   and ConsistencyLevel > ONE (CASSANDRA-1145)
 * fix for range query starting with the wrong token range (CASSANDRA-1042)
 * page within a single row during hinted handoff (CASSANDRA-1327)
 * fix compilation on non-sun JDKs (CASSANDRA-1061)
 * remove String.trim() call on row keys in batch mutations (CASSANDRA-1235)
 * Log summary of dropped messages instead of spamming log (CASSANDRA-1284)
 * add dynamic endpoint snitch (CASSANDRA-981)
 * fix streaming for keyspaces with hyphens in their name (CASSANDRA-1377)
 * fix errors in hard-coded bloom filter optKPerBucket by computing it
   algorithmically (CASSANDRA-1220
 * remove message deserialization stage, and uncap read/write stages
   so slow reads/writes don't block gossip processing (CASSANDRA-1358)
 * add jmx port configuration to Debian package (CASSANDRA-1202)
 * use mlockall via JNA, if present, to prevent Linux from swapping
   out parts of the JVM (CASSANDRA-1214)


0.6.4
 * avoid queuing multiple hint deliveries for the same endpoint
   (CASSANDRA-1229)
 * better performance for and stricter checking of UTF8 column names
   (CASSANDRA-1232)
 * extend option to lower compaction priority to hinted handoff
   as well (CASSANDRA-1260)
 * log errors in gossip instead of re-throwing (CASSANDRA-1289)
 * avoid aborting commitlog replay prematurely if a flushed-but-
   not-removed commitlog segment is encountered (CASSANDRA-1297)
 * fix duplicate rows being read during mapreduce (CASSANDRA-1142)
 * failure detection wasn't closing command sockets (CASSANDRA-1221)
 * cassandra-cli.bat works on windows (CASSANDRA-1236)
 * pre-emptively drop requests that cannot be processed within RPCTimeout
   (CASSANDRA-685)
 * add ack to Binary write verb and update CassandraBulkLoader
   to wait for acks for each row (CASSANDRA-1093)
 * added describe_partitioner Thrift method (CASSANDRA-1047)
 * Hadoop jobs no longer require the Cassandra storage-conf.xml
   (CASSANDRA-1280, CASSANDRA-1047)
 * log thread pool stats when GC is excessive (CASSANDRA-1275)
 * remove gossip message size limit (CASSANDRA-1138)
 * parallelize local and remote reads during multiget, and respect snitch 
   when determining whether to do local read for CL.ONE (CASSANDRA-1317)
 * fix read repair to use requested consistency level on digest mismatch,
   rather than assuming QUORUM (CASSANDRA-1316)
 * process digest mismatch re-reads in parallel (CASSANDRA-1323)
 * switch hints CF comparator to BytesType (CASSANDRA-1274)


0.6.3
 * retry to make streaming connections up to 8 times. (CASSANDRA-1019)
 * reject describe_ring() calls on invalid keyspaces (CASSANDRA-1111)
 * fix cache size calculation for size of 100% (CASSANDRA-1129)
 * fix cache capacity only being recalculated once (CASSANDRA-1129)
 * remove hourly scan of all hints on the off chance that the gossiper
   missed a status change; instead, expose deliverHintsToEndpoint to JMX
   so it can be done manually, if necessary (CASSANDRA-1141)
 * don't reject reads at CL.ALL (CASSANDRA-1152)
 * reject deletions to supercolumns in CFs containing only standard
   columns (CASSANDRA-1139)
 * avoid preserving login information after client disconnects
   (CASSANDRA-1057)
 * prefer sun jdk to openjdk in debian init script (CASSANDRA-1174)
 * detect partioner config changes between restarts and fail fast 
   (CASSANDRA-1146)
 * use generation time to resolve node token reassignment disagreements
   (CASSANDRA-1118)
 * restructure the startup ordering of Gossiper and MessageService to avoid
   timing anomalies (CASSANDRA-1160)
 * detect incomplete commit log hearders (CASSANDRA-1119)
 * force anti-entropy service to stream files on the stream stage to avoid
   sending streams out of order (CASSANDRA-1169)
 * remove inactive stream managers after AES streams files (CASSANDRA-1169)
 * allow removing entire row through batch_mutate Deletion (CASSANDRA-1027)
 * add JMX metrics for row-level bloom filter false positives (CASSANDRA-1212)
 * added a redhat init script to contrib (CASSANDRA-1201)
 * use midpoint when bootstrapping a new machine into range with not
   much data yet instead of random token (CASSANDRA-1112)
 * kill server on OOM in executor stage as well as Thrift (CASSANDRA-1226)
 * remove opportunistic repairs, when two machines with overlapping replica
   responsibilities happen to finish major compactions of the same CF near
   the same time.  repairs are now fully manual (CASSANDRA-1190)
 * add ability to lower compaction priority (default is no change from 0.6.2)
   (CASSANDRA-1181)


0.6.2
 * fix contrib/word_count build. (CASSANDRA-992)
 * split CommitLogExecutorService into BatchCommitLogExecutorService and 
   PeriodicCommitLogExecutorService (CASSANDRA-1014)
 * add latency histograms to CFSMBean (CASSANDRA-1024)
 * make resolving timestamp ties deterministic by using value bytes
   as a tiebreaker (CASSANDRA-1039)
 * Add option to turn off Hinted Handoff (CASSANDRA-894)
 * fix windows startup (CASSANDRA-948)
 * make concurrent_reads, concurrent_writes configurable at runtime via JMX
   (CASSANDRA-1060)
 * disable GCInspector on non-Sun JVMs (CASSANDRA-1061)
 * fix tombstone handling in sstable rows with no other data (CASSANDRA-1063)
 * fix size of row in spanned index entries (CASSANDRA-1056)
 * install json2sstable, sstable2json, and sstablekeys to Debian package
 * StreamingService.StreamDestinations wouldn't empty itself after streaming
   finished (CASSANDRA-1076)
 * added Collections.shuffle(splits) before returning the splits in 
   ColumnFamilyInputFormat (CASSANDRA-1096)
 * do not recalculate cache capacity post-compaction if it's been manually 
   modified (CASSANDRA-1079)
 * better defaults for flush sorter + writer executor queue sizes
   (CASSANDRA-1100)
 * windows scripts for SSTableImport/Export (CASSANDRA-1051)
 * windows script for nodetool (CASSANDRA-1113)
 * expose PhiConvictThreshold (CASSANDRA-1053)
 * make repair of RF==1 a no-op (CASSANDRA-1090)
 * improve default JVM GC options (CASSANDRA-1014)
 * fix SlicePredicate serialization inside Hadoop jobs (CASSANDRA-1049)
 * close Thrift sockets in Hadoop ColumnFamilyRecordReader (CASSANDRA-1081)


0.6.1
 * fix NPE in sstable2json when no excluded keys are given (CASSANDRA-934)
 * keep the replica set constant throughout the read repair process
   (CASSANDRA-937)
 * allow querying getAllRanges with empty token list (CASSANDRA-933)
 * fix command line arguments inversion in clustertool (CASSANDRA-942)
 * fix race condition that could trigger a false-positive assertion
   during post-flush discard of old commitlog segments (CASSANDRA-936)
 * fix neighbor calculation for anti-entropy repair (CASSANDRA-924)
 * perform repair even for small entropy differences (CASSANDRA-924)
 * Use hostnames in CFInputFormat to allow Hadoop's naive string-based
   locality comparisons to work (CASSANDRA-955)
 * cache read-only BufferedRandomAccessFile length to avoid
   3 system calls per invocation (CASSANDRA-950)
 * nodes with IPv6 (and no IPv4) addresses could not join cluster
   (CASSANDRA-969)
 * Retrieve the correct number of undeleted columns, if any, from
   a supercolumn in a row that had been deleted previously (CASSANDRA-920)
 * fix index scans that cross the 2GB mmap boundaries for both mmap
   and standard i/o modes (CASSANDRA-866)
 * expose drain via nodetool (CASSANDRA-978)


0.6.0-RC1
 * JMX drain to flush memtables and run through commit log (CASSANDRA-880)
 * Bootstrapping can skip ranges under the right conditions (CASSANDRA-902)
 * fix merging row versions in range_slice for CL > ONE (CASSANDRA-884)
 * default write ConsistencyLeven chaned from ZERO to ONE
 * fix for index entries spanning mmap buffer boundaries (CASSANDRA-857)
 * use lexical comparison if time part of TimeUUIDs are the same 
   (CASSANDRA-907)
 * bound read, mutation, and response stages to fix possible OOM
   during log replay (CASSANDRA-885)
 * Use microseconds-since-epoch (UTC) in cli, instead of milliseconds
 * Treat batch_mutate Deletion with null supercolumn as "apply this predicate 
   to top level supercolumns" (CASSANDRA-834)
 * Streaming destination nodes do not update their JMX status (CASSANDRA-916)
 * Fix internal RPC timeout calculation (CASSANDRA-911)
 * Added Pig loadfunc to contrib/pig (CASSANDRA-910)


0.6.0-beta3
 * fix compaction bucketing bug (CASSANDRA-814)
 * update windows batch file (CASSANDRA-824)
 * deprecate KeysCachedFraction configuration directive in favor
   of KeysCached; move to unified-per-CF key cache (CASSANDRA-801)
 * add invalidateRowCache to ColumnFamilyStoreMBean (CASSANDRA-761)
 * send Handoff hints to natural locations to reduce load on
   remaining nodes in a failure scenario (CASSANDRA-822)
 * Add RowWarningThresholdInMB configuration option to warn before very 
   large rows get big enough to threaten node stability, and -x option to
   be able to remove them with sstable2json if the warning is unheeded
   until it's too late (CASSANDRA-843)
 * Add logging of GC activity (CASSANDRA-813)
 * fix ConcurrentModificationException in commitlog discard (CASSANDRA-853)
 * Fix hardcoded row count in Hadoop RecordReader (CASSANDRA-837)
 * Add a jmx status to the streaming service and change several DEBUG
   messages to INFO (CASSANDRA-845)
 * fix classpath in cassandra-cli.bat for Windows (CASSANDRA-858)
 * allow re-specifying host, port to cassandra-cli if invalid ones
   are first tried (CASSANDRA-867)
 * fix race condition handling rpc timeout in the coordinator
   (CASSANDRA-864)
 * Remove CalloutLocation and StagingFileDirectory from storage-conf files 
   since those settings are no longer used (CASSANDRA-878)
 * Parse a long from RowWarningThresholdInMB instead of an int (CASSANDRA-882)
 * Remove obsolete ControlPort code from DatabaseDescriptor (CASSANDRA-886)
 * move skipBytes side effect out of assert (CASSANDRA-899)
 * add "double getLoad" to StorageServiceMBean (CASSANDRA-898)
 * track row stats per CF at compaction time (CASSANDRA-870)
 * disallow CommitLogDirectory matching a DataFileDirectory (CASSANDRA-888)
 * default key cache size is 200k entries, changed from 10% (CASSANDRA-863)
 * add -Dcassandra-foreground=yes to cassandra.bat
 * exit if cluster name is changed unexpectedly (CASSANDRA-769)


0.6.0-beta1/beta2
 * add batch_mutate thrift command, deprecating batch_insert (CASSANDRA-336)
 * remove get_key_range Thrift API, deprecated in 0.5 (CASSANDRA-710)
 * add optional login() Thrift call for authentication (CASSANDRA-547)
 * support fat clients using gossiper and StorageProxy to perform
   replication in-process [jvm-only] (CASSANDRA-535)
 * support mmapped I/O for reads, on by default on 64bit JVMs 
   (CASSANDRA-408, CASSANDRA-669)
 * improve insert concurrency, particularly during Hinted Handoff
   (CASSANDRA-658)
 * faster network code (CASSANDRA-675)
 * stress.py moved to contrib (CASSANDRA-635)
 * row caching [must be explicitly enabled per-CF in config] (CASSANDRA-678)
 * present a useful measure of compaction progress in JMX (CASSANDRA-599)
 * add bin/sstablekeys (CASSNADRA-679)
 * add ConsistencyLevel.ANY (CASSANDRA-687)
 * make removetoken remove nodes from gossip entirely (CASSANDRA-644)
 * add ability to set cache sizes at runtime (CASSANDRA-708)
 * report latency and cache hit rate statistics with lifetime totals
   instead of average over the last minute (CASSANDRA-702)
 * support get_range_slice for RandomPartitioner (CASSANDRA-745)
 * per-keyspace replication factory and replication strategy (CASSANDRA-620)
 * track latency in microseconds (CASSANDRA-733)
 * add describe_ Thrift methods, deprecating get_string_property and 
   get_string_list_property
 * jmx interface for tracking operation mode and streams in general.
   (CASSANDRA-709)
 * keep memtables in sorted order to improve range query performance
   (CASSANDRA-799)
 * use while loop instead of recursion when trimming sstables compaction list 
   to avoid blowing stack in pathological cases (CASSANDRA-804)
 * basic Hadoop map/reduce support (CASSANDRA-342)


0.5.1
 * ensure all files for an sstable are streamed to the same directory.
   (CASSANDRA-716)
 * more accurate load estimate for bootstrapping (CASSANDRA-762)
 * tolerate dead or unavailable bootstrap target on write (CASSANDRA-731)
 * allow larger numbers of keys (> 140M) in a sstable bloom filter
   (CASSANDRA-790)
 * include jvm argument improvements from CASSANDRA-504 in debian package
 * change streaming chunk size to 32MB to accomodate Windows XP limitations
   (was 64MB) (CASSANDRA-795)
 * fix get_range_slice returning results in the wrong order (CASSANDRA-781)
 

0.5.0 final
 * avoid attempting to delete temporary bootstrap files twice (CASSANDRA-681)
 * fix bogus NaN in nodeprobe cfstats output (CASSANDRA-646)
 * provide a policy for dealing with single thread executors w/ a full queue
   (CASSANDRA-694)
 * optimize inner read in MessagingService, vastly improving multiple-node
   performance (CASSANDRA-675)
 * wait for table flush before streaming data back to a bootstrapping node.
   (CASSANDRA-696)
 * keep track of bootstrapping sources by table so that bootstrapping doesn't 
   give the indication of finishing early (CASSANDRA-673)


0.5.0 RC3
 * commit the correct version of the patch for CASSANDRA-663


0.5.0 RC2 (unreleased)
 * fix bugs in converting get_range_slice results to Thrift 
   (CASSANDRA-647, CASSANDRA-649)
 * expose java.util.concurrent.TimeoutException in StorageProxy methods
   (CASSANDRA-600)
 * TcpConnectionManager was holding on to disconnected connections, 
   giving the false indication they were being used. (CASSANDRA-651)
 * Remove duplicated write. (CASSANDRA-662)
 * Abort bootstrap if IP is already in the token ring (CASSANDRA-663)
 * increase default commitlog sync period, and wait for last sync to 
   finish before submitting another (CASSANDRA-668)


0.5.0 RC1
 * Fix potential NPE in get_range_slice (CASSANDRA-623)
 * add CRC32 to commitlog entries (CASSANDRA-605)
 * fix data streaming on windows (CASSANDRA-630)
 * GC compacted sstables after cleanup and compaction (CASSANDRA-621)
 * Speed up anti-entropy validation (CASSANDRA-629)
 * Fix anti-entropy assertion error (CASSANDRA-639)
 * Fix pending range conflicts when bootstapping or moving
   multiple nodes at once (CASSANDRA-603)
 * Handle obsolete gossip related to node movement in the case where
   one or more nodes is down when the movement occurs (CASSANDRA-572)
 * Include dead nodes in gossip to avoid a variety of problems
   and fix HH to removed nodes (CASSANDRA-634)
 * return an InvalidRequestException for mal-formed SlicePredicates
   (CASSANDRA-643)
 * fix bug determining closest neighbor for use in multiple datacenters
   (CASSANDRA-648)
 * Vast improvements in anticompaction speed (CASSANDRA-607)
 * Speed up log replay and writes by avoiding redundant serializations
   (CASSANDRA-652)


0.5.0 beta 2
 * Bootstrap improvements (several tickets)
 * add nodeprobe repair anti-entropy feature (CASSANDRA-193, CASSANDRA-520)
 * fix possibility of partition when many nodes restart at once
   in clusters with multiple seeds (CASSANDRA-150)
 * fix NPE in get_range_slice when no data is found (CASSANDRA-578)
 * fix potential NPE in hinted handoff (CASSANDRA-585)
 * fix cleanup of local "system" keyspace (CASSANDRA-576)
 * improve computation of cluster load balance (CASSANDRA-554)
 * added super column read/write, column count, and column/row delete to
   cassandra-cli (CASSANDRA-567, CASSANDRA-594)
 * fix returning live subcolumns of deleted supercolumns (CASSANDRA-583)
 * respect JAVA_HOME in bin/ scripts (several tickets)
 * add StorageService.initClient for fat clients on the JVM (CASSANDRA-535)
   (see contrib/client_only for an example of use)
 * make consistency_level functional in get_range_slice (CASSANDRA-568)
 * optimize key deserialization for RandomPartitioner (CASSANDRA-581)
 * avoid GCing tombstones except on major compaction (CASSANDRA-604)
 * increase failure conviction threshold, resulting in less nodes
   incorrectly (and temporarily) marked as down (CASSANDRA-610)
 * respect memtable thresholds during log replay (CASSANDRA-609)
 * support ConsistencyLevel.ALL on read (CASSANDRA-584)
 * add nodeprobe removetoken command (CASSANDRA-564)


0.5.0 beta
 * Allow multiple simultaneous flushes, improving flush throughput 
   on multicore systems (CASSANDRA-401)
 * Split up locks to improve write and read throughput on multicore systems
   (CASSANDRA-444, CASSANDRA-414)
 * More efficient use of memory during compaction (CASSANDRA-436)
 * autobootstrap option: when enabled, all non-seed nodes will attempt
   to bootstrap when started, until bootstrap successfully
   completes. -b option is removed.  (CASSANDRA-438)
 * Unless a token is manually specified in the configuration xml,
   a bootstraping node will use a token that gives it half the
   keys from the most-heavily-loaded node in the cluster,
   instead of generating a random token. 
   (CASSANDRA-385, CASSANDRA-517)
 * Miscellaneous bootstrap fixes (several tickets)
 * Ability to change a node's token even after it has data on it
   (CASSANDRA-541)
 * Ability to decommission a live node from the ring (CASSANDRA-435)
 * Semi-automatic loadbalancing via nodeprobe (CASSANDRA-192)
 * Add ability to set compaction thresholds at runtime via
   JMX / nodeprobe.  (CASSANDRA-465)
 * Add "comment" field to ColumnFamily definition. (CASSANDRA-481)
 * Additional JMX metrics (CASSANDRA-482)
 * JSON based export and import tools (several tickets)
 * Hinted Handoff fixes (several tickets)
 * Add key cache to improve read performance (CASSANDRA-423)
 * Simplified construction of custom ReplicationStrategy classes
   (CASSANDRA-497)
 * Graphical application (Swing) for ring integrity verification and 
   visualization was added to contrib (CASSANDRA-252)
 * Add DCQUORUM, DCQUORUMSYNC consistency levels and corresponding
   ReplicationStrategy / EndpointSnitch classes.  Experimental.
   (CASSANDRA-492)
 * Web client interface added to contrib (CASSANDRA-457)
 * More-efficient flush for Random, CollatedOPP partitioners 
   for normal writes (CASSANDRA-446) and bulk load (CASSANDRA-420)
 * Add MemtableFlushAfterMinutes, a global replacement for the old 
   per-CF FlushPeriodInMinutes setting (CASSANDRA-463)
 * optimizations to slice reading (CASSANDRA-350) and supercolumn
   queries (CASSANDRA-510)
 * force binding to given listenaddress for nodes with multiple
   interfaces (CASSANDRA-546)
 * stress.py benchmarking tool improvements (several tickets)
 * optimized replica placement code (CASSANDRA-525)
 * faster log replay on restart (CASSANDRA-539, CASSANDRA-540)
 * optimized local-node writes (CASSANDRA-558)
 * added get_range_slice, deprecating get_key_range (CASSANDRA-344)
 * expose TimedOutException to thrift (CASSANDRA-563)
 

0.4.2
 * Add validation disallowing null keys (CASSANDRA-486)
 * Fix race conditions in TCPConnectionManager (CASSANDRA-487)
 * Fix using non-utf8-aware comparison as a sanity check.
   (CASSANDRA-493)
 * Improve default garbage collector options (CASSANDRA-504)
 * Add "nodeprobe flush" (CASSANDRA-505)
 * remove NotFoundException from get_slice throws list (CASSANDRA-518)
 * fix get (not get_slice) of entire supercolumn (CASSANDRA-508)
 * fix null token during bootstrap (CASSANDRA-501)


0.4.1
 * Fix FlushPeriod columnfamily configuration regression
   (CASSANDRA-455)
 * Fix long column name support (CASSANDRA-460)
 * Fix for serializing a row that only contains tombstones
   (CASSANDRA-458)
 * Fix for discarding unneeded commitlog segments (CASSANDRA-459)
 * Add SnapshotBeforeCompaction configuration option (CASSANDRA-426)
 * Fix compaction abort under insufficient disk space (CASSANDRA-473)
 * Fix reading subcolumn slice from tombstoned CF (CASSANDRA-484)
 * Fix race condition in RVH causing occasional NPE (CASSANDRA-478)


0.4.0
 * fix get_key_range problems when a node is down (CASSANDRA-440)
   and add UnavailableException to more Thrift methods
 * Add example EndPointSnitch contrib code (several tickets)


0.4.0 RC2
 * fix SSTable generation clash during compaction (CASSANDRA-418)
 * reject method calls with null parameters (CASSANDRA-308)
 * properly order ranges in nodeprobe output (CASSANDRA-421)
 * fix logging of certain errors on executor threads (CASSANDRA-425)


0.4.0 RC1
 * Bootstrap feature is live; use -b on startup (several tickets)
 * Added multiget api (CASSANDRA-70)
 * fix Deadlock with SelectorManager.doProcess and TcpConnection.write
   (CASSANDRA-392)
 * remove key cache b/c of concurrency bugs in third-party
   CLHM library (CASSANDRA-405)
 * update non-major compaction logic to use two threshold values
   (CASSANDRA-407)
 * add periodic / batch commitlog sync modes (several tickets)
 * inline BatchMutation into batch_insert params (CASSANDRA-403)
 * allow setting the logging level at runtime via mbean (CASSANDRA-402)
 * change default comparator to BytesType (CASSANDRA-400)
 * add forwards-compatible ConsistencyLevel parameter to get_key_range
   (CASSANDRA-322)
 * r/m special case of blocking for local destination when writing with 
   ConsistencyLevel.ZERO (CASSANDRA-399)
 * Fixes to make BinaryMemtable [bulk load interface] useful (CASSANDRA-337);
   see contrib/bmt_example for an example of using it.
 * More JMX properties added (several tickets)
 * Thrift changes (several tickets)
    - Merged _super get methods with the normal ones; return values
      are now of ColumnOrSuperColumn.
    - Similarly, merged batch_insert_super into batch_insert.



0.4.0 beta
 * On-disk data format has changed to allow billions of keys/rows per
   node instead of only millions
 * Multi-keyspace support
 * Scan all sstables for all queries to avoid situations where
   different types of operation on the same ColumnFamily could
   disagree on what data was present
 * Snapshot support via JMX
 * Thrift API has changed a _lot_:
    - removed time-sorted CFs; instead, user-defined comparators
      may be defined on the column names, which are now byte arrays.
      Default comparators are provided for UTF8, Bytes, Ascii, Long (i64),
      and UUID types.
    - removed colon-delimited strings in thrift api in favor of explicit
      structs such as ColumnPath, ColumnParent, etc.  Also normalized
      thrift struct and argument naming.
    - Added columnFamily argument to get_key_range.
    - Change signature of get_slice to accept starting and ending
      columns as well as an offset.  (This allows use of indexes.)
      Added "ascending" flag to allow reasonably-efficient reverse
      scans as well.  Removed get_slice_by_range as redundant.
    - get_key_range operates on one CF at a time
    - changed `block` boolean on insert methods to ConsistencyLevel enum,
      with options of NONE, ONE, QUORUM, and ALL.
    - added similar consistency_level parameter to read methods
    - column-name-set slice with no names given now returns zero columns
      instead of all of them.  ("all" can run your server out of memory.
      use a range-based slice with a high max column count instead.)
 * Removed the web interface. Node information can now be obtained by 
   using the newly introduced nodeprobe utility.
 * More JMX stats
 * Remove magic values from internals (e.g. special key to indicate
   when to flush memtables)
 * Rename configuration "table" to "keyspace"
 * Moved to crash-only design; no more shutdown (just kill the process)
 * Lots of bug fixes

Full list of issues resolved in 0.4 is at https://issues.apache.org/jira/secure/IssueNavigator.jspa?reset=true&&pid=12310865&fixfor=12313862&resolution=1&sorter/field=issuekey&sorter/order=DESC


0.3.0 RC3
 * Fix potential deadlock under load in TCPConnection.
   (CASSANDRA-220)


0.3.0 RC2
 * Fix possible data loss when server is stopped after replaying
   log but before new inserts force memtable flush.
   (CASSANDRA-204)
 * Added BUGS file


0.3.0 RC1
 * Range queries on keys, including user-defined key collation
 * Remove support
 * Workarounds for a weird bug in JDK select/register that seems
   particularly common on VM environments. Cassandra should deploy
   fine on EC2 now
 * Much improved infrastructure: the beginnings of a decent test suite
   ("ant test" for unit tests; "nosetests" for system tests), code
   coverage reporting, etc.
 * Expanded node status reporting via JMX
 * Improved error reporting/logging on both server and client
 * Reduced memory footprint in default configuration
 * Combined blocking and non-blocking versions of insert APIs
 * Added FlushPeriodInMinutes configuration parameter to force
   flushing of infrequently-updated ColumnFamilies<|MERGE_RESOLUTION|>--- conflicted
+++ resolved
@@ -2,13 +2,8 @@
 Merged from 2.0:
  * (cqlsh) Allow the SSL protocol version to be specified through the
    config file or environment variables (CASSANDRA-9544)
-<<<<<<< HEAD
  * Scrub (recover) sstables even when -Index.db is missing (CASSANDRA-9591)
-=======
-Merged from 2.0:
- * Scrub (recover) sstables even when -Index.db is missing, (CASSANDRA-9591)
  * Fix growing pending background compaction (CASSANDRA-9662)
->>>>>>> 58599a9a
 
 
 2.2.0-rc2
