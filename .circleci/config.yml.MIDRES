--- conflicted
+++ resolved
@@ -640,7 +640,7 @@
           if [ -z "$test_timeout" ]; then
             test_timeout=$(grep 'name="test.timeout"' build.xml | awk -F'"' '{print $4}')
           fi
-          ant testclasslist-system-keyspace-directory -Dtest.timeout="$test_timeout" -Dtest.classlistfile=/tmp/java_tests_${CIRCLE_NODE_INDEX}_final.txt  -Dtest.classlistprefix=unit
+          ant testclasslist-system-keyspace-directory -Dtest.timeout="$test_timeout" -Dtest.classlistfile=/tmp/java_tests_${CIRCLE_NODE_INDEX}_final.txt  -Dtest.classlistprefix=unit -Dno-build-test=true
         no_output_timeout: 15m
     - store_test_results:
         path: /tmp/cassandra/build/test/output/
@@ -709,7 +709,7 @@
           if [ -d ~/dtest_jars ]; then
             cp ~/dtest_jars/dtest* /tmp/cassandra/build/
           fi
-          ant stress-test
+          ant stress-test -Dno-build-test=true
         no_output_timeout: 15m
     - store_test_results:
         path: /tmp/cassandra/build/test/output/
@@ -1204,7 +1204,7 @@
           if [ -z "$test_timeout" ]; then
             test_timeout=$(grep 'name="test.timeout"' build.xml | awk -F'"' '{print $4}')
           fi
-          ant testclasslist -Dtest.timeout="$test_timeout" -Dtest.classlistfile=/tmp/java_tests_${CIRCLE_NODE_INDEX}_final.txt  -Dtest.classlistprefix=unit
+          ant testclasslist -Dtest.timeout="$test_timeout" -Dtest.classlistfile=/tmp/java_tests_${CIRCLE_NODE_INDEX}_final.txt  -Dtest.classlistprefix=unit -Dno-build-test=true
         no_output_timeout: 15m
     - store_test_results:
         path: /tmp/cassandra/build/test/output/
@@ -1779,11 +1779,6 @@
               (exit ${exit_code})
             fi
           fi
-<<<<<<< HEAD
-=======
-          ant testclasslist-cdc -Dtest.timeout="$test_timeout" -Dtest.classlistfile=/tmp/java_tests_${CIRCLE_NODE_INDEX}_final.txt  -Dtest.classlistprefix=unit -Dno-build-test=true
-        no_output_timeout: 15m
->>>>>>> bdd66064
     - store_test_results:
         path: /tmp/results/repeated_utest/output
     - store_artifacts:
@@ -1846,93 +1841,6 @@
     - attach_workspace:
         at: /home/cassandra
     - run:
-<<<<<<< HEAD
-=======
-        name: Run Unit Tests (stress-test)
-        command: |
-          export PATH=$JAVA_HOME/bin:$PATH
-          time mv ~/cassandra /tmp
-          cd /tmp/cassandra
-          if [ -d ~/dtest_jars ]; then
-            cp ~/dtest_jars/dtest* /tmp/cassandra/build/
-          fi
-          ant stress-test -Dtest.classlistfile=/tmp/java_tests_${CIRCLE_NODE_INDEX}_final.txt  -Dtest.classlistprefix=unit -Dno-build-test=true
-        no_output_timeout: 15m
-    - store_test_results:
-        path: /tmp/cassandra/build/test/output/
-    - store_artifacts:
-        path: /tmp/cassandra/build/test/output
-        destination: junitxml
-    - store_artifacts:
-        path: /tmp/cassandra/build/test/logs
-        destination: logs
-    environment:
-    - JAVA8_HOME: /usr/lib/jvm/java-8-openjdk-amd64
-    - ANT_HOME: /usr/share/ant
-    - LANG: en_US.UTF-8
-    - KEEP_TEST_DIR: true
-    - DEFAULT_DIR: /home/cassandra/cassandra-dtest
-    - PYTHONIOENCODING: utf-8
-    - PYTHONUNBUFFERED: true
-    - CASS_DRIVER_NO_EXTENSIONS: true
-    - CASS_DRIVER_NO_CYTHON: true
-    - CASSANDRA_SKIP_SYNC: true
-    - DTEST_REPO: https://github.com/apache/cassandra-dtest.git
-    - DTEST_BRANCH: trunk
-    - CCM_MAX_HEAP_SIZE: 1024M
-    - CCM_HEAP_NEWSIZE: 256M
-    - REPEATED_TESTS_STOP_ON_FAILURE: false
-    - REPEATED_UTESTS: null
-    - REPEATED_UTESTS_COUNT: 500
-    - REPEATED_UTESTS_LONG: null
-    - REPEATED_UTESTS_LONG_COUNT: 100
-    - REPEATED_UTESTS_STRESS: null
-    - REPEATED_UTESTS_STRESS_COUNT: 500
-    - REPEATED_JVM_DTESTS: null
-    - REPEATED_JVM_DTESTS_COUNT: 500
-    - REPEATED_JVM_UPGRADE_DTESTS: null
-    - REPEATED_JVM_UPGRADE_DTESTS_COUNT: 500
-    - REPEATED_DTESTS: null
-    - REPEATED_DTESTS_COUNT: 500
-    - REPEATED_UPGRADE_DTESTS: null
-    - REPEATED_UPGRADE_DTESTS_COUNT: 25
-    - REPEATED_ANT_TEST_TARGET: testsome
-    - REPEATED_ANT_TEST_CLASS: null
-    - REPEATED_ANT_TEST_METHODS: null
-    - REPEATED_ANT_TEST_COUNT: 500
-    - JAVA_HOME: /usr/lib/jvm/java-8-openjdk-amd64
-    - JDK_HOME: /usr/lib/jvm/java-8-openjdk-amd64
-  j8_unit_tests:
-    docker:
-    - image: apache/cassandra-testing-ubuntu2004-java11-w-dependencies:latest
-    resource_class: medium
-    working_directory: ~/
-    shell: /bin/bash -eo pipefail -l
-    parallelism: 25
-    steps:
-    - attach_workspace:
-        at: /home/cassandra
-    - run:
-        name: Determine unit Tests to Run
-        command: |
-          # reminder: this code (along with all the steps) is independently executed on every circle container
-          # so the goal here is to get the circleci script to return the tests *this* container will run
-          # which we do via the `circleci` cli tool.
-
-          rm -fr ~/cassandra-dtest/upgrade_tests
-          echo "***java tests***"
-
-          # get all of our unit test filenames
-          set -eo pipefail && circleci tests glob "$HOME/cassandra/test/unit/**/*.java" > /tmp/all_java_unit_tests.txt
-
-          # split up the unit tests into groups based on the number of containers we have
-          set -eo pipefail && circleci tests split --split-by=timings --timings-type=filename --index=${CIRCLE_NODE_INDEX} --total=${CIRCLE_NODE_TOTAL} /tmp/all_java_unit_tests.txt > /tmp/java_tests_${CIRCLE_NODE_INDEX}.txt
-          set -eo pipefail && cat /tmp/java_tests_${CIRCLE_NODE_INDEX}.txt | sed "s;^/home/cassandra/cassandra/test/unit/;;g" | grep "Test\.java$"  > /tmp/java_tests_${CIRCLE_NODE_INDEX}_final.txt
-          echo "** /tmp/java_tests_${CIRCLE_NODE_INDEX}_final.txt"
-          cat /tmp/java_tests_${CIRCLE_NODE_INDEX}_final.txt
-        no_output_timeout: 15m
-    - run:
->>>>>>> bdd66064
         name: Log Environment Information
         command: |
           echo '*** id ***'
@@ -1971,7 +1879,6 @@
           if (($CIRCLE_NODE_INDEX < (${REPEATED_UTESTS_COUNT} % CIRCLE_NODE_TOTAL))); then
             count=$((count+1))
           fi
-<<<<<<< HEAD
 
           # Put manually specified tests and automatically detected tests together, removing duplicates
           tests=$(echo ${REPEATED_UTESTS} | sed -e "s/<nil>//" | sed -e "s/ //" | tr "," "\n" | tr " " "\n" | sort -n | uniq -u)
@@ -2063,10 +1970,6 @@
               done
           done
           (exit ${exit_code})
-=======
-          ant testclasslist -Dtest.timeout="$test_timeout" -Dtest.classlistfile=/tmp/java_tests_${CIRCLE_NODE_INDEX}_final.txt  -Dtest.classlistprefix=unit -Dno-build-test=true
-        no_output_timeout: 15m
->>>>>>> bdd66064
     - store_test_results:
         path: /tmp/results/repeated_utests/output
     - store_artifacts:
@@ -2384,7 +2287,7 @@
           if [ -z "$test_timeout" ]; then
             test_timeout=$(grep 'name="test.timeout"' build.xml | awk -F'"' '{print $4}')
           fi
-          ant testclasslist-cdc -Dtest.timeout="$test_timeout" -Dtest.classlistfile=/tmp/java_tests_${CIRCLE_NODE_INDEX}_final.txt  -Dtest.classlistprefix=unit
+          ant testclasslist-cdc -Dtest.timeout="$test_timeout" -Dtest.classlistfile=/tmp/java_tests_${CIRCLE_NODE_INDEX}_final.txt  -Dtest.classlistprefix=unit -Dno-build-test=true
         no_output_timeout: 15m
     - store_test_results:
         path: /tmp/cassandra/build/test/output/
@@ -2453,7 +2356,7 @@
           if [ -d ~/dtest_jars ]; then
             cp ~/dtest_jars/dtest* /tmp/cassandra/build/
           fi
-          ant fqltool-test
+          ant fqltool-test -Dno-build-test=true
         no_output_timeout: 15m
     - store_test_results:
         path: /tmp/cassandra/build/test/output/
@@ -2567,7 +2470,7 @@
           if [ -z "$test_timeout" ]; then
             test_timeout=$(grep 'name="test.timeout"' build.xml | awk -F'"' '{print $4}')
           fi
-          ant testclasslist-system-keyspace-directory -Dtest.timeout="$test_timeout" -Dtest.classlistfile=/tmp/java_tests_${CIRCLE_NODE_INDEX}_final.txt  -Dtest.classlistprefix=unit
+          ant testclasslist-system-keyspace-directory -Dtest.timeout="$test_timeout" -Dtest.classlistfile=/tmp/java_tests_${CIRCLE_NODE_INDEX}_final.txt  -Dtest.classlistprefix=unit -Dno-build-test=true
         no_output_timeout: 15m
     - store_test_results:
         path: /tmp/cassandra/build/test/output/
@@ -2681,7 +2584,7 @@
           if [ -z "$test_timeout" ]; then
             test_timeout=$(grep 'name="test.timeout"' build.xml | awk -F'"' '{print $4}')
           fi
-          ant testclasslist-compression -Dtest.timeout="$test_timeout" -Dtest.classlistfile=/tmp/java_tests_${CIRCLE_NODE_INDEX}_final.txt  -Dtest.classlistprefix=unit
+          ant testclasslist-compression -Dtest.timeout="$test_timeout" -Dtest.classlistfile=/tmp/java_tests_${CIRCLE_NODE_INDEX}_final.txt  -Dtest.classlistprefix=unit -Dno-build-test=true
         no_output_timeout: 15m
     - store_test_results:
         path: /tmp/cassandra/build/test/output/
@@ -2749,7 +2652,7 @@
           if [ -d ~/dtest_jars ]; then
             cp ~/dtest_jars/dtest* /tmp/cassandra/build/
           fi
-          ant long-test
+          ant long-test -Dno-build-test=true
         no_output_timeout: 15m
     - store_test_results:
         path: /tmp/cassandra/build/test/output/
@@ -3108,7 +3011,7 @@
           if [ -d ~/dtest_jars ]; then
             cp ~/dtest_jars/dtest* /tmp/cassandra/build/
           fi
-          ant stress-test
+          ant stress-test -Dno-build-test=true
         no_output_timeout: 15m
     - store_test_results:
         path: /tmp/cassandra/build/test/output/
@@ -3986,7 +3889,7 @@
           if [ -z "$test_timeout" ]; then
             test_timeout=$(grep 'name="test.timeout"' build.xml | awk -F'"' '{print $4}')
           fi
-          ant testclasslist-compression -Dtest.timeout="$test_timeout" -Dtest.classlistfile=/tmp/java_tests_${CIRCLE_NODE_INDEX}_final.txt  -Dtest.classlistprefix=unit
+          ant testclasslist-compression -Dtest.timeout="$test_timeout" -Dtest.classlistfile=/tmp/java_tests_${CIRCLE_NODE_INDEX}_final.txt  -Dtest.classlistprefix=unit -Dno-build-test=true
         no_output_timeout: 15m
     - store_test_results:
         path: /tmp/cassandra/build/test/output/
@@ -5564,7 +5467,7 @@
           if [ -z "$test_timeout" ]; then
             test_timeout=$(grep 'name="test.timeout"' build.xml | awk -F'"' '{print $4}')
           fi
-          ant testclasslist -Dtest.timeout="$test_timeout" -Dtest.classlistfile=/tmp/java_tests_${CIRCLE_NODE_INDEX}_final.txt  -Dtest.classlistprefix=unit
+          ant testclasslist -Dtest.timeout="$test_timeout" -Dtest.classlistfile=/tmp/java_tests_${CIRCLE_NODE_INDEX}_final.txt  -Dtest.classlistprefix=unit -Dno-build-test=true
         no_output_timeout: 15m
     - store_test_results:
         path: /tmp/cassandra/build/test/output/
@@ -5678,7 +5581,7 @@
           if [ -z "$test_timeout" ]; then
             test_timeout=$(grep 'name="test.timeout"' build.xml | awk -F'"' '{print $4}')
           fi
-          ant testclasslist -Dtest.timeout="$test_timeout" -Dtest.classlistfile=/tmp/java_tests_${CIRCLE_NODE_INDEX}_final.txt  -Dtest.classlistprefix=distributed
+          ant testclasslist -Dtest.timeout="$test_timeout" -Dtest.classlistfile=/tmp/java_tests_${CIRCLE_NODE_INDEX}_final.txt  -Dtest.classlistprefix=distributed -Dno-build-test=true
         no_output_timeout: 15m
     - store_test_results:
         path: /tmp/cassandra/build/test/output/
@@ -6651,7 +6554,7 @@
           if [ -d ~/dtest_jars ]; then
             cp ~/dtest_jars/dtest* /tmp/cassandra/build/
           fi
-          ant long-test
+          ant long-test -Dno-build-test=true
         no_output_timeout: 15m
     - store_test_results:
         path: /tmp/cassandra/build/test/output/
@@ -6765,7 +6668,7 @@
           if [ -z "$test_timeout" ]; then
             test_timeout=$(grep 'name="test.timeout"' build.xml | awk -F'"' '{print $4}')
           fi
-          ant testclasslist-cdc -Dtest.timeout="$test_timeout" -Dtest.classlistfile=/tmp/java_tests_${CIRCLE_NODE_INDEX}_final.txt  -Dtest.classlistprefix=unit
+          ant testclasslist-cdc -Dtest.timeout="$test_timeout" -Dtest.classlistfile=/tmp/java_tests_${CIRCLE_NODE_INDEX}_final.txt  -Dtest.classlistprefix=unit -Dno-build-test=true
         no_output_timeout: 15m
     - store_test_results:
         path: /tmp/cassandra/build/test/output/
@@ -7008,7 +6911,7 @@
           if [ -z "$test_timeout" ]; then
             test_timeout=$(grep 'name="test.timeout"' build.xml | awk -F'"' '{print $4}')
           fi
-          ant testclasslist -Dtest.timeout="$test_timeout" -Dtest.classlistfile=/tmp/java_tests_${CIRCLE_NODE_INDEX}_final.txt  -Dtest.classlistprefix=distributed
+          ant testclasslist -Dtest.timeout="$test_timeout" -Dtest.classlistfile=/tmp/java_tests_${CIRCLE_NODE_INDEX}_final.txt  -Dtest.classlistprefix=distributed -Dno-build-test=true
         no_output_timeout: 15m
     - store_test_results:
         path: /tmp/cassandra/build/test/output/
@@ -7470,7 +7373,7 @@
           if [ -d ~/dtest_jars ]; then
             cp ~/dtest_jars/dtest* /tmp/cassandra/build/
           fi
-          ant fqltool-test
+          ant fqltool-test -Dno-build-test=true
         no_output_timeout: 15m
     - store_test_results:
         path: /tmp/cassandra/build/test/output/
@@ -7613,7 +7516,6 @@
     - run:
         name: Clone Cassandra dtest Repository (via git)
         command: |
-<<<<<<< HEAD
           git clone --single-branch --branch $DTEST_BRANCH --depth 1 $DTEST_REPO ~/cassandra-dtest
     - run:
         name: Configure virtualenv and python Dependencies
@@ -7633,20 +7535,6 @@
         command: "# reminder: this code (along with all the steps) is independently executed on every circle container\n# so the goal here is to get the circleci script to return the tests *this* container will run\n# which we do via the `circleci` cli tool.\n\ncd cassandra-dtest\nsource ~/env3.6/bin/activate\nexport PATH=$JAVA_HOME/bin:$PATH\n\nif [ -n '' ]; then\n  export \nfi\n\necho \"***Collected DTests (j11_with_vnodes)***\"\nset -eo pipefail && ./run_dtests.py --use-vnodes --skip-resource-intensive-tests --pytest-options '-k not cql' --dtest-print-tests-only --dtest-print-tests-output=/tmp/all_dtest_tests_j11_with_vnodes_raw --cassandra-dir=../cassandra\nif [ -z '' ]; then\n  mv /tmp/all_dtest_tests_j11_with_vnodes_raw /tmp/all_dtest_tests_j11_with_vnodes\nelse\n  grep -e '' /tmp/all_dtest_tests_j11_with_vnodes_raw > /tmp/all_dtest_tests_j11_with_vnodes || { echo \"Filter did not match any tests! Exiting build.\"; exit 0; }\nfi\nset -eo pipefail && circleci tests split --split-by=timings --timings-type=classname /tmp/all_dtest_tests_j11_with_vnodes > /tmp/split_dtest_tests_j11_with_vnodes.txt\ncat /tmp/split_dtest_tests_j11_with_vnodes.txt | tr '\\n' ' ' > /tmp/split_dtest_tests_j11_with_vnodes_final.txt\ncat /tmp/split_dtest_tests_j11_with_vnodes_final.txt\n"
     - run:
         name: Run dtests (j11_with_vnodes)
-=======
-          set -x
-          export PATH=$JAVA_HOME/bin:$PATH
-          time mv ~/cassandra /tmp
-          cd /tmp/cassandra
-          if [ -d ~/dtest_jars ]; then
-            cp ~/dtest_jars/dtest* /tmp/cassandra/build/
-          fi
-          test_timeout=$(grep 'name="test.distributed.timeout"' build.xml | awk -F'"' '{print $4}' || true)
-          if [ -z "$test_timeout" ]; then
-            test_timeout=$(grep 'name="test.timeout"' build.xml | awk -F'"' '{print $4}')
-          fi
-          ant testclasslist -Dtest.timeout="$test_timeout" -Dtest.classlistfile=/tmp/java_tests_${CIRCLE_NODE_INDEX}_final.txt  -Dtest.classlistprefix=distributed -Dno-build-test=true
->>>>>>> bdd66064
         no_output_timeout: 15m
         command: "echo \"cat /tmp/split_dtest_tests_j11_with_vnodes_final.txt\"\ncat /tmp/split_dtest_tests_j11_with_vnodes_final.txt\n\nsource ~/env3.6/bin/activate\nexport PATH=$JAVA_HOME/bin:$PATH\nif [ -n '' ]; then\n  export \nfi\n\njava -version\ncd ~/cassandra-dtest\nmkdir -p /tmp/dtest\n\necho \"env: $(env)\"\necho \"** done env\"\nmkdir -p /tmp/results/dtests\n# we need the \"set -o pipefail\" here so that the exit code that circleci will actually use is from pytest and not the exit code from tee\nexport SPLIT_TESTS=`cat /tmp/split_dtest_tests_j11_with_vnodes_final.txt`\nset -o pipefail && cd ~/cassandra-dtest && pytest --use-vnodes --num-tokens=16 --skip-resource-intensive-tests --log-cli-level=DEBUG --junit-xml=/tmp/results/dtests/pytest_result_j11_with_vnodes.xml -s --cassandra-dir=/home/cassandra/cassandra --keep-test-dir $SPLIT_TESTS 2>&1 | tee /tmp/dtest/stdout.txt\n"
     - store_test_results:
@@ -7740,7 +7628,6 @@
           if [ -d ~/dtest_jars ]; then
             cp ~/dtest_jars/dtest* /tmp/cassandra/build/
           fi
-<<<<<<< HEAD
 
           # Calculate the number of test iterations to be run by the current parallel runner.
           count=$((${REPEATED_UTESTS_COUNT} / CIRCLE_NODE_TOTAL))
@@ -7838,10 +7725,6 @@
               done
           done
           (exit ${exit_code})
-=======
-          ant long-test -Dtest.classlistfile=/tmp/java_tests_${CIRCLE_NODE_INDEX}_final.txt  -Dtest.classlistprefix=unit -Dno-build-test=true
-        no_output_timeout: 15m
->>>>>>> bdd66064
     - store_test_results:
         path: /tmp/results/repeated_utests/output
     - store_artifacts:
@@ -7941,7 +7824,6 @@
           if (($CIRCLE_NODE_INDEX < (${REPEATED_UTESTS_LONG_COUNT} % CIRCLE_NODE_TOTAL))); then
             count=$((count+1))
           fi
-<<<<<<< HEAD
 
           # Put manually specified tests and automatically detected tests together, removing duplicates
           tests=$(echo ${REPEATED_UTESTS_LONG} | sed -e "s/<nil>//" | sed -e "s/ //" | tr "," "\n" | tr " " "\n" | sort -n | uniq -u)
@@ -8033,10 +7915,6 @@
               done
           done
           (exit ${exit_code})
-=======
-          ant testclasslist-compression -Dtest.timeout="$test_timeout" -Dtest.classlistfile=/tmp/java_tests_${CIRCLE_NODE_INDEX}_final.txt  -Dtest.classlistprefix=unit -Dno-build-test=true
-        no_output_timeout: 15m
->>>>>>> bdd66064
     - store_test_results:
         path: /tmp/results/repeated_utests/output
     - store_artifacts:
