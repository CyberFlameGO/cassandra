<?xml version="1.0" encoding="UTF-8"?>
<project version="4">
  <component name="ChangeListManager">
    <list default="true" id="52d1d29d-f11b-427d-b4eb-3d58d14d8c4d" name="Default" comment="">
      <change type="MODIFICATION" beforePath="$PROJECT_DIR$/build.xml" afterPath="$PROJECT_DIR$/build.xml" />
    </list>
    <ignored path="Apache Cassandra trunk.iws" />
    <ignored path=".idea/workspace.xml" />
    <ignored path="$PROJECT_DIR$/.idea/" />
    <ignored path="$PROJECT_DIR$/.settings/" />
    <ignored path="$PROJECT_DIR$/build/" />
    <ignored path="$PROJECT_DIR$/data/" />
    <ignored path="$PROJECT_DIR$/logs/" />
    <ignored path=".idea/dataSources.local.xml" />
    <option name="EXCLUDED_CONVERTED_TO_IGNORED" value="true" />
    <option name="TRACKING_ENABLED" value="true" />
    <option name="SHOW_DIALOG" value="false" />
    <option name="HIGHLIGHT_CONFLICTS" value="true" />
    <option name="HIGHLIGHT_NON_ACTIVE_CHANGELIST" value="false" />
    <option name="LAST_RESOLUTION" value="IGNORE" />
  </component>
  <component name="ChangesViewManager" flattened_view="true" show_ignored="false" />
  <component name="CreatePatchCommitExecutor">
    <option name="PATCH_PATH" value="" />
  </component>
  <component name="ExecutionTargetManager" SELECTED_TARGET="default_target" />
  <component name="FavoritesManager">
    <favorites_list name="Apache Cassandra trunk" />
  </component>
  <component name="FileEditorManager">
    <leaf>
      <file leaf-file-name="build.xml" pinned="false" current-in-tab="true">
        <entry file="file://$PROJECT_DIR$/build.xml">
          <provider selected="true" editor-type-id="text-editor">
            <state vertical-scroll-proportion="0.11501211">
              <caret line="1795" column="20" selection-start-line="1795" selection-start-column="20" selection-end-line="1795" selection-end-column="20" />
              <folding />
            </state>
          </provider>
        </entry>
      </file>
    </leaf>
  </component>
  <component name="Git.Settings">
    <option name="RECENT_GIT_ROOT_PATH" value="$PROJECT_DIR$" />
  </component>
  <component name="GradleLocalSettings">
    <option name="externalProjectsViewState">
      <projects_view />
    </option>
  </component>
  <component name="IdeDocumentHistory">
    <option name="CHANGED_PATHS">
      <list>
        <option value="$PROJECT_DIR$/build.xml" />
      </list>
    </option>
  </component>
  <component name="JsBuildToolGruntFileManager" detection-done="true" />
  <component name="JsGulpfileManager">
    <detection-done>true</detection-done>
  </component>
  <component name="NamedScopeManager">
    <order />
  </component>
  <component name="ProjectFrameBounds">
    <option name="y" value="23" />
    <option name="width" value="1845" />
    <option name="height" value="946" />
  </component>
  <component name="ProjectLevelVcsManager" settingsEditedManually="false">
    <OptionsSetting value="true" id="Add" />
    <OptionsSetting value="true" id="Remove" />
    <OptionsSetting value="true" id="Checkout" />
    <OptionsSetting value="true" id="Update" />
    <OptionsSetting value="true" id="Status" />
    <OptionsSetting value="true" id="Edit" />
    <ConfirmationsSetting value="0" id="Add" />
    <ConfirmationsSetting value="0" id="Remove" />
  </component>
  <component name="ProjectView">
    <navigator currentView="ProjectPane" proportions="" version="1">
      <flattenPackages />
      <showMembers />
      <showModules />
      <showLibraryContents />
      <hideEmptyPackages />
      <abbreviatePackageNames />
      <autoscrollToSource />
      <autoscrollFromSource />
      <sortByType />
    </navigator>
    <panes>
      <pane id="Scratches" />
      <pane id="Scope" />
      <pane id="ProjectPane">
        <subPane>
          <PATH>
            <PATH_ELEMENT>
              <option name="myItemId" value="Apache Cassandra trunk" />
              <option name="myItemType" value="com.intellij.ide.projectView.impl.nodes.ProjectViewProjectNode" />
            </PATH_ELEMENT>
          </PATH>
          <PATH>
            <PATH_ELEMENT>
              <option name="myItemId" value="Apache Cassandra trunk" />
              <option name="myItemType" value="com.intellij.ide.projectView.impl.nodes.ProjectViewProjectNode" />
            </PATH_ELEMENT>
            <PATH_ELEMENT>
              <option name="myItemId" value="trunk" />
              <option name="myItemType" value="com.intellij.ide.projectView.impl.nodes.PsiDirectoryNode" />
            </PATH_ELEMENT>
          </PATH>
          <PATH>
            <PATH_ELEMENT>
              <option name="myItemId" value="Apache Cassandra trunk" />
              <option name="myItemType" value="com.intellij.ide.projectView.impl.nodes.ProjectViewProjectNode" />
            </PATH_ELEMENT>
            <PATH_ELEMENT>
              <option name="myItemId" value="trunk" />
              <option name="myItemType" value="com.intellij.ide.projectView.impl.nodes.PsiDirectoryNode" />
            </PATH_ELEMENT>
            <PATH_ELEMENT>
              <option name="myItemId" value="ide" />
              <option name="myItemType" value="com.intellij.ide.projectView.impl.nodes.PsiDirectoryNode" />
            </PATH_ELEMENT>
            <PATH_ELEMENT>
              <option name="myItemId" value="idea" />
              <option name="myItemType" value="com.intellij.ide.projectView.impl.nodes.PsiDirectoryNode" />
            </PATH_ELEMENT>
          </PATH>
        </subPane>
      </pane>
      <pane id="PackagesPane" />
    </panes>
  </component>
  <component name="PropertiesComponent">
    <property name="recentsLimit" value="5" />
    <property name="aspect.path.notification.shown" value="true" />
    <property name="WebServerToolWindowFactoryState" value="false" />
  </component>
  <component name="RunManager" selected="Application.Cassandra">
    <configuration default="true" type="Application" factoryName="Application">
      <extension name="coverage" enabled="false" merge="false" sample_coverage="true" runner="idea" />
      <option name="MAIN_CLASS_NAME" value="" />
<<<<<<< HEAD
      <option name="VM_PARAMETERS" value="-Dcassandra.config=file://$PROJECT_DIR$/conf/cassandra.yaml -Dcassandra.storagedir=$PROJECT_DIR$/data -Dlogback.configurationFile=file://$PROJECT_DIR$/conf/logback.xml -Dcassandra.logdir=$PROJECT_DIR$/data/logs -Djava.library.path=$PROJECT_DIR$/lib/sigar-bin -DQT_SHRINKS=0 -ea -Dcassandra.reads.thresholds.coordinator.defensive_checks_enabled=true" />
=======
      <option name="VM_PARAMETERS" value="
                                          -DQT_SHRINKS=0
                                          -Dcassandra.config=file://$PROJECT_DIR$/conf/cassandra.yaml
                                          -Dcassandra.logdir=$PROJECT_DIR$/data/logs
                                          -Dcassandra.storagedir=$PROJECT_DIR$/data
                                          -Djava.library.path=$PROJECT_DIR$/lib/sigar-bin
                                          -Dlogback.configurationFile=file://$PROJECT_DIR$/conf/logback.xml
                                          -ea" />
>>>>>>> 4e0aad33
      <option name="PROGRAM_PARAMETERS" value="" />
      <option name="WORKING_DIRECTORY" value="" />
      <option name="ALTERNATIVE_JRE_PATH_ENABLED" value="false" />
      <option name="ALTERNATIVE_JRE_PATH" value="" />
      <option name="ENABLE_SWING_INSPECTOR" value="false" />
      <option name="ENV_VARIABLES" />
      <option name="PASS_PARENT_ENVS" value="true" />
      <module name="" />
      <envs />
      <method>
        <option name="AntTarget" enabled="true" antfile="file://$PROJECT_DIR$/build.xml" target="gen-cql3-grammar" />
        <option name="Make" enabled="true" />
      </method>
    </configuration>
    <configuration default="true" type="JUnit" factoryName="JUnit">
      <extension name="coverage" enabled="false" merge="false" sample_coverage="true" runner="idea" />
      <module name="" />
      <extension name="coverage">
        <pattern>
          <option name="PATTERN" value="org.apache.cassandra.*" />
          <option name="ENABLED" value="true" />
        </pattern>
      </extension>
      <option name="ALTERNATIVE_JRE_PATH_ENABLED" value="false" />
      <option name="ALTERNATIVE_JRE_PATH" value="" />
      <option name="PACKAGE_NAME" />
      <option name="MAIN_CLASS_NAME" value="" />
      <option name="METHOD_NAME" value="" />
      <option name="TEST_OBJECT" value="class" />
<<<<<<< HEAD
      <option name="VM_PARAMETERS" value="-Dcassandra.config=file://$PROJECT_DIR$/test/conf/cassandra.yaml -Dlogback.configurationFile=file://$PROJECT_DIR$/test/conf/logback-test.xml -Dcassandra.logdir=$PROJECT_DIR$/build/test/logs -Djava.library.path=$PROJECT_DIR$/lib/sigar-bin -Dlegacy-sstable-root=$PROJECT_DIR$/test/data/legacy-sstables -Dinvalid-legacy-sstable-root=$PROJECT_DIR$/test/data/invalid-legacy-sstables -Dcassandra.ring_delay_ms=1000 -Dcassandra.skip_sync=true -ea -XX:MaxMetaspaceSize=384M -XX:SoftRefLRUPolicyMSPerMB=0 -XX:ActiveProcessorCount=2 -Dcassandra.strict.runtime.checks=true -Dlegacy-sstable-root=$PROJECT_DIR$/test/data/legacy-sstables -Dinvalid-legacy-sstable-root=$PROJECT_DIR$/test/data/invalid-legacy-sstables -Dmigration-sstable-root=$PROJECT_DIR$/test/data/migration-sstables -Dcassandra.ring_delay_ms=1000 -Dcassandra.tolerate_sstable_size=true -Dcassandra.skip_sync=true -Dcassandra.reads.thresholds.coordinator.defensive_checks_enabled=true -Dcassandra.use_nix_recursive_delete=true -Dcassandra.test.messagingService.nonGracefulShutdown=true -Dcassandra.test.flush_local_schema_changes=false " />
=======
      <option name="VM_PARAMETERS" value="
                                          -Dcassandra.config=file://$PROJECT_DIR$/test/conf/cassandra.yaml
                                          -Dcassandra.logdir=$PROJECT_DIR$/build/test/logs
                                          -Dcassandra.ring_delay_ms=1000
                                          -Dcassandra.skip_sync=true
                                          -Dcassandra.strict.runtime.checks=true
                                          -Dcassandra.test.flush_local_schema_changes=false
                                          -Dcassandra.test.messagingService.nonGracefulShutdown=true
                                          -Dcassandra.tolerate_sstable_size=true
                                          -Dcassandra.use_nix_recursive_delete=true
                                          -Dinvalid-legacy-sstable-root=$PROJECT_DIR$/test/data/invalid-legacy-sstables
                                          -Djava.library.path=$PROJECT_DIR$/lib/sigar-bin
                                          -Dlegacy-sstable-root=$PROJECT_DIR$/test/data/legacy-sstables
                                          -Dlogback.configurationFile=file://$PROJECT_DIR$/test/conf/logback-test.xml
                                          -Dmigration-sstable-root=$PROJECT_DIR$/test/data/migration-sstables
                                          -XX:ActiveProcessorCount=4
                                          -XX:MaxMetaspaceSize=384M
                                          -XX:SoftRefLRUPolicyMSPerMB=0
                                          -ea" />
>>>>>>> 4e0aad33
      <option name="PARAMETERS" value="" />
      <fork_mode value="class" />
      <option name="WORKING_DIRECTORY" value="" />
      <option name="ENV_VARIABLES" />
      <option name="PASS_PARENT_ENVS" value="true" />
      <option name="TEST_SEARCH_SCOPE">
        <value defaultName="singleModule" />
      </option>
      <fork_mode value="class" />
      <envs />
      <patterns />
      <method>
        <option name="AntTarget" enabled="true" antfile="file://$PROJECT_DIR$/build.xml" target="gen-cql3-grammar,generate-flex-java" />
        <option name="Make" enabled="true" />
      </method>
    </configuration>
    <configuration default="false" name="Cassandra" type="Application" factoryName="Application">
      <extension name="coverage" enabled="false" merge="false" sample_coverage="true" runner="idea" />
      <option name="MAIN_CLASS_NAME" value="org.apache.cassandra.service.CassandraDaemon" />
<<<<<<< HEAD
      <option name="VM_PARAMETERS" value="-Dcassandra-foreground=yes -Dcassandra.config=file://$PROJECT_DIR$/conf/cassandra.yaml -Dcassandra.storagedir=$PROJECT_DIR$/data -Dlogback.configurationFile=file://$PROJECT_DIR$/conf/logback.xml -Dcassandra.logdir=$PROJECT_DIR$/data/logs -Djava.library.path=$PROJECT_DIR$/lib/sigar-bin -Dcassandra.jmx.local.port=7199 -ea -Xmx1G -Dcassandra.reads.thresholds.coordinator.defensive_checks_enabled=true" />
=======
      <option name="VM_PARAMETERS" value="
                                          -Dcassandra-foreground=yes
                                          -Dcassandra.config=file://$PROJECT_DIR$/conf/cassandra.yaml
                                          -Dcassandra.jmx.local.port=7199
                                          -Dcassandra.logdir=$PROJECT_DIR$/data/logs
                                          -Dcassandra.storagedir=$PROJECT_DIR$/data
                                          -Djava.library.path=$PROJECT_DIR$/lib/sigar-bin
                                          -Dlogback.configurationFile=file://$PROJECT_DIR$/conf/logback.xml
                                          -Xmx1G
                                          -ea" />
>>>>>>> 4e0aad33
      <option name="PROGRAM_PARAMETERS" value="" />
      <option name="WORKING_DIRECTORY" value="file://$PROJECT_DIR$" />
      <option name="ALTERNATIVE_JRE_PATH_ENABLED" value="false" />
      <option name="ALTERNATIVE_JRE_PATH" value="" />
      <option name="ENABLE_SWING_INSPECTOR" value="false" />
      <option name="ENV_VARIABLES" />
      <option name="PASS_PARENT_ENVS" value="true" />
      <module name="trunk" />
      <envs />
      <RunnerSettings RunnerId="Debug">
        <option name="DEBUG_PORT" value="" />
        <option name="TRANSPORT" value="0" />
        <option name="LOCAL" value="true" />
      </RunnerSettings>
      <RunnerSettings RunnerId="Run" />
      <ConfigurationWrapper RunnerId="Debug" />
      <ConfigurationWrapper RunnerId="Run" />
      <method>
        <option name="AntTarget" enabled="true" antfile="file://$PROJECT_DIR$/build.xml" target="gen-cql3-grammar" />
        <option name="Make" enabled="true" />
      </method>
    </configuration>
    <list size="1">
      <item index="0" class="java.lang.String" itemvalue="Application.Cassandra" />
    </list>
  </component>
  <component name="SbtLocalSettings">
    <option name="externalProjectsViewState">
      <projects_view />
    </option>
  </component>
  <component name="ShelveChangesManager" show_recycled="false" />
  <component name="TaskManager">
    <task active="true" id="Default" summary="Default task">
      <changelist id="52d1d29d-f11b-427d-b4eb-3d58d14d8c4d" name="Default" comment="" />
      <created>1437223363258</created>
      <option name="number" value="Default" />
      <updated>1437223363258</updated>
      <workItem from="1437223365797" duration="161000" />
    </task>
    <servers />
  </component>
  <component name="TimeTrackingManager">
    <option name="totallyTimeSpent" value="161000" />
  </component>
  <component name="ToolWindowManager">
    <frame x="0" y="23" width="1845" height="946" extended-state="0" />
    <editor active="true" />
    <layout>
      <window_info id="Palette" active="false" anchor="right" auto_hide="false" internal_type="DOCKED" type="DOCKED" visible="false" weight="0.33" sideWeight="0.5" order="-1" side_tool="false" content_ui="tabs" />
      <window_info id="TODO" active="false" anchor="bottom" auto_hide="false" internal_type="DOCKED" type="DOCKED" visible="false" weight="0.33" sideWeight="0.5" order="6" side_tool="false" content_ui="tabs" />
      <window_info id="SBT Console" active="false" anchor="bottom" auto_hide="false" internal_type="DOCKED" type="DOCKED" visible="false" weight="0.33" sideWeight="0.5" order="-1" side_tool="false" content_ui="tabs" />
      <window_info id="Palette&#9;" active="false" anchor="right" auto_hide="false" internal_type="DOCKED" type="DOCKED" visible="false" weight="0.33" sideWeight="0.5" order="-1" side_tool="false" content_ui="tabs" />
      <window_info id="Java Enterprise" active="false" anchor="bottom" auto_hide="false" internal_type="DOCKED" type="DOCKED" visible="false" weight="0.33" sideWeight="0.5" order="-1" side_tool="false" content_ui="tabs" />
      <window_info id="Event Log" active="false" anchor="bottom" auto_hide="false" internal_type="DOCKED" type="DOCKED" visible="false" weight="0.33" sideWeight="0.5" order="-1" side_tool="true" content_ui="tabs" />
      <window_info id="Application Servers" active="false" anchor="bottom" auto_hide="false" internal_type="DOCKED" type="DOCKED" visible="false" weight="0.33" sideWeight="0.5" order="-1" side_tool="false" content_ui="tabs" />
      <window_info id="Maven Projects" active="false" anchor="right" auto_hide="false" internal_type="DOCKED" type="DOCKED" visible="false" weight="0.33" sideWeight="0.5" order="-1" side_tool="false" content_ui="tabs" />
      <window_info id="Version Control" active="false" anchor="bottom" auto_hide="false" internal_type="DOCKED" type="DOCKED" visible="false" weight="0.33" sideWeight="0.5" order="-1" side_tool="false" content_ui="tabs" />
      <window_info id="IvyIDEA" active="false" anchor="bottom" auto_hide="false" internal_type="DOCKED" type="DOCKED" visible="false" weight="0.33" sideWeight="0.5" order="-1" side_tool="false" content_ui="tabs" />
      <window_info id="Terminal" active="false" anchor="bottom" auto_hide="false" internal_type="DOCKED" type="DOCKED" visible="false" weight="0.33" sideWeight="0.5" order="-1" side_tool="false" content_ui="tabs" />
      <window_info id="Designer" active="false" anchor="left" auto_hide="false" internal_type="DOCKED" type="DOCKED" visible="false" weight="0.33" sideWeight="0.5" order="-1" side_tool="false" content_ui="tabs" />
      <window_info id="Project" active="false" anchor="left" auto_hide="false" internal_type="DOCKED" type="DOCKED" visible="true" weight="0.24958402" sideWeight="0.5" order="0" side_tool="false" content_ui="tabs" />
      <window_info id="Database" active="false" anchor="right" auto_hide="false" internal_type="DOCKED" type="DOCKED" visible="false" weight="0.33" sideWeight="0.5" order="-1" side_tool="false" content_ui="tabs" />
      <window_info id="Structure" active="false" anchor="left" auto_hide="false" internal_type="DOCKED" type="DOCKED" visible="false" weight="0.25" sideWeight="0.5" order="1" side_tool="false" content_ui="tabs" />
      <window_info id="Ant Build" active="false" anchor="right" auto_hide="false" internal_type="DOCKED" type="DOCKED" visible="false" weight="0.25" sideWeight="0.5" order="1" side_tool="false" content_ui="tabs" />
      <window_info id="UI Designer" active="false" anchor="left" auto_hide="false" internal_type="DOCKED" type="DOCKED" visible="false" weight="0.33" sideWeight="0.5" order="-1" side_tool="false" content_ui="tabs" />
      <window_info id="Favorites" active="false" anchor="left" auto_hide="false" internal_type="DOCKED" type="DOCKED" visible="false" weight="0.33" sideWeight="0.5" order="-1" side_tool="true" content_ui="tabs" />
      <window_info id="Cvs" active="false" anchor="bottom" auto_hide="false" internal_type="DOCKED" type="DOCKED" visible="false" weight="0.25" sideWeight="0.5" order="4" side_tool="false" content_ui="tabs" />
      <window_info id="Hierarchy" active="false" anchor="right" auto_hide="false" internal_type="DOCKED" type="DOCKED" visible="false" weight="0.25" sideWeight="0.5" order="2" side_tool="false" content_ui="combo" />
      <window_info id="Message" active="false" anchor="bottom" auto_hide="false" internal_type="DOCKED" type="DOCKED" visible="false" weight="0.33" sideWeight="0.5" order="0" side_tool="false" content_ui="tabs" />
      <window_info id="Commander" active="false" anchor="right" auto_hide="false" internal_type="SLIDING" type="SLIDING" visible="false" weight="0.4" sideWeight="0.5" order="0" side_tool="false" content_ui="tabs" />
      <window_info id="Find" active="false" anchor="bottom" auto_hide="false" internal_type="DOCKED" type="DOCKED" visible="false" weight="0.33" sideWeight="0.5" order="1" side_tool="false" content_ui="tabs" />
      <window_info id="Inspection" active="false" anchor="bottom" auto_hide="false" internal_type="DOCKED" type="DOCKED" visible="false" weight="0.4" sideWeight="0.5" order="5" side_tool="false" content_ui="tabs" />
      <window_info id="Run" active="false" anchor="bottom" auto_hide="false" internal_type="DOCKED" type="DOCKED" visible="false" weight="0.33" sideWeight="0.5" order="2" side_tool="false" content_ui="tabs" />
      <window_info id="Debug" active="false" anchor="bottom" auto_hide="false" internal_type="DOCKED" type="DOCKED" visible="false" weight="0.4" sideWeight="0.5" order="3" side_tool="false" content_ui="tabs" />
    </layout>
  </component>
  <component name="VcsContentAnnotationSettings">
    <option name="myLimit" value="2678400000" />
  </component>
  <component name="XDebuggerManager">
    <breakpoint-manager />
    <watches-manager />
  </component>
  <component name="antWorkspaceConfiguration">
    <option name="IS_AUTOSCROLL_TO_SOURCE" value="false" />
    <option name="FILTER_TARGETS" value="false" />
    <buildFile url="file://$PROJECT_DIR$/build.xml">
      <targetFilters>
        <filter targetName="init" isVisible="false" />
        <filter targetName="clean" isVisible="true" />
        <filter targetName="cleanall" isVisible="false" />
        <filter targetName="realclean" isVisible="true" />
        <filter targetName="check-gen-cql3-grammar" isVisible="false" />
        <filter targetName="gen-cql3-grammar" isVisible="false" />
        <filter targetName="generate-cql-html" isVisible="true" />
        <filter targetName="maven-ant-tasks-localrepo" isVisible="true" />
        <filter targetName="maven-ant-tasks-download" isVisible="true" />
        <filter targetName="maven-ant-tasks-init" isVisible="true" />
        <filter targetName="maven-declare-dependencies" isVisible="true" />
        <filter targetName="maven-ant-tasks-retrieve-build" isVisible="false" />
        <filter targetName="maven-ant-tasks-retrieve-test" isVisible="false" />
        <filter targetName="maven-ant-tasks-retrieve-pig-test" isVisible="false" />
        <filter targetName="_write-java-license-headers" isVisible="false" />
        <filter targetName="write-java-license-headers" isVisible="true" />
        <filter targetName="createVersionPropFile" isVisible="false" />
        <filter targetName="test-run" isVisible="true" />
        <filter targetName="build" isVisible="true" />
        <filter targetName="codecoverage" isVisible="true" />
        <filter targetName="build-project" isVisible="false" />
        <filter targetName="stress-build" isVisible="true" />
        <filter targetName="fqltool-build" isVisible="true" />
        <filter targetName="_write-poms" isVisible="false" />
        <filter targetName="write-poms" isVisible="false" />
        <filter targetName="jar" isVisible="true" />
        <filter targetName="javadoc-jar" isVisible="true" />
        <filter targetName="sources-jar" isVisible="true" />
        <filter targetName="artifacts" isVisible="true" />
        <filter targetName="release" isVisible="true" />
        <filter targetName="build-test" isVisible="true" />
        <filter targetName="test-clientutil-jar" isVisible="true" />
        <filter targetName="testold" isVisible="true" />
        <filter targetName="jacoco-run" isVisible="true" />
        <filter targetName="testsome" isVisible="true" />
        <filter targetName="test-compression" isVisible="true" />
        <filter targetName="msg-ser-gen-test" isVisible="true" />
        <filter targetName="msg-ser-test" isVisible="true" />
        <filter targetName="msg-ser-test-7" isVisible="true" />
        <filter targetName="msg-ser-test-10" isVisible="true" />
        <filter targetName="test-burn" isVisible="true" />
        <filter targetName="long-test" isVisible="true" />
        <filter targetName="cql-test" isVisible="true" />
        <filter targetName="cql-test-some" isVisible="true" />
        <filter targetName="pig-test" isVisible="true" />
        <filter targetName="jacoco-init" isVisible="false" />
        <filter targetName="jacoco-report" isVisible="false" />
        <filter targetName="jacoco-cleanup" isVisible="true" />
        <filter targetName="cobertura-instrument" isVisible="false" />
        <filter targetName="cobertura-report" isVisible="false" />
        <filter targetName="rat-init" isVisible="false" />
        <filter targetName="rat-check" isVisible="false" />
        <filter targetName="rat-write" isVisible="false" />
        <filter targetName="javadoc" isVisible="true" />
        <filter targetName="test" isVisible="true" />
        <filter targetName="microbench" isVisible="false" />
        <filter targetName="generate-idea-files" isVisible="true" />
        <filter targetName="generate-eclipse-files" isVisible="true" />
        <filter targetName="clean-eclipse-files" isVisible="false" />
        <filter targetName="eclipse-warnings" isVisible="true" />
        <filter targetName="mvn-install" isVisible="true" />
        <filter targetName="publish" isVisible="true" />
      </targetFilters>
      <expanded value="true" />
    </buildFile>
  </component>
  <component name="editorHistoryManager">
    <entry file="file://$PROJECT_DIR$/build.xml">
      <provider selected="true" editor-type-id="text-editor">
        <state vertical-scroll-proportion="0.11501211">
          <caret line="1795" column="20" selection-start-line="1795" selection-start-column="20" selection-end-line="1795" selection-end-column="20" />
          <folding />
        </state>
      </provider>
    </entry>
  </component>
</project><|MERGE_RESOLUTION|>--- conflicted
+++ resolved
@@ -143,18 +143,15 @@
     <configuration default="true" type="Application" factoryName="Application">
       <extension name="coverage" enabled="false" merge="false" sample_coverage="true" runner="idea" />
       <option name="MAIN_CLASS_NAME" value="" />
-<<<<<<< HEAD
-      <option name="VM_PARAMETERS" value="-Dcassandra.config=file://$PROJECT_DIR$/conf/cassandra.yaml -Dcassandra.storagedir=$PROJECT_DIR$/data -Dlogback.configurationFile=file://$PROJECT_DIR$/conf/logback.xml -Dcassandra.logdir=$PROJECT_DIR$/data/logs -Djava.library.path=$PROJECT_DIR$/lib/sigar-bin -DQT_SHRINKS=0 -ea -Dcassandra.reads.thresholds.coordinator.defensive_checks_enabled=true" />
-=======
       <option name="VM_PARAMETERS" value="
                                           -DQT_SHRINKS=0
                                           -Dcassandra.config=file://$PROJECT_DIR$/conf/cassandra.yaml
                                           -Dcassandra.logdir=$PROJECT_DIR$/data/logs
+                                          -Dcassandra.reads.thresholds.coordinator.defensive_checks_enabled=true
                                           -Dcassandra.storagedir=$PROJECT_DIR$/data
                                           -Djava.library.path=$PROJECT_DIR$/lib/sigar-bin
                                           -Dlogback.configurationFile=file://$PROJECT_DIR$/conf/logback.xml
                                           -ea" />
->>>>>>> 4e0aad33
       <option name="PROGRAM_PARAMETERS" value="" />
       <option name="WORKING_DIRECTORY" value="" />
       <option name="ALTERNATIVE_JRE_PATH_ENABLED" value="false" />
@@ -184,12 +181,10 @@
       <option name="MAIN_CLASS_NAME" value="" />
       <option name="METHOD_NAME" value="" />
       <option name="TEST_OBJECT" value="class" />
-<<<<<<< HEAD
-      <option name="VM_PARAMETERS" value="-Dcassandra.config=file://$PROJECT_DIR$/test/conf/cassandra.yaml -Dlogback.configurationFile=file://$PROJECT_DIR$/test/conf/logback-test.xml -Dcassandra.logdir=$PROJECT_DIR$/build/test/logs -Djava.library.path=$PROJECT_DIR$/lib/sigar-bin -Dlegacy-sstable-root=$PROJECT_DIR$/test/data/legacy-sstables -Dinvalid-legacy-sstable-root=$PROJECT_DIR$/test/data/invalid-legacy-sstables -Dcassandra.ring_delay_ms=1000 -Dcassandra.skip_sync=true -ea -XX:MaxMetaspaceSize=384M -XX:SoftRefLRUPolicyMSPerMB=0 -XX:ActiveProcessorCount=2 -Dcassandra.strict.runtime.checks=true -Dlegacy-sstable-root=$PROJECT_DIR$/test/data/legacy-sstables -Dinvalid-legacy-sstable-root=$PROJECT_DIR$/test/data/invalid-legacy-sstables -Dmigration-sstable-root=$PROJECT_DIR$/test/data/migration-sstables -Dcassandra.ring_delay_ms=1000 -Dcassandra.tolerate_sstable_size=true -Dcassandra.skip_sync=true -Dcassandra.reads.thresholds.coordinator.defensive_checks_enabled=true -Dcassandra.use_nix_recursive_delete=true -Dcassandra.test.messagingService.nonGracefulShutdown=true -Dcassandra.test.flush_local_schema_changes=false " />
-=======
       <option name="VM_PARAMETERS" value="
                                           -Dcassandra.config=file://$PROJECT_DIR$/test/conf/cassandra.yaml
                                           -Dcassandra.logdir=$PROJECT_DIR$/build/test/logs
+                                          -Dcassandra.reads.thresholds.coordinator.defensive_checks_enabled=true
                                           -Dcassandra.ring_delay_ms=1000
                                           -Dcassandra.skip_sync=true
                                           -Dcassandra.strict.runtime.checks=true
@@ -202,11 +197,10 @@
                                           -Dlegacy-sstable-root=$PROJECT_DIR$/test/data/legacy-sstables
                                           -Dlogback.configurationFile=file://$PROJECT_DIR$/test/conf/logback-test.xml
                                           -Dmigration-sstable-root=$PROJECT_DIR$/test/data/migration-sstables
-                                          -XX:ActiveProcessorCount=4
+                                          -XX:ActiveProcessorCount=2
                                           -XX:MaxMetaspaceSize=384M
                                           -XX:SoftRefLRUPolicyMSPerMB=0
                                           -ea" />
->>>>>>> 4e0aad33
       <option name="PARAMETERS" value="" />
       <fork_mode value="class" />
       <option name="WORKING_DIRECTORY" value="" />
@@ -226,20 +220,17 @@
     <configuration default="false" name="Cassandra" type="Application" factoryName="Application">
       <extension name="coverage" enabled="false" merge="false" sample_coverage="true" runner="idea" />
       <option name="MAIN_CLASS_NAME" value="org.apache.cassandra.service.CassandraDaemon" />
-<<<<<<< HEAD
-      <option name="VM_PARAMETERS" value="-Dcassandra-foreground=yes -Dcassandra.config=file://$PROJECT_DIR$/conf/cassandra.yaml -Dcassandra.storagedir=$PROJECT_DIR$/data -Dlogback.configurationFile=file://$PROJECT_DIR$/conf/logback.xml -Dcassandra.logdir=$PROJECT_DIR$/data/logs -Djava.library.path=$PROJECT_DIR$/lib/sigar-bin -Dcassandra.jmx.local.port=7199 -ea -Xmx1G -Dcassandra.reads.thresholds.coordinator.defensive_checks_enabled=true" />
-=======
       <option name="VM_PARAMETERS" value="
                                           -Dcassandra-foreground=yes
                                           -Dcassandra.config=file://$PROJECT_DIR$/conf/cassandra.yaml
                                           -Dcassandra.jmx.local.port=7199
                                           -Dcassandra.logdir=$PROJECT_DIR$/data/logs
+                                          -Dcassandra.reads.thresholds.coordinator.defensive_checks_enabled=true
                                           -Dcassandra.storagedir=$PROJECT_DIR$/data
                                           -Djava.library.path=$PROJECT_DIR$/lib/sigar-bin
                                           -Dlogback.configurationFile=file://$PROJECT_DIR$/conf/logback.xml
                                           -Xmx1G
                                           -ea" />
->>>>>>> 4e0aad33
       <option name="PROGRAM_PARAMETERS" value="" />
       <option name="WORKING_DIRECTORY" value="file://$PROJECT_DIR$" />
       <option name="ALTERNATIVE_JRE_PATH_ENABLED" value="false" />
